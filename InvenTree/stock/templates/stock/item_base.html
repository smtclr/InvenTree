{% extends "page_base.html" %}
{% load static %}
{% load inventree_extras %}
{% load status_codes %}
{% load i18n %}

{% block page_title %}
{% inventree_title %} | {% trans "Stock Item" %} - {{ item }}
{% endblock %}

{% block breadcrumbs %}
{% include 'stock/loc_link.html' with location=item.location %}
{% endblock %}

{% block heading %}
    {% trans "Stock Item" %}: {{ item.part.full_name}}
{% endblock heading %}

{% block actions %}

{% if user.is_staff and roles.stock.change %}
{% url 'admin:stock_stockitem_change' item.pk as url %}
{% include "admin_button.html" with url=url %}
{% endif %}
{% if barcodes %}
<!-- Barcode actions menu -->
<div class='btn-group' role='group'>
    <button id='barcode-options' title='{% trans "Barcode actions" %}' class='btn btn-outline-secondary dropdown-toggle' type='button' data-bs-toggle='dropdown'>
        <span class='fas fa-qrcode'></span> <span class='caret'></span>
    </button>
    <ul class='dropdown-menu' role='menu'>
        <li><a class='dropdown-item' href='#' id='show-qr-code'><span class='fas fa-qrcode'></span> {% trans "Show QR Code" %}</a></li>
        {% if roles.stock.change %}
        {% if item.uid %}
        <li><a class='dropdown-item' href='#' id='barcode-unlink'><span class='fas fa-unlink'></span> {% trans "Unlink Barcode" %}</a></li>
        {% else %}
        <li><a class='dropdown-item' href='#' id='barcode-link'><span class='fas fa-link'></span> {% trans "Link Barcode" %}</a></li>
        {% endif %}
        <li><a class='dropdown-item' href='#' id='barcode-scan-into-location'><span class='fas fa-sitemap'></span> {% trans "Scan to Location" %}</a></li>
        {% endif %}
    </ul>
</div>
{% endif %}
<!-- Document / label menu -->
<div class='btn-group' role='group'>
    <button id='document-options' title='{% trans "Printing actions" %}' class='btn btn-outline-secondary dropdown-toggle' type='button' data-bs-toggle='dropdown'><span class='fas fa-print'></span> <span class='caret'></span></button>
    <ul class='dropdown-menu' role='menu'>
        <li><a class='dropdown-item' href='#' id='print-label'><span class='fas fa-tag'></span> {% trans "Print Label" %}</a></li>
        {% if test_report_enabled %}
        <li><a class='dropdown-item' href='#' id='stock-test-report'><span class='fas fa-file-pdf'></span> {% trans "Test Report" %}</a></li>
        {% endif %}
    </ul>
</div>
<!-- Stock adjustment menu -->
<!-- Check permissions and owner -->

{% setting_object 'STOCK_OWNERSHIP_CONTROL' as owner_control %}
{% if owner_control.value == "True" %}
    {% authorized_owners item.owner as owners %}
{% endif %}

{% if owner_control.value == "False" or owner_control.value == "True" and user in owners or user.is_superuser %}
    {% if roles.stock.change and not item.is_building %}
    <div class='btn-group'>
        <button id='stock-actions' title='{% trans "Stock adjustment actions" %}' class='btn btn-outline-secondary dropdown-toggle' type='button' data-bs-toggle='dropdown'><span class='fas fa-boxes'></span> <span class='caret'></span></button>
        <ul class='dropdown-menu' role='menu'>
            {% if not item.serialized %}
            {% if item.in_stock %}
            <li><a class='dropdown-item' href='#' id='stock-count' title='{% trans "Count stock" %}'><span class='fas fa-clipboard-list'></span> {% trans "Count stock" %}</a></li>
            {% endif %}
            {% if not item.customer %}
            <li><a class='dropdown-item' href='#' id='stock-add' title='{% trans "Add stock" %}'><span class='fas fa-plus-circle icon-green'></span> {% trans "Add stock" %}</a></li>
            {% endif %}
            {% if item.in_stock %}
            <li><a class='dropdown-item' href='#' id='stock-remove' title='{% trans "Remove stock" %}'><span class='fas fa-minus-circle icon-red'></span> {% trans "Remove stock" %}</a></li>
            {% endif %}
            {% if item.in_stock and item.part.trackable %}
            <li><a class='dropdown-item' href='#' id='stock-serialize' title='{% trans "Serialize stock" %}'><span class='fas fa-hashtag'></span> {% trans "Serialize stock" %}</a> </li>
            {% endif %}
            {% endif %}
            {% if item.in_stock and item.can_adjust_location %}
            <li><a class='dropdown-item' href='#' id='stock-move' title='{% trans "Transfer stock" %}'><span class='fas fa-exchange-alt icon-blue'></span> {% trans "Transfer stock" %}</a></li>
            {% endif %}
            {% if item.in_stock and item.can_adjust_location and item.part.salable and not item.customer %}
            <li><a class='dropdown-item' href='#' id='stock-assign-to-customer' title='{% trans "Assign to customer" %}'><span class='fas fa-user-tie'></span> {% trans "Assign to customer" %}</a></li>
            {% endif %}
            {% if item.customer %}
            <li><a class='dropdown-item' href='#' id='stock-return-from-customer' title='{% trans "Return to stock" %}'><span class='fas fa-undo'></span> {% trans "Return to stock" %}</a></li>
            {% endif %}
            {% if item.belongs_to %}
            <li><a class='dropdown-item' href='#' id='stock-uninstall' title='{% trans "Uninstall stock item" %}'><span class='fas fa-unlink'></span> {% trans "Uninstall" %}</a></li>
            {% else %}
            {% if item.part.get_used_in %}
            <li><a class='dropdown-item' href='#' id='stock-install-in' title='{% trans "Install stock item" %}'><span class='fas fa-link'></span> {% trans "Install" %}</a></li>
            {% endif %}
            {% endif %}
        </ul>
    </div>
    {% endif %}
    <!-- Edit stock item -->
    {% if roles.stock.change and not item.is_building %}
    <div class='btn-group'>
        <button id='stock-edit-actions' title='{% trans "Stock actions" %}' class='btn btn-outline-secondary dropdown-toggle' type='button' data-bs-toggle='dropdown'>
            <span class='fas fa-tools'></span> <span class='caret'></span>
        </button>
        <ul class='dropdown-menu' role='menu'>
            {% if item.part.can_convert %}
            <li><a class='dropdown-item' href='#' id='stock-convert' title='{% trans "Convert to variant" %}'><span class='fas fa-screwdriver'></span> {% trans "Convert to variant" %}</a></li>
            {% endif %}
            {% if roles.stock.add %}
            <li><a class='dropdown-item' href='#' id='stock-duplicate' title='{% trans "Duplicate stock item" %}'><span class='fas fa-copy'></span> {% trans "Duplicate stock item" %}</a></li>
            {% endif %}
            <li><a class='dropdown-item' href='#' id='stock-edit' title='{% trans "Edit stock item" %}'><span class='fas fa-edit icon-blue'></span> {% trans "Edit stock item" %}</a></li>
            {% if user.is_staff or roles.stock.delete %}
            {% if item.can_delete %}
            <li><a class='dropdown-item' href='#' id='stock-delete' title='{% trans "Delete stock item" %}'><span class='fas fa-trash-alt icon-red'></span> {% trans "Delete stock item" %}</a></li>
            {% endif %}
            {% endif %}
        </ul>
    </div>
    {% endif %}
{% endif %}
{% endblock actions %}

{% block thumbnail %}
<img class='part-thumb' {% if item.part.image %}src="{{ item.part.image.url }}"{% else %}src="{% static 'img/blank_image.png' %}"{% endif %}/>
{% endblock thumbnail %}

{% block details %}

<table class='table table-striped table-condensed'>
    <col width='25'>
    <tr>
        <td><span class='fas fa-shapes'></span></td>
        <td>{% trans "Base Part" %}</td>
        <td>
            {% if roles.part.view %}
            <a href="{% url 'part-detail' item.part.id %}">
            {% endif %}
            {{ item.part.full_name }}
            {% if roles.part.view %}
            </a>
            {% endif %}
        </td>
    </tr>
    {% if item.serialized %}
    <tr>
        <td><span class='fas fa-hashtag'></span></td>
        <td>{% trans "Serial Number" %}</td>
        <td>
            {{ item.serial }}
            <div class='btn-group float-right' role='group'>
                {% if previous %}
                <a class="btn btn-small btn-outline-secondary" aria-label="{% trans 'previous page' %}" href="{% url request.resolver_match.url_name previous.id %}" title='{% trans "Navigate to previous serial number" %}'>
                    <span class='fas fa-angle-left'></span>
                    <small>{{ previous.serial }}</small>
                </a>
                {% endif %}
                <a class='btn btn-small btn-outline-secondary text-sm' href='#' id='serial-number-search' title='{% trans "Search for serial number" %}'>
                    <span class='fas fa-search'></span>
                </a>
                {% if next %}
                <a class="btn btn-small btn-outline-secondary text-sm" aria-label="{% trans 'next page' %}" href="{% url request.resolver_match.url_name next.id %}" title='{% trans "Navigate to next serial number" %}'>
                    <small>{{ next.serial }}</small>
                    <span class='fas fa-angle-right'></span>
                </a>
                {% endif %}
            </div>
        </td>
    </tr>
    {% else %}
    <tr>
        <td></td>
        <td>{% trans "Quantity" %}</td>
        <td>{% decimal item.quantity %} {% if item.part.units %}{{ item.part.units }}{% endif %}</td>
    </tr>
    {% endif %}
    <tr>
        <td><span class='fas fa-info'></span></td>
        <td>{% trans "Status" %}</td>
        <td>{% stock_status_label item.status %}</td>
    </tr>
    {% if item.expiry_date %}
    <tr>
        <td><span class='fas fa-calendar-alt{% if item.is_expired %} icon-red{% endif %}'></span></td>
        <td>{% trans "Expiry Date" %}</td>
        <td>
            {{ item.expiry_date }}
            {% if item.is_expired %}
            <span title='{% blocktrans %}This StockItem expired on {{ item.expiry_date }}{% endblocktrans %}' class='badge rounded-pill bg-danger badge-right'>{% trans "Expired" %}</span>
            {% elif item.is_stale %}
            <span title='{% blocktrans %}This StockItem expires on {{ item.expiry_date }}{% endblocktrans %}' class='badge rounded-pill bg-warning badge-right'>{% trans "Stale" %}</span>
            {% endif %}
        </td>
    </tr>
    {% endif %}
    <tr>
        <td><span class='fas fa-calendar-alt'></span></td>
        <td>{% trans "Last Updated" %}</td>
        <td>{{ item.updated }}</td>
    </tr>
    <tr>
        <td><span class='fas fa-calendar-alt'></span></td>
        <td>{% trans "Last Stocktake" %}</td>
        {% if item.stocktake_date %}
        <td>{{ item.stocktake_date }} <span class='badge badge-right rounded-pill bg-dark'>{{ item.stocktake_user }}</span></td>
        {% else %}
        <td><em>{% trans "No stocktake performed" %}</em></td>
        {% endif %}
    </tr>
</table>

{% setting_object 'STOCK_OWNERSHIP_CONTROL' as owner_control %}
{% if owner_control.value == "True" %}
    {% authorized_owners item.owner as owners %}
{% endif %}

<div class='info-messages'>

    {% setting_object 'STOCK_OWNERSHIP_CONTROL' as owner_control %}
    {% if owner_control.value == "True" %}
        {% authorized_owners item.owner as owners %}

        {% if not user in owners and not user.is_superuser %}
        <div class='alert alert-block alert-info'>
            {% trans "You are not in the list of owners of this item. This stock item cannot be edited." %}<br>
        </div>
        {% endif %}
    {% endif %}

    {% if item.is_building %}
    <div class='alert alert-block alert-info'>
        {% trans "This stock item is in production and cannot be edited." %}<br>
        {% trans "Edit the stock item from the build view." %}<br>

        {% if item.build %}
        <a href="{% url 'build-detail' item.build.id %}">
            <strong>{{ item.build }}</strong>
        </a>
        {% endif %}

    </div>
    {% endif %}

    {% if item.hasRequiredTests and not item.passedAllRequiredTests %}
    <div class='alert alert-block alert-danger'>
        {% trans "This stock item has not passed all required tests" %}
    </div>
    {% endif %}

    {% for allocation in item.sales_order_allocations.all %}
    <div class='alert alert-block alert-info'>
        {% object_link 'so-detail' allocation.line.order.id allocation.line.order as link %}
        {% decimal allocation.quantity as qty %}
        {% blocktrans %}This stock item is allocated to Sales Order {{ link }} (Quantity: {{ qty }}){% endblocktrans %}
    </div>
    {% endfor %}

    {% for allocation in item.allocations.all %}
    <div class='alert alert-block alert-info'>
        {% object_link 'build-detail' allocation.build.id allocation.build %}
        {% decimal allocation.quantity as qty %}
        {% blocktrans %}This stock item is allocated to Build {{ link }} (Quantity: {{ qty }}){% endblocktrans %}
    </div>
    {% endfor %}
    
    {% if item.serialized %}
    <div class='alert alert-block alert-warning'>
        {% trans "This stock item is serialized - it has a unique serial number and the quantity cannot be adjusted." %}
    </div>
    {% elif item.child_count > 0 %}
    <div class='alert alert-block alert-warning'>
        {% trans "This stock item cannot be deleted as it has child items" %}
    </div>
    {% elif item.delete_on_deplete and item.can_delete %}
    <div class='alert alert-block alert-warning'>
        {% trans "This stock item will be automatically deleted when all stock is depleted." %}
    </div>
    {% endif %}
    
</div>
{% endblock details %}

{% block details_right %}
<table class="table table-striped table-condensed">
    <col width='25'>
<<<<<<< HEAD
    <tr>
        <td><span class='fas fa-shapes'></span></td>
        <td>{% trans "Base Part" %}</td>
        <td>
            {% if roles.part.view %}
            <a href="{% url 'part-detail' item.part.id %}">
            {% endif %}
            {{ item.part.full_name }}
            {% if roles.part.view %}
            </a>
            {% endif %}
        </td>
    </tr>
    {% if item.part.category %}
    <tr>
        <td><span class='fas fa-sitemap'></span></td>
        <td>{% trans "Part Category" %}</td>
        <td>
            <a href='{% url "category-detail" item.part.category.id %}'>{{ item.part.category }}</a>
        </td>
    </tr>
    {% endif %}
    {% if item.serialized %}
    <tr>
        <td><span class='fas fa-hashtag'></span></td>
        <td>{% trans "Serial Number" %}</td>
        <td>
        {% if previous %}
            <a class="btn btn-outline-secondary" aria-label="{% trans 'previous page' %}" href="{% url request.resolver_match.url_name previous.id %}">
                <small>{{ previous.serial }}</small>  ‹
            </a>
        {% endif %}
        {{ item.serial }}
        {% if next %}
            <a class="btn btn-outline-secondary text-sm" aria-label="{% trans 'next page' %}" href="{% url request.resolver_match.url_name next.id %}">
                ›  <small>{{ next.serial }}</small>
            </a>
        {% endif %}
        </td>
    </tr>
    {% else %}
    <tr>
        <td></td>
        <td>{% trans "Quantity" %}</td>
        <td>{% decimal item.quantity %} {% if item.part.units %}{{ item.part.units }}{% endif %}</td>
    </tr>
    {% endif %}
=======

>>>>>>> 8c6b82d2
    {% if item.customer %}
    <tr>
        <td><span class='fas fa-user-tie'></span></td>
        <td>{% trans "Customer" %}</td>
        <td><a href="{% url 'company-detail' item.customer.id %}?display=assigned-stock">{{ item.customer.name }}</a></td>
    </tr>
    {% endif %}
    {% if item.belongs_to %}
    <tr>
        <td><span class='fas fa-box'></span></td>
        <td>
            {% trans "Installed In" %}
        </td>
        <td>
            <a href="{% url 'stock-item-detail' item.belongs_to.id %}">{{ item.belongs_to }}</a>
        </td>
    </tr>
    {% elif item.sales_order %}
    <tr>
        <td><span class='fas fa-user-tie'></span></td>
        <td>{% trans "Sales Order" %}</td>
        <td><a href="{% url 'so-detail' item.sales_order.id %}">{{ item.sales_order.reference }}</a> - <a href="{% url 'company-detail' item.sales_order.customer.id %}">{{ item.sales_order.customer.name }}</a></td>
    </tr>
    {% else %}
    <tr>
        <td><span class='fas fa-map-marker-alt'></span></td>
        <td>{% trans "Location" %}</td>
        {% if item.location %}
        <td><a href="{% url 'stock-location-detail' item.location.id %}">{{ item.location.name }}</a></td>
        {% else %}
        <td><em>{% trans "No location set" %}</em></td>
        {% endif %}
    </tr>
    {% endif %}
    {% if item.uid %}
    <tr>
        <td><span class='fas fa-barcode'></span></td>
        <td>{% trans "Barcode Identifier" %}</td>
        <td>{{ item.uid }}</td>
    </tr>
    {% endif %}
    {% if item.batch %}
    <tr>
        <td><span class='fas fa-layer-group'></span></td>
        <td>{% trans "Batch" %}</td>
        <td>{{ item.batch }}</td>
    </tr>
    {% endif %}
    {% if item.packaging %}
    <tr>
        <td><span class='fas fa-cube'></span></td>
        <td>{% trans "Packaging" %}</td>
        <td>{{ item.packaging }}</td>
    </tr>
    {% endif %}
    {% if item.build %}
    <tr>
        <td><span class='fas fa-tools'></span></td>
        <td>{% trans "Build" %}</td>
        <td><a href="{% url 'build-detail' item.build.id %}">{{ item.build }}</a></td>
    </tr>
    {% endif %}
    {% if item.purchase_order %}
    <tr>
        <td><span class='fas fa-shopping-cart'></span></td>
        <td>{% trans "Purchase Order" %}</td>
        <td><a href="{% url 'po-detail' item.purchase_order.id %}">{{ item.purchase_order }}</a></td>
    </tr>
    {% endif %}
    {% if item.purchase_price != None %}
    <tr>
        <td><span class='fas fa-dollar-sign'></span></td>
        <td>{% trans "Purchase Price" %}</td>
        <td>{{ item.purchase_price }}</td>
    </tr>
    {% endif %}
    {% if item.parent %}
    <tr>
        <td><span class='fas fa-sitemap'></span></td>
        <td>{% trans "Parent Item" %}</td>
        <td><a href="{% url 'stock-item-detail' item.parent.id %}">{% trans "Stock Item" %} #{{ item.parent.id }}</a></td>
    </tr>
    {% endif %}
    {% if item.link %}
    <tr>
        <td><span class='fas fa-link'></span>
        <td>{% trans "External Link" %}</td>
        <td><a href="{{ item.link }}">{{ item.link }}</a></td>
    </tr>
    {% endif %}
    {% if item.supplier_part.manufacturer_part %}
    <tr>
        <td><span class='fas fa-industry'></span></td>
        <td>{% trans "Manufacturer" %}</td>
        {% if item.supplier_part.manufacturer_part.manufacturer %}
            <td><a href="{% url 'company-detail' item.supplier_part.manufacturer_part.manufacturer.id %}">{{ item.supplier_part.manufacturer_part.manufacturer.name }}</a></td>
        {% else %}
            <td><em>{% trans "No manufacturer set" %}</em></td>
        {% endif %}

    </tr>
    <tr>
        <td><span class='fas fa-hashtag'></span></td>
        <td>{% trans "Manufacturer Part" %}</td>
        <td><a href="{% url 'manufacturer-part-detail' item.supplier_part.manufacturer_part.id %}">{{ item.supplier_part.manufacturer_part.MPN }}</a></td>
    </tr>
    {% endif %}
    {% if item.supplier_part %}
    <tr>
        <td><span class='fas fa-building'></span></td>
        <td>{% trans "Supplier" %}</td>
        <td><a href="{% url 'company-detail' item.supplier_part.supplier.id %}">{{ item.supplier_part.supplier.name }}</a></td>
    </tr>
    <tr>
        <td><span class='fas fa-shapes'></span></td>
        <td>{% trans "Supplier Part" %}</td>
        <td><a href="{% url 'supplier-part-detail' item.supplier_part.id %}">{{ item.supplier_part.SKU }}</a></td>
    </tr>
    {% endif %}
    {% if item.hasRequiredTests %}
    <tr>
        <td><span class='fas fa-vial'></span></td>
        <td>{% trans "Tests" %}</td>
        <td>{{ item.requiredTestStatus.passed }} / {{ item.requiredTestStatus.total }}</td>
    </tr>
    {% endif %}
    {% if item.owner %}
    <tr>
        <td><span class='fas fa-users'></span></td>
        <td>{% trans "Owner" %}</td>
        <td>{{ item.owner }}</td>
    </tr>
    {% endif %}
</table>
{% endblock details_right %}


{% block js_ready %}
{{ block.super }}

$("#stock-serialize").click(function() {

    serializeStockItem({{ item.pk }}, {
        part: {{ item.part.pk }},
        reload: true,
        data: {
            quantity: {{ item.quantity }},
            {% if item.location %}
            destination: {{ item.location.pk }},
            {% elif item.part.default_location %}
            destination: {{ item.part.default_location.pk }},
            {% endif %}
        }
    });
});

$('#stock-install-in').click(function() {

    launchModalForm(
        "{% url 'stock-item-install' item.pk %}",
        {
            data: {
                'part': {{ item.part.pk }},
                'install_in': true,
            },
            reload: true,
        }
    );
});

$('#stock-uninstall').click(function() {

    launchModalForm(
        "{% url 'stock-item-uninstall' %}",
        {
            data: {
                'items[]': [{{ item.pk }}],
            },
            reload: true,
        }
    );
});

$("#stock-test-report").click(function() {
    printTestReports([{{ item.pk }}]);
});

$("#print-label").click(function() {
    printStockItemLabels([{{ item.pk }}]);
});

{% if roles.stock.change %}
$("#stock-duplicate").click(function() {
    // Duplicate a stock item 
    duplicateStockItem({{ item.pk }}, {
        follow: true,
    });
});

$('#stock-edit').click(function() {
    editStockItem({{ item.pk }}, {
        reload: true,
    });
});

$('#stock-edit-status').click(function () {

    constructForm('{% url "api-stock-detail" item.pk %}', {
        fields: {
            status: {},
        },
        reload: true,
        title: '{% trans "Edit Stock Status" %}',
    });
});

{% endif %}

$("#show-qr-code").click(function() {
    launchModalForm("{% url 'stock-item-qr' item.id %}",
    {
        no_post: true,
    });
});

$("#barcode-link").click(function() {
    linkBarcodeDialog({{ item.id }});
});

$("#barcode-unlink").click(function() {
    unlinkBarcode({{ item.id }});
});

$("#barcode-scan-into-location").click(function() {
    scanItemsIntoLocation([{{ item.id }}]);
});

function itemAdjust(action) {

    inventreeGet(
        '{% url "api-stock-detail" item.pk %}',
        {
            part_detail: true,
            location_detail: true,
        },
        {
            success: function(item) {
                adjustStock(action, [item], {
                    success: function() {
                        location.reload();
                    }
                });
            }
        }
    );
}

$('#stock-add').click(function() {
    itemAdjust('add');
});

$("#stock-delete").click(function () {
    launchModalForm(
        "{% url 'stock-item-delete' item.id %}",
        {
            redirect: "{% url 'part-detail' item.part.id %}"
        }
    );
});

{% if item.part.can_convert %}
$("#stock-convert").click(function() {
    launchModalForm("{% url 'stock-item-convert' item.id %}",
        {
            reload: true,
        }
    );
});
{% endif %}


{% if item.in_stock %}
$("#stock-assign-to-customer").click(function() {
    launchModalForm("{% url 'stock-item-assign' item.id %}",
        {
            reload: true,
        }
    );
});

$("#stock-move").click(function() {
    itemAdjust("move");
});

$("#stock-count").click(function() {
    itemAdjust('count');
});

$('#stock-remove').click(function() {
    itemAdjust('take');
});

{% else %}

$("#stock-return-from-customer").click(function() {
    launchModalForm("{% url 'stock-item-return' item.id %}",
        {
            reload: true,
        }
    );
});

{% endif %}

$('#serial-number-search').click(function() {
    findStockItemBySerialNumber({{ item.part.pk }});
});

{% endblock %}<|MERGE_RESOLUTION|>--- conflicted
+++ resolved
@@ -284,57 +284,7 @@
 {% block details_right %}
 <table class="table table-striped table-condensed">
     <col width='25'>
-<<<<<<< HEAD
-    <tr>
-        <td><span class='fas fa-shapes'></span></td>
-        <td>{% trans "Base Part" %}</td>
-        <td>
-            {% if roles.part.view %}
-            <a href="{% url 'part-detail' item.part.id %}">
-            {% endif %}
-            {{ item.part.full_name }}
-            {% if roles.part.view %}
-            </a>
-            {% endif %}
-        </td>
-    </tr>
-    {% if item.part.category %}
-    <tr>
-        <td><span class='fas fa-sitemap'></span></td>
-        <td>{% trans "Part Category" %}</td>
-        <td>
-            <a href='{% url "category-detail" item.part.category.id %}'>{{ item.part.category }}</a>
-        </td>
-    </tr>
-    {% endif %}
-    {% if item.serialized %}
-    <tr>
-        <td><span class='fas fa-hashtag'></span></td>
-        <td>{% trans "Serial Number" %}</td>
-        <td>
-        {% if previous %}
-            <a class="btn btn-outline-secondary" aria-label="{% trans 'previous page' %}" href="{% url request.resolver_match.url_name previous.id %}">
-                <small>{{ previous.serial }}</small>  ‹
-            </a>
-        {% endif %}
-        {{ item.serial }}
-        {% if next %}
-            <a class="btn btn-outline-secondary text-sm" aria-label="{% trans 'next page' %}" href="{% url request.resolver_match.url_name next.id %}">
-                ›  <small>{{ next.serial }}</small>
-            </a>
-        {% endif %}
-        </td>
-    </tr>
-    {% else %}
-    <tr>
-        <td></td>
-        <td>{% trans "Quantity" %}</td>
-        <td>{% decimal item.quantity %} {% if item.part.units %}{{ item.part.units }}{% endif %}</td>
-    </tr>
-    {% endif %}
-=======
-
->>>>>>> 8c6b82d2
+
     {% if item.customer %}
     <tr>
         <td><span class='fas fa-user-tie'></span></td>
