--- conflicted
+++ resolved
@@ -2,13 +2,8 @@
 msgstr ""
 "Project-Id-Version: inventree\n"
 "Report-Msgid-Bugs-To: \n"
-<<<<<<< HEAD
-"POT-Creation-Date: 2021-07-26 23:48+0000\n"
-"PO-Revision-Date: 2021-07-27 00:13\n"
-=======
 "POT-Creation-Date: 2021-07-28 05:05+0000\n"
 "PO-Revision-Date: 2021-07-28 05:13\n"
->>>>>>> cb3ca796
 "Last-Translator: \n"
 "Language-Team: German\n"
 "Language: de_DE\n"
@@ -79,11 +74,7 @@
 msgstr "Doppelte Seriennummer: {n}"
 
 #: InvenTree/helpers.py:403 order/models.py:315 order/models.py:425
-<<<<<<< HEAD
-#: stock/views.py:1278
-=======
 #: stock/views.py:1295
->>>>>>> cb3ca796
 msgid "Invalid quantity provided"
 msgstr "Keine gültige Menge"
 
@@ -127,13 +118,8 @@
 msgid "File comment"
 msgstr "Datei-Kommentar"
 
-<<<<<<< HEAD
-#: InvenTree/models.py:70 InvenTree/models.py:71 common/models.py:880
-#: common/models.py:881 part/models.py:2097
-=======
 #: InvenTree/models.py:70 InvenTree/models.py:71 common/models.py:879
 #: common/models.py:880 part/models.py:2097
->>>>>>> cb3ca796
 #: report/templates/report/inventree_test_report_base.html:91
 #: templates/js/stock.js:1538
 msgid "User"
@@ -532,11 +518,7 @@
 #: build/templates/build/allocation_card.html:23
 #: build/templates/build/auto_allocate.html:17
 #: build/templates/build/build_base.html:133
-<<<<<<< HEAD
-#: build/templates/build/detail.html:34 common/models.py:909
-=======
 #: build/templates/build/detail.html:34 common/models.py:908
->>>>>>> cb3ca796
 #: company/forms.py:42 company/templates/company/supplier_part.html:226
 #: order/forms.py:120 order/forms.py:142 order/forms.py:159 order/models.py:706
 #: order/models.py:952 order/templates/order/order_wizard/match_parts.html:30
@@ -673,12 +655,8 @@
 #: order/templates/order/so_navbar.html:22 part/templates/part/navbar.html:42
 #: part/templates/part/navbar.html:45 templates/InvenTree/index.html:229
 #: templates/InvenTree/search.html:185
-<<<<<<< HEAD
-#: templates/InvenTree/settings/tabs.html:37 users/models.py:44
-=======
 #: templates/InvenTree/settings/navbar.html:89
 #: templates/InvenTree/settings/navbar.html:91 users/models.py:44
->>>>>>> cb3ca796
 msgid "Build Orders"
 msgstr "Bauaufträge"
 
@@ -1423,11 +1401,7 @@
 msgid "Maximum output quantity is "
 msgstr "Maximale Endproduktmenge ist "
 
-<<<<<<< HEAD
-#: build/views.py:183 stock/views.py:1304
-=======
 #: build/views.py:183 stock/views.py:1321
->>>>>>> cb3ca796
 msgid "Serial numbers already exist"
 msgstr "Seriennummern existieren bereits"
 
@@ -1443,11 +1417,7 @@
 msgid "Confirm unallocation of build stock"
 msgstr "Entfernung von Bestands-Zuordnung bestätigen"
 
-<<<<<<< HEAD
-#: build/views.py:280 build/views.py:370 stock/views.py:369
-=======
 #: build/views.py:280 build/views.py:370 stock/views.py:386
->>>>>>> cb3ca796
 msgid "Check the confirmation box"
 msgstr "Bestätigungsbox bestätigen"
 
@@ -1569,11 +1539,7 @@
 msgid "Select {name} file to upload"
 msgstr "{name} Datei zum Hochladen auswählen"
 
-<<<<<<< HEAD
-#: common/models.py:259 common/models.py:760 common/models.py:873
-=======
 #: common/models.py:259 common/models.py:739 common/models.py:872
->>>>>>> cb3ca796
 msgid "Settings key (must be unique - case insensitive"
 msgstr "Einstellungs-Schlüssel (muss einzigartig sein, Groß-/ Kleinschreibung wird nicht beachtet)"
 
@@ -1709,72 +1675,21 @@
 msgid "Copy category parameter templates when creating a part"
 msgstr "Kategorie-Parameter Vorlagen kopieren wenn ein Teil angelegt wird"
 
-<<<<<<< HEAD
-#: common/models.py:542
-msgid "Recent Part Count"
-msgstr "Aktuelle Teile-Stände"
-
-#: common/models.py:543
-msgid "Number of recent parts to display on index page"
-msgstr "Anzahl der neusten Teile auf der Startseite"
-
-#: common/models.py:549 part/models.py:2280 report/models.py:187
-=======
 #: common/models.py:542 part/models.py:2280 report/models.py:187
->>>>>>> cb3ca796
 #: stock/forms.py:225 templates/js/table_filters.js:25
 #: templates/js/table_filters.js:324
 msgid "Template"
 msgstr "Vorlage"
 
-<<<<<<< HEAD
-#: common/models.py:550
-msgid "Parts are templates by default"
-msgstr "Teile sind standardmäßig Vorlagen"
-
-#: common/models.py:556 part/models.py:865 templates/js/table_filters.js:132
-=======
 #: common/models.py:543
 msgid "Parts are templates by default"
 msgstr "Teile sind standardmäßig Vorlagen"
 
 #: common/models.py:549 part/models.py:865 templates/js/table_filters.js:132
->>>>>>> cb3ca796
 #: templates/js/table_filters.js:336
 msgid "Assembly"
 msgstr "Baugruppe"
 
-<<<<<<< HEAD
-#: common/models.py:557
-msgid "Parts can be assembled from other components by default"
-msgstr "Teile können standardmäßig aus anderen Teilen angefertigt werden"
-
-#: common/models.py:563 part/models.py:871 templates/js/table_filters.js:340
-msgid "Component"
-msgstr "Komponente"
-
-#: common/models.py:564
-msgid "Parts can be used as sub-components by default"
-msgstr "Teile können standardmäßig in Baugruppen benutzt werden"
-
-#: common/models.py:570 part/models.py:882
-msgid "Purchaseable"
-msgstr "Kaufbar"
-
-#: common/models.py:571
-msgid "Parts are purchaseable by default"
-msgstr "Artikel sind grundsätzlich kaufbar"
-
-#: common/models.py:577 part/models.py:887 templates/js/table_filters.js:348
-msgid "Salable"
-msgstr "Verkäuflich"
-
-#: common/models.py:578
-msgid "Parts are salable by default"
-msgstr "Artikel sind grundsätzlich verkaufbar"
-
-#: common/models.py:584 part/models.py:877 templates/js/table_filters.js:33
-=======
 #: common/models.py:550
 msgid "Parts can be assembled from other components by default"
 msgstr "Teile können standardmäßig aus anderen Teilen angefertigt werden"
@@ -1804,330 +1719,10 @@
 msgstr "Artikel sind grundsätzlich verkaufbar"
 
 #: common/models.py:577 part/models.py:877 templates/js/table_filters.js:33
->>>>>>> cb3ca796
 #: templates/js/table_filters.js:352
 msgid "Trackable"
 msgstr "Nachverfolgbar"
 
-<<<<<<< HEAD
-#: common/models.py:585
-msgid "Parts are trackable by default"
-msgstr "Artikel sind grundsätzlich verfolgbar"
-
-#: common/models.py:591 part/models.py:897 templates/js/table_filters.js:29
-msgid "Virtual"
-msgstr "Virtuell"
-
-#: common/models.py:592
-msgid "Parts are virtual by default"
-msgstr "Teile sind grundsätzlich virtuell"
-
-#: common/models.py:598
-msgid "Show Quantity in Forms"
-msgstr "zeige Bestand in Eingabemasken"
-
-#: common/models.py:599
-msgid "Display available part quantity in some forms"
-msgstr "Zeige den verfügbaren Bestand in einigen Eingabemasken"
-
-#: common/models.py:605
-msgid "Show Import in Views"
-msgstr "Import in Ansichten anzeigen"
-
-#: common/models.py:606
-msgid "Display the import wizard in some part views"
-msgstr "Importassistent in einigen Teil-Ansichten anzeigen"
-
-#: common/models.py:612
-msgid "Show Price in Forms"
-msgstr "Preis in Formularen anzeigen"
-
-#: common/models.py:613
-msgid "Display part price in some forms"
-msgstr "Teilpreis in einigen Formularen anzeigen"
-
-#: common/models.py:619
-msgid "Show related parts"
-msgstr "Verwandte Teile anzeigen"
-
-#: common/models.py:620
-msgid "Display related parts for a part"
-msgstr "Verwandte Teile eines Teils anzeigen"
-
-#: common/models.py:626
-msgid "Create initial stock"
-msgstr "Ausgangsbestand erstellen"
-
-#: common/models.py:627
-msgid "Create initial stock on part creation"
-msgstr "Ausgangsbestand beim Erstellen von Teilen erstellen"
-
-#: common/models.py:633
-msgid "Internal Prices"
-msgstr "Interne Preise"
-
-#: common/models.py:634
-msgid "Enable internal prices for parts"
-msgstr "Interne Preise für Teile aktivieren"
-
-#: common/models.py:640
-msgid "Internal Price as BOM-Price"
-msgstr "Interner Preis als Stückliste-Preis"
-
-#: common/models.py:641
-msgid "Use the internal price (if set) in BOM-price calculations"
-msgstr "Interner Preis (falls vorhanden) in Stücklisten-Preisberechnungen verwenden"
-
-#: common/models.py:647 templates/stats.html:25
-msgid "Debug Mode"
-msgstr "Entwickler-Modus"
-
-#: common/models.py:648
-msgid "Generate reports in debug mode (HTML output)"
-msgstr "Berichte im Entwickler-Modus generieren (als HTML)"
-
-#: common/models.py:654
-msgid "Page Size"
-msgstr "Seitengröße"
-
-#: common/models.py:655
-msgid "Default page size for PDF reports"
-msgstr "Standardseitenformat für PDF-Bericht"
-
-#: common/models.py:665
-msgid "Test Reports"
-msgstr "Test-Berichte"
-
-#: common/models.py:666
-msgid "Enable generation of test reports"
-msgstr "Erstellung von Test-Berichten aktivieren"
-
-#: common/models.py:672
-msgid "Search Preview Results"
-msgstr "Anzahl Suchergebnisse"
-
-#: common/models.py:673
-msgid "Number of results to show in search preview window"
-msgstr "Anzahl der Ergebnisse, die in der Vorschau angezeigt werden sollen"
-
-#: common/models.py:679
-msgid "Stock Expiry"
-msgstr "Bestands-Ablauf"
-
-#: common/models.py:680
-msgid "Enable stock expiry functionality"
-msgstr "Ablaufen von Bestand ermöglichen"
-
-#: common/models.py:686
-msgid "Sell Expired Stock"
-msgstr "Abgelaufenen Bestand verkaufen"
-
-#: common/models.py:687
-msgid "Allow sale of expired stock"
-msgstr "Verkauf von abgelaufenem Bestand erlaubt"
-
-#: common/models.py:693
-msgid "Stock Stale Time"
-msgstr "Bestands-Stehzeit"
-
-#: common/models.py:694
-msgid "Number of days stock items are considered stale before expiring"
-msgstr "Anzahl an Tagen, an denen Bestand als abgestanden markiert wird, bevor sie ablaufen"
-
-#: common/models.py:696
-msgid "days"
-msgstr "Tage"
-
-#: common/models.py:701
-msgid "Build Expired Stock"
-msgstr "Abgelaufenen Bestand verbauen"
-
-#: common/models.py:702
-msgid "Allow building with expired stock"
-msgstr "Verbauen von abgelaufenen Bestand erlaubt"
-
-#: common/models.py:708
-msgid "Stock Ownership Control"
-msgstr "Bestands-Eigentümerkontrolle"
-
-#: common/models.py:709
-msgid "Enable ownership control over stock locations and items"
-msgstr "Eigentümerkontrolle für Lagerorte und Teile aktivieren"
-
-#: common/models.py:715
-msgid "Group by Part"
-msgstr "Gruppieren nach Teil"
-
-#: common/models.py:716
-msgid "Group stock items by part reference in table views"
-msgstr "Bestand in Tabellen anhand von Teil-Referenz gruppieren"
-
-#: common/models.py:722
-msgid "Recent Stock Count"
-msgstr "aktueller Bestand"
-
-#: common/models.py:723
-msgid "Number of recent stock items to display on index page"
-msgstr "Anzahl des geänderten Bestands auf der Startseite"
-
-#: common/models.py:729
-msgid "Build Order Reference Prefix"
-msgstr "Bauauftrag-Referenz Präfix"
-
-#: common/models.py:730
-msgid "Prefix value for build order reference"
-msgstr "Präfix für Bauauftrag-Referenz"
-
-#: common/models.py:735
-msgid "Build Order Reference Regex"
-msgstr "Bauauftrag-Referenz RegEx"
-
-#: common/models.py:736
-msgid "Regular expression pattern for matching build order reference"
-msgstr "RegEx Muster für die Zuordnung von Bauauftrag-Referenzen"
-
-#: common/models.py:740
-msgid "Sales Order Reference Prefix"
-msgstr "Auftrags-Referenz Präfix"
-
-#: common/models.py:741
-msgid "Prefix value for sales order reference"
-msgstr "Präfix für Auftrags-Referenz"
-
-#: common/models.py:746
-msgid "Purchase Order Reference Prefix"
-msgstr "Bestellungs-Referenz Präfix"
-
-#: common/models.py:747
-msgid "Prefix value for purchase order reference"
-msgstr "Präfix für Bestellungs-Referenz"
-
-#: common/models.py:771
-msgid "Show starred parts"
-msgstr ""
-
-#: common/models.py:772
-msgid "Show starred parts on the homepage"
-msgstr ""
-
-#: common/models.py:777
-msgid "Show latest parts"
-msgstr ""
-
-#: common/models.py:778
-msgid "Show latest parts on the homepage"
-msgstr ""
-
-#: common/models.py:783
-msgid "Show unvalidated BOMs"
-msgstr ""
-
-#: common/models.py:784
-msgid "Show BOMs that await validation on the homepage"
-msgstr ""
-
-#: common/models.py:789
-msgid "Show recent stock changes"
-msgstr ""
-
-#: common/models.py:790
-msgid "Show recently changed stock items on the homepage"
-msgstr ""
-
-#: common/models.py:795
-msgid "Show low stock"
-msgstr ""
-
-#: common/models.py:796
-msgid "Show low stock items on the homepage"
-msgstr ""
-
-#: common/models.py:801
-msgid "Show depleted stock"
-msgstr ""
-
-#: common/models.py:802
-msgid "Show depleted stock items on the homepage"
-msgstr ""
-
-#: common/models.py:807
-msgid "Show needed stock"
-msgstr ""
-
-#: common/models.py:808
-msgid "Show stock items needed for builds on the homepage"
-msgstr ""
-
-#: common/models.py:813
-msgid "Show expired stock"
-msgstr ""
-
-#: common/models.py:814
-msgid "Show expired stock items on the homepage"
-msgstr ""
-
-#: common/models.py:819
-msgid "Show stale stock"
-msgstr ""
-
-#: common/models.py:820
-msgid "Show stale stock items on the homepage"
-msgstr ""
-
-#: common/models.py:825
-msgid "Show pending builds"
-msgstr ""
-
-#: common/models.py:826
-msgid "Show pending builds on the homepage"
-msgstr ""
-
-#: common/models.py:831
-msgid "Show overdue builds"
-msgstr ""
-
-#: common/models.py:832
-msgid "Show overdue builds on the homepage"
-msgstr ""
-
-#: common/models.py:837
-msgid "Show outstanding POs"
-msgstr ""
-
-#: common/models.py:838
-msgid "Show outstanding POs on the homepage"
-msgstr ""
-
-#: common/models.py:843
-msgid "Show overdue POs"
-msgstr ""
-
-#: common/models.py:844
-msgid "Show overdue POs on the homepage"
-msgstr ""
-
-#: common/models.py:849
-msgid "Show outstanding SOs"
-msgstr ""
-
-#: common/models.py:850
-msgid "Show outstanding SOs on the homepage"
-msgstr ""
-
-#: common/models.py:855
-msgid "Show overdue SOs"
-msgstr ""
-
-#: common/models.py:856
-msgid "Show overdue SOs on the homepage"
-msgstr ""
-
-#: common/models.py:910 company/forms.py:43
-msgid "Price break quantity"
-msgstr "Preisstaffelungs Anzahl"
-
-#: common/models.py:917 company/templates/company/supplier_part.html:231
-=======
 #: common/models.py:578
 msgid "Parts are trackable by default"
 msgstr "Artikel sind grundsätzlich verfolgbar"
@@ -2453,24 +2048,15 @@
 msgstr "Preisstaffelungs Anzahl"
 
 #: common/models.py:916 company/templates/company/supplier_part.html:231
->>>>>>> cb3ca796
 #: templates/js/part.js:1021
 msgid "Price"
 msgstr "Preis"
 
-<<<<<<< HEAD
-#: common/models.py:918
-msgid "Unit price at specified quantity"
-msgstr "Stückpreis für die angegebene Anzahl"
-
-#: common/models.py:1011
-=======
 #: common/models.py:917
 msgid "Unit price at specified quantity"
 msgstr "Stückpreis für die angegebene Anzahl"
 
 #: common/models.py:1010
->>>>>>> cb3ca796
 msgid "Default"
 msgstr "Standard"
 
@@ -2490,19 +2076,11 @@
 msgid "Supplied value must be a boolean"
 msgstr "Angegebener Wert muss ein Wahrheitswert sein"
 
-<<<<<<< HEAD
-#: common/views.py:121
-msgid "Change User Setting"
-msgstr ""
-
-#: common/views.py:196 order/templates/order/order_wizard/po_upload.html:42
-=======
 #: common/views.py:138
 msgid "Change User Setting"
 msgstr ""
 
 #: common/views.py:213 order/templates/order/order_wizard/po_upload.html:42
->>>>>>> cb3ca796
 #: order/templates/order/po_navbar.html:19
 #: order/templates/order/po_navbar.html:22
 #: order/templates/order/purchase_order_detail.html:26 order/views.py:290
@@ -2512,11 +2090,7 @@
 msgid "Upload File"
 msgstr "Datei hochgeladen"
 
-<<<<<<< HEAD
-#: common/views.py:197 order/templates/order/order_wizard/match_fields.html:52
-=======
 #: common/views.py:214 order/templates/order/order_wizard/match_fields.html:52
->>>>>>> cb3ca796
 #: order/views.py:291 part/templates/part/bom_upload/match_fields.html:52
 #: part/templates/part/import_wizard/ajax_match_fields.html:45
 #: part/templates/part/import_wizard/match_fields.html:52 part/views.py:635
@@ -2524,21 +2098,6 @@
 msgid "Match Fields"
 msgstr "Übereinstimmende Felder"
 
-<<<<<<< HEAD
-#: common/views.py:198
-msgid "Match Items"
-msgstr "Positionen zuordnen"
-
-#: common/views.py:543
-msgid "Fields matching failed"
-msgstr "Felder zuteilen fehlgeschlagen"
-
-#: common/views.py:598
-msgid "Parts imported"
-msgstr "Teile importiert"
-
-#: common/views.py:620 order/templates/order/order_wizard/match_fields.html:27
-=======
 #: common/views.py:215
 msgid "Match Items"
 msgstr "Positionen zuordnen"
@@ -2552,7 +2111,6 @@
 msgstr "Teile importiert"
 
 #: common/views.py:637 order/templates/order/order_wizard/match_fields.html:27
->>>>>>> cb3ca796
 #: order/templates/order/order_wizard/match_parts.html:19
 #: order/templates/order/order_wizard/po_upload.html:40
 #: part/templates/part/bom_upload/match_fields.html:27
@@ -2940,12 +2498,8 @@
 #: part/templates/part/detail.html:50 part/templates/part/navbar.html:71
 #: part/templates/part/navbar.html:74 templates/InvenTree/index.html:260
 #: templates/InvenTree/search.html:325
-<<<<<<< HEAD
-#: templates/InvenTree/settings/tabs.html:40 templates/navbar.html:37
-=======
 #: templates/InvenTree/settings/navbar.html:95
 #: templates/InvenTree/settings/navbar.html:97 templates/navbar.html:37
->>>>>>> cb3ca796
 #: users/models.py:45
 msgid "Purchase Orders"
 msgstr "Bestellungen"
@@ -2968,12 +2522,8 @@
 #: part/templates/part/detail.html:71 part/templates/part/navbar.html:79
 #: part/templates/part/navbar.html:82 templates/InvenTree/index.html:291
 #: templates/InvenTree/search.html:345
-<<<<<<< HEAD
-#: templates/InvenTree/settings/tabs.html:43 templates/navbar.html:46
-=======
 #: templates/InvenTree/settings/navbar.html:101
 #: templates/InvenTree/settings/navbar.html:103 templates/navbar.html:46
->>>>>>> cb3ca796
 #: users/models.py:46
 msgid "Sales Orders"
 msgstr "Aufträge"
@@ -2997,7 +2547,6 @@
 #: company/templates/company/detail.html:169
 msgid "Company Notes"
 msgstr "Firmenbemerkungen"
-<<<<<<< HEAD
 
 #: company/templates/company/detail.html:364
 #: company/templates/company/manufacturer_part.html:200
@@ -3005,15 +2554,6 @@
 msgid "Delete Supplier Parts?"
 msgstr "Zuliefererteil entfernen?"
 
-=======
-
-#: company/templates/company/detail.html:364
-#: company/templates/company/manufacturer_part.html:200
-#: part/templates/part/detail.html:825
-msgid "Delete Supplier Parts?"
-msgstr "Zuliefererteil entfernen?"
-
->>>>>>> cb3ca796
 #: company/templates/company/detail.html:365
 #: company/templates/company/manufacturer_part.html:201
 #: part/templates/part/detail.html:826
@@ -3062,7 +2602,6 @@
 #: part/templates/part/detail.html:294
 msgid "Delete supplier parts"
 msgstr "Zuliefererteil entfernen"
-<<<<<<< HEAD
 
 #: company/templates/company/manufacturer_part.html:114
 #: company/templates/company/manufacturer_part.html:138
@@ -3073,18 +2612,6 @@
 msgid "Delete"
 msgstr "Löschen"
 
-=======
-
-#: company/templates/company/manufacturer_part.html:114
-#: company/templates/company/manufacturer_part.html:138
-#: company/templates/company/manufacturer_part.html:239
-#: part/templates/part/detail.html:214 part/templates/part/detail.html:294
-#: part/templates/part/detail.html:317 templates/js/company.js:339
-#: users/models.py:194
-msgid "Delete"
-msgstr "Löschen"
-
->>>>>>> cb3ca796
 #: company/templates/company/manufacturer_part.html:127
 #: company/templates/company/manufacturer_part_navbar.html:11
 #: company/templates/company/manufacturer_part_navbar.html:14
@@ -3097,13 +2624,8 @@
 
 #: company/templates/company/manufacturer_part.html:133
 #: part/templates/part/detail.html:162
-<<<<<<< HEAD
-#: templates/InvenTree/settings/category.html:29
-#: templates/InvenTree/settings/part.html:66
-=======
 #: templates/InvenTree/settings/category.html:26
 #: templates/InvenTree/settings/part.html:63
->>>>>>> cb3ca796
 msgid "New Parameter"
 msgstr "Neuer Parameter"
 
@@ -3136,12 +2658,8 @@
 #: stock/templates/stock/stock_app_base.html:10
 #: templates/InvenTree/index.html:150 templates/InvenTree/search.html:196
 #: templates/InvenTree/search.html:232
-<<<<<<< HEAD
-#: templates/InvenTree/settings/tabs.html:34 templates/js/part.js:269
-=======
 #: templates/InvenTree/settings/navbar.html:83
 #: templates/InvenTree/settings/navbar.html:85 templates/js/part.js:269
->>>>>>> cb3ca796
 #: templates/js/part.js:494 templates/js/part.js:654 templates/js/stock.js:123
 #: templates/js/stock.js:926 templates/navbar.html:26
 msgid "Stock"
@@ -3931,12 +3449,8 @@
 #: part/templates/part/category_navbar.html:21
 #: part/templates/part/category_navbar.html:24
 #: templates/InvenTree/index.html:102 templates/InvenTree/search.html:114
-<<<<<<< HEAD
-#: templates/InvenTree/settings/tabs.html:31 templates/js/part.js:855
-=======
 #: templates/InvenTree/settings/navbar.html:71
 #: templates/InvenTree/settings/navbar.html:73 templates/js/part.js:855
->>>>>>> cb3ca796
 #: templates/navbar.html:23 templates/stats.html:80 templates/stats.html:89
 #: users/models.py:41
 msgid "Parts"
@@ -4482,12 +3996,8 @@
 msgstr "Schlüsselworte um die Sichtbarkeit in Suchergebnissen zu verbessern"
 
 #: part/models.py:755 part/models.py:2323
-<<<<<<< HEAD
-#: part/templates/part/set_category.html:15 templates/js/part.js:641
-=======
 #: part/templates/part/set_category.html:15
 #: templates/InvenTree/settings/settings.html:165 templates/js/part.js:641
->>>>>>> cb3ca796
 msgid "Category"
 msgstr "Kategorie"
 
@@ -4667,11 +4177,7 @@
 msgstr "Einheit des Parameters"
 
 #: part/models.py:2280 part/models.py:2329 part/models.py:2330
-<<<<<<< HEAD
-#: templates/InvenTree/settings/category.html:62
-=======
 #: templates/InvenTree/settings/settings.html:160
->>>>>>> cb3ca796
 msgid "Parameter Template"
 msgstr "Parameter Vorlage"
 
@@ -4683,11 +4189,7 @@
 msgid "Parameter Value"
 msgstr "Parameter Wert"
 
-<<<<<<< HEAD
-#: part/models.py:2334 templates/InvenTree/settings/category.html:67
-=======
 #: part/models.py:2334 templates/InvenTree/settings/settings.html:169
->>>>>>> cb3ca796
 msgid "Default Value"
 msgstr "Standard-Wert"
 
@@ -4976,11 +4478,7 @@
 msgid "Create new Part Category"
 msgstr "Neue Teil-Kategorie anlegen"
 
-<<<<<<< HEAD
-#: part/templates/part/category.html:298 stock/views.py:874
-=======
 #: part/templates/part/category.html:298 stock/views.py:891
->>>>>>> cb3ca796
 msgid "Create new Stock Location"
 msgstr "Neuen Lagerort erstellen"
 
@@ -5059,7 +4557,6 @@
 #: part/templates/part/detail.html:16
 msgid "Part Stock"
 msgstr "Teilbestand"
-<<<<<<< HEAD
 
 #: part/templates/part/detail.html:21
 #, python-format
@@ -5136,84 +4633,6 @@
 msgid "Part Suppliers"
 msgstr "Zulieferer"
 
-=======
-
-#: part/templates/part/detail.html:21
-#, python-format
-msgid "Showing stock for all variants of <i>%(full_name)s</i>"
-msgstr "Lagerbestand aller Varianten von <i>%(full_name)s</i>"
-
-#: part/templates/part/detail.html:30 part/templates/part/navbar.html:87
-msgid "Part Test Templates"
-msgstr "Teil Test-Vorlagen"
-
-#: part/templates/part/detail.html:36
-msgid "Add Test Template"
-msgstr "Test Vorlage hinzufügen"
-
-#: part/templates/part/detail.html:77
-msgid "New sales order"
-msgstr "Neuer Auftrag"
-
-#: part/templates/part/detail.html:77
-msgid "New Order"
-msgstr "Neue Bestellung"
-
-#: part/templates/part/detail.html:90
-msgid "Sales Order Allocations"
-msgstr ""
-
-#: part/templates/part/detail.html:130 part/templates/part/navbar.html:21
-msgid "Part Variants"
-msgstr "Teil Varianten"
-
-#: part/templates/part/detail.html:137
-msgid "Create new variant"
-msgstr "Neue Variante anlegen"
-
-#: part/templates/part/detail.html:138
-msgid "New Variant"
-msgstr "neue Variante anlegen"
-
-#: part/templates/part/detail.html:161
-msgid "Add new parameter"
-msgstr "Parameter hinzufügen"
-
-#: part/templates/part/detail.html:182 part/templates/part/navbar.html:95
-#: part/templates/part/navbar.html:98
-msgid "Related Parts"
-msgstr "Verknüpfte Teile"
-
-#: part/templates/part/detail.html:188
-msgid "Add Related"
-msgstr "Verknüpftes Teil hinzufügen"
-
-#: part/templates/part/detail.html:228 part/templates/part/navbar.html:35
-#: part/templates/part/navbar.html:38
-msgid "Bill of Materials"
-msgstr "Stückliste"
-
-#: part/templates/part/detail.html:237
-msgid "Assemblies"
-msgstr "Baugruppen"
-
-#: part/templates/part/detail.html:253
-msgid "Part Builds"
-msgstr "Gefertigte Teile"
-
-#: part/templates/part/detail.html:260
-msgid "Start New Build"
-msgstr "Neuen Bauauftrag beginnen"
-
-#: part/templates/part/detail.html:274
-msgid "Build Order Allocations"
-msgstr ""
-
-#: part/templates/part/detail.html:283
-msgid "Part Suppliers"
-msgstr "Zulieferer"
-
->>>>>>> cb3ca796
 #: part/templates/part/detail.html:305
 msgid "Part Manufacturers"
 msgstr "Teil-Hersteller"
@@ -5221,7 +4640,6 @@
 #: part/templates/part/detail.html:317
 msgid "Delete manufacturer parts"
 msgstr "Herstellerteile löschen"
-<<<<<<< HEAD
 
 #: part/templates/part/detail.html:402
 msgid "Delete selected BOM items?"
@@ -5247,33 +4665,6 @@
 msgid "Delete Test Result Template"
 msgstr "Testergebnis-Vorlage löschen"
 
-=======
-
-#: part/templates/part/detail.html:402
-msgid "Delete selected BOM items?"
-msgstr "Ausgewählte Stücklistenpositionen löschen?"
-
-#: part/templates/part/detail.html:403
-msgid "All selected BOM items will be deleted"
-msgstr "Alle ausgewählte Stücklistenpositionen werden gelöscht"
-
-#: part/templates/part/detail.html:453 part/views.py:451
-msgid "Create New Part"
-msgstr "Neues Teil anlegen"
-
-#: part/templates/part/detail.html:588
-msgid "Add Test Result Template"
-msgstr "Testergebnis-Vorlage hinzufügen"
-
-#: part/templates/part/detail.html:606
-msgid "Edit Test Result Template"
-msgstr "Testergebnis-Vorlage bearbeiten"
-
-#: part/templates/part/detail.html:618
-msgid "Delete Test Result Template"
-msgstr "Testergebnis-Vorlage löschen"
-
->>>>>>> cb3ca796
 #: part/templates/part/detail.html:669
 msgid "Edit Part Notes"
 msgstr "Teilenotizen bearbeiten"
@@ -5302,7 +4693,6 @@
 #: part/templates/part/import_wizard/part_upload.html:51
 msgid "Unsuffitient privileges."
 msgstr "Unzureichende Benutzerrechte."
-<<<<<<< HEAD
 
 #: part/templates/part/import_wizard/part_upload.html:14
 msgid "Import Parts from File"
@@ -5316,21 +4706,6 @@
 msgid "Used In"
 msgstr "Benutzt in"
 
-=======
-
-#: part/templates/part/import_wizard/part_upload.html:14
-msgid "Import Parts from File"
-msgstr "Teile aus Datei importieren"
-
-#: part/templates/part/navbar.html:24
-msgid "Variants"
-msgstr "Varianten"
-
-#: part/templates/part/navbar.html:51 part/templates/part/navbar.html:54
-msgid "Used In"
-msgstr "Benutzt in"
-
->>>>>>> cb3ca796
 #: part/templates/part/navbar.html:61
 msgid "Prices"
 msgstr "Preise"
@@ -5603,7 +4978,6 @@
 msgid "No stock pricing history is available for this part."
 msgstr "Für dieses Teil sind keine Bestandspreise verfügbar."
 
-<<<<<<< HEAD
 #: part/templates/part/prices.html:182
 msgid "Internal Cost"
 msgstr "Interne Kosten"
@@ -5616,66 +4990,6 @@
 msgid "BOM Cost"
 msgstr "Stücklistenkosten"
 
-=======
-#: part/templates/part/prices.html:16
-msgid "Pricing ranges"
-msgstr "Preisspannen"
-
-#: part/templates/part/prices.html:22
-msgid "Show supplier cost"
-msgstr "Zuliefererkosten anzeigen"
-
-#: part/templates/part/prices.html:23
-msgid "Show purchase price"
-msgstr "Einkaufpreis anzeigen"
-
-#: part/templates/part/prices.html:50
-msgid "Show BOM cost"
-msgstr "Stücklisten-Kosten"
-
-#: part/templates/part/prices.html:98
-msgid "Show sale cost"
-msgstr "Verkaufskosten anzeigen"
-
-#: part/templates/part/prices.html:99
-msgid "Show sale price"
-msgstr "Verkaufspreis anzeigen"
-
-#: part/templates/part/prices.html:121
-msgid "Calculation parameters"
-msgstr "Berechnungsparameter"
-
-#: part/templates/part/prices.html:136
-msgid "Supplier Cost"
-msgstr "Zuliefererkosten"
-
-#: part/templates/part/prices.html:137 part/templates/part/prices.html:158
-#: part/templates/part/prices.html:183 part/templates/part/prices.html:213
-#: part/templates/part/prices.html:239 part/templates/part/prices.html:267
-msgid "Jump to overview"
-msgstr "Zur Übersicht gehen"
-
-#: part/templates/part/prices.html:162
-msgid "Stock Pricing"
-msgstr "Bestandspreise"
-
-#: part/templates/part/prices.html:172
-msgid "No stock pricing history is available for this part."
-msgstr "Für dieses Teil sind keine Bestandspreise verfügbar."
-
-#: part/templates/part/prices.html:182
-msgid "Internal Cost"
-msgstr "Interne Kosten"
-
-#: part/templates/part/prices.html:197 part/views.py:2330
-msgid "Add Internal Price Break"
-msgstr ""
-
-#: part/templates/part/prices.html:212
-msgid "BOM Cost"
-msgstr "Stücklistenkosten"
-
->>>>>>> cb3ca796
 #: part/templates/part/prices.html:238
 msgid "Sale Cost"
 msgstr "Verkaufskosten"
@@ -6249,7 +5563,6 @@
 #: stock/models.py:1803 templates/js/table_filters.js:226
 msgid "Test result"
 msgstr "Testergebnis"
-<<<<<<< HEAD
 
 #: stock/models.py:1809
 msgid "Test output value"
@@ -6308,66 +5621,6 @@
 msgid "Edit Test Result"
 msgstr "Testergebnis bearbeiten"
 
-=======
-
-#: stock/models.py:1809
-msgid "Test output value"
-msgstr "Test Ausgabe Wert"
-
-#: stock/models.py:1816
-msgid "Test result attachment"
-msgstr "Test Ergebnis Anhang"
-
-#: stock/models.py:1822
-msgid "Test notes"
-msgstr "Test Notizen"
-
-#: stock/templates/stock/item.html:16
-msgid "Stock Tracking Information"
-msgstr "Informationen zum Lagerbestands-Tracking"
-
-#: stock/templates/stock/item.html:29
-msgid "New Entry"
-msgstr "neuer Eintrag"
-
-#: stock/templates/stock/item.html:42
-msgid "Child Stock Items"
-msgstr "Kind-BestandsObjekt"
-
-#: stock/templates/stock/item.html:49
-msgid "This stock item does not have any child items"
-msgstr "Dieses BestandsObjekt hat keine Kinder"
-
-#: stock/templates/stock/item.html:57 stock/templates/stock/navbar.html:19
-#: stock/templates/stock/navbar.html:22
-msgid "Test Data"
-msgstr "Testdaten"
-
-#: stock/templates/stock/item.html:65
-msgid "Delete Test Data"
-msgstr "Testdaten löschen"
-
-#: stock/templates/stock/item.html:69
-msgid "Add Test Data"
-msgstr "Testdaten hinzufügen"
-
-#: stock/templates/stock/item.html:72 stock/templates/stock/item_base.html:95
-msgid "Test Report"
-msgstr "Test-Bericht"
-
-#: stock/templates/stock/item.html:119 stock/templates/stock/navbar.html:27
-msgid "Installed Stock Items"
-msgstr "Installierte BestandsObjekte"
-
-#: stock/templates/stock/item.html:280 stock/templates/stock/item.html:305
-msgid "Add Test Result"
-msgstr "Testergebnis hinzufügen"
-
-#: stock/templates/stock/item.html:325
-msgid "Edit Test Result"
-msgstr "Testergebnis bearbeiten"
-
->>>>>>> cb3ca796
 #: stock/templates/stock/item.html:339
 msgid "Delete Test Result"
 msgstr "Testergebnis löschen"
@@ -6686,11 +5939,7 @@
 msgid "The following stock items will be uninstalled"
 msgstr "Die folgenden BestandsObjekte werden nicht mehr verbaut"
 
-<<<<<<< HEAD
-#: stock/templates/stock/stockitem_convert.html:7 stock/views.py:847
-=======
 #: stock/templates/stock/stockitem_convert.html:7 stock/views.py:864
->>>>>>> cb3ca796
 msgid "Convert Stock Item"
 msgstr "BestandsObjekt umwandeln"
 
@@ -6711,105 +5960,6 @@
 msgid "Are you sure you want to delete this stock tracking entry?"
 msgstr "Sind Sie sicher, dass Sie diesen BestandsObjekt-Verfolgungs-Eintrag löschen wollen?"
 
-<<<<<<< HEAD
-#: stock/views.py:146
-msgid "Edit Stock Location"
-msgstr "BestandsObjekt-Lagerort bearbeiten"
-
-#: stock/views.py:253 stock/views.py:826 stock/views.py:948 stock/views.py:1313
-msgid "Owner is required (ownership control is enabled)"
-msgstr "Eigentümer notwendig (Eigentümerkontrolle aktiv)"
-
-#: stock/views.py:268
-msgid "Stock Location QR code"
-msgstr "QR-Code für diesen Lagerort"
-
-#: stock/views.py:287
-msgid "Assign to Customer"
-msgstr "Kunden zuweisen"
-
-#: stock/views.py:296
-msgid "Customer must be specified"
-msgstr "Kunde muss angegeben werden"
-
-#: stock/views.py:320
-msgid "Return to Stock"
-msgstr "zurück ins Lager"
-
-#: stock/views.py:329
-msgid "Specify a valid location"
-msgstr "gültigen Lagerort angeben"
-
-#: stock/views.py:340
-msgid "Stock item returned from customer"
-msgstr "BestandsObjekt retoure vom Kunden"
-
-#: stock/views.py:351
-msgid "Delete All Test Data"
-msgstr "alle Testdaten löschen"
-
-#: stock/views.py:368
-msgid "Confirm test data deletion"
-msgstr "Löschen Testdaten bestätigen"
-
-#: stock/views.py:473
-msgid "Stock Item QR Code"
-msgstr "BestandsObjekt-QR-Code"
-
-#: stock/views.py:499
-msgid "Install Stock Item"
-msgstr "BestandsObjekt installiert"
-
-#: stock/views.py:598
-msgid "Uninstall Stock Items"
-msgstr "BestandsObjekte deinstallieren"
-
-#: stock/views.py:695 templates/js/stock.js:272
-msgid "Confirm stock adjustment"
-msgstr "Bestands-Anpassung bestätigen"
-
-#: stock/views.py:706
-msgid "Uninstalled stock items"
-msgstr "BestandsObjekte deinstalliert"
-
-#: stock/views.py:728
-msgid "Edit Stock Item"
-msgstr "BestandsObjekt bearbeiten"
-
-#: stock/views.py:965
-msgid "Serialize Stock"
-msgstr "Lagerbestand erfassen"
-
-#: stock/views.py:1058 templates/js/build.js:365
-msgid "Create new Stock Item"
-msgstr "Neues BestandsObjekt hinzufügen"
-
-#: stock/views.py:1200
-msgid "Duplicate Stock Item"
-msgstr "Bestand duplizieren"
-
-#: stock/views.py:1282
-msgid "Quantity cannot be negative"
-msgstr "Anzahl kann nicht negativ sein"
-
-#: stock/views.py:1382
-msgid "Delete Stock Location"
-msgstr "Bestand-Lagerort löschen"
-
-#: stock/views.py:1395
-msgid "Delete Stock Item"
-msgstr "BestandsObjekt löschen"
-
-#: stock/views.py:1406
-msgid "Delete Stock Tracking Entry"
-msgstr "Lagerbestands-Tracking-Eintrag löschen"
-
-#: stock/views.py:1413
-msgid "Edit Stock Tracking Entry"
-msgstr "Lagerbestands-Tracking-Eintrag bearbeiten"
-
-#: stock/views.py:1422
-=======
 #: stock/views.py:163
 msgid "Edit Stock Location"
 msgstr "BestandsObjekt-Lagerort bearbeiten"
@@ -6907,7 +6057,6 @@
 msgstr "Lagerbestands-Tracking-Eintrag bearbeiten"
 
 #: stock/views.py:1439
->>>>>>> cb3ca796
 msgid "Add Stock Tracking Entry"
 msgstr "Lagerbestands-Tracking-Eintrag hinzufügen"
 
@@ -7011,29 +6160,7 @@
 msgid "Category Settings"
 msgstr "Kategorie-Einstellungen"
 
-<<<<<<< HEAD
-#: templates/InvenTree/settings/category.html:25
-msgid "Category Parameter Templates"
-msgstr "Kategorie-Parametervorlagen"
-
-#: templates/InvenTree/settings/category.html:52
-msgid "No category parameter templates found"
-msgstr "Keine Kategorie-Parametervorlagen gefunden"
-
-#: templates/InvenTree/settings/category.html:70
-#: templates/InvenTree/settings/part.html:103
-msgid "Edit Template"
-msgstr "Vorlage bearbeiten"
-
-#: templates/InvenTree/settings/category.html:71
-#: templates/InvenTree/settings/part.html:104
-msgid "Delete Template"
-msgstr "Vorlage löschen"
-
-#: templates/InvenTree/settings/currencies.html:10
-=======
 #: templates/InvenTree/settings/currencies.html:8
->>>>>>> cb3ca796
 msgid "Currency Settings"
 msgstr "Währungseinstellungen"
 
@@ -7060,10 +6187,6 @@
 #: templates/InvenTree/settings/global.html:9
 msgid "Server Settings"
 msgstr ""
-
-#: templates/InvenTree/settings/global.html:34
-msgid "Search Settings"
-msgstr "Sucheinstellungen"
 
 #: templates/InvenTree/settings/header.html:7
 msgid "Setting"
@@ -7133,21 +6256,6 @@
 msgid "Part Options"
 msgstr "Teil-Optionen"
 
-<<<<<<< HEAD
-#: templates/InvenTree/settings/part.html:46
-msgid "Part Import"
-msgstr "Teileimport"
-
-#: templates/InvenTree/settings/part.html:49
-msgid "Import Part"
-msgstr "Teil importieren"
-
-#: templates/InvenTree/settings/part.html:62
-msgid "Part Parameter Templates"
-msgstr "Teil-Parametervorlage"
-
-#: templates/InvenTree/settings/part.html:83
-=======
 #: templates/InvenTree/settings/part.html:43
 msgid "Part Import"
 msgstr "Teileimport"
@@ -7161,7 +6269,6 @@
 msgstr "Teil-Parametervorlage"
 
 #: templates/InvenTree/settings/part.html:80
->>>>>>> cb3ca796
 msgid "No part parameter templates found"
 msgstr "Keine Teilparametervorlagen gefunden"
 
@@ -7183,19 +6290,11 @@
 msgid "Report Settings"
 msgstr "Berichts-Einstellungen"
 
-<<<<<<< HEAD
-#: templates/InvenTree/settings/setting.html:28
-msgid "No value set"
-msgstr "Kein Wert angegeben"
-
-#: templates/InvenTree/settings/setting.html:36
-=======
 #: templates/InvenTree/settings/setting.html:29
 msgid "No value set"
 msgstr "Kein Wert angegeben"
 
 #: templates/InvenTree/settings/setting.html:41
->>>>>>> cb3ca796
 msgid "Edit setting"
 msgstr "Einstellungen ändern"
 
@@ -7211,64 +6310,15 @@
 msgid "Stock Settings"
 msgstr "Bestands-Einstellungen"
 
-<<<<<<< HEAD
-#: templates/InvenTree/settings/stock.html:13 templates/stock_table.html:50
-msgid "Stock Options"
-msgstr "Bestands-Einstellungen "
-
-#: templates/InvenTree/settings/tabs.html:3
-#: templates/InvenTree/settings/tabs.html:12
-#: templates/InvenTree/settings/user.html:10
-#: templates/InvenTree/settings/user_settings.html:10
-msgid "User Settings"
-msgstr "Benutzer-Einstellungen"
-
-#: templates/InvenTree/settings/tabs.html:6
-msgid "Account"
-msgstr "Konto"
-
-#: templates/InvenTree/settings/tabs.html:9
-msgid "Appearance"
-msgstr "Anzeige"
-
-#: templates/InvenTree/settings/tabs.html:16
-msgid "InvenTree Settings"
-msgstr "InvenTree-Einstellungen"
-
-#: templates/InvenTree/settings/tabs.html:19
-msgid "Global"
-msgstr "Systemweit"
-
-#: templates/InvenTree/settings/tabs.html:22
-msgid "Currencies"
-msgstr "Währungen"
-
-#: templates/InvenTree/settings/tabs.html:25
-msgid "Report"
-msgstr "Bericht"
-
-#: templates/InvenTree/settings/tabs.html:28
-msgid "Categories"
-msgstr "Kategorien"
-=======
 #: templates/InvenTree/settings/user.html:9
 msgid "Account Settings"
 msgstr ""
->>>>>>> cb3ca796
 
 #: templates/InvenTree/settings/user.html:15
 msgid "Edit"
 msgstr "Bearbeiten"
 
-<<<<<<< HEAD
-#: templates/InvenTree/settings/user.html:19
-msgid "Edit"
-msgstr "Bearbeiten"
-
-#: templates/InvenTree/settings/user.html:21
-=======
 #: templates/InvenTree/settings/user.html:17
->>>>>>> cb3ca796
 msgid "Change Password"
 msgstr "Passwort ändern"
 
@@ -7766,19 +6816,11 @@
 #: templates/js/company.js:592 templates/js/part.js:389
 msgid "Edit Parameter"
 msgstr "Parameter bearbeiten"
-<<<<<<< HEAD
 
 #: templates/js/company.js:603 templates/js/part.js:401
 msgid "Delete Parameter"
 msgstr "Parameter löschen"
 
-=======
-
-#: templates/js/company.js:603 templates/js/part.js:401
-msgid "Delete Parameter"
-msgstr "Parameter löschen"
-
->>>>>>> cb3ca796
 #: templates/js/company.js:639
 msgid "No supplier parts found"
 msgstr "Keine Zuliefererteile gefunden"
@@ -8614,14 +7656,6 @@
 msgid "rows"
 msgstr "Zeilen"
 
-<<<<<<< HEAD
-#: templates/js/tables.js:351 templates/search_form.html:6
-#: templates/search_form.html:8
-msgid "Search"
-msgstr "Suche"
-
-=======
->>>>>>> cb3ca796
 #: templates/js/tables.js:354
 msgid "No matching results"
 msgstr "Keine passenden Ergebnisse gefunden"
