--- conflicted
+++ resolved
@@ -3,11 +3,7 @@
 "Project-Id-Version: inventree\n"
 "Report-Msgid-Bugs-To: \n"
 "POT-Creation-Date: 2021-06-01 10:07+0000\n"
-<<<<<<< HEAD
-"PO-Revision-Date: 2021-05-28 04:02\n"
-=======
 "PO-Revision-Date: 2021-06-01 23:57\n"
->>>>>>> 7df72f09
 "Last-Translator: \n"
 "Language-Team: German\n"
 "Language: de_DE\n"
@@ -4061,25 +4057,12 @@
 msgstr "Diese Stücklisten-Position wird in die Stücklisten von Teil-Varianten vererbt"
 
 #: part/models.py:2294 templates/js/bom.js:294
-<<<<<<< HEAD
-#, fuzzy
-#| msgid "Variants"
-msgid "Allow Variants"
-msgstr "Varianten"
-
-#: part/models.py:2295
-#, fuzzy
-#| msgid "Part is a template part (variants can be made from this part)"
-msgid "Stock items for variant parts can be used for this BOM item"
-msgstr "Teil ist Vorlage (Varianten können von diesem Teil erstellt werden)"
-=======
 msgid "Allow Variants"
 msgstr "Varianten zulassen"
 
 #: part/models.py:2295
 msgid "Stock items for variant parts can be used for this BOM item"
 msgstr "Lagerbestand von Varianten kann für diese Stücklisten-Position verwendet werden"
->>>>>>> 7df72f09
 
 #: part/models.py:2371 part/views.py:1681 part/views.py:1733
 #: stock/models.py:292
@@ -4325,19 +4308,11 @@
 
 #: part/templates/part/category.html:132
 msgid "View list display"
-<<<<<<< HEAD
-msgstr ""
-
-#: part/templates/part/category.html:135
-msgid "View grid display"
-msgstr ""
-=======
 msgstr "Listenansicht anzeigen"
 
 #: part/templates/part/category.html:135
 msgid "View grid display"
 msgstr "Rasteransicht anzeigen"
->>>>>>> 7df72f09
 
 #: part/templates/part/category.html:209
 #: stock/templates/stock/location.html:192 templates/js/stock.js:707
@@ -6881,11 +6856,6 @@
 msgstr "Dieses Testergebnis ist für ein Hauptteil"
 
 #: templates/js/part.js:805
-<<<<<<< HEAD
-#, fuzzy
-#| msgid "Single Price"
-=======
->>>>>>> 7df72f09
 msgid "Single Price Difference"
 msgstr "Einzelpreisdifferenz"
 
@@ -7124,30 +7094,16 @@
 msgstr "Neuen Lagerort anlegen"
 
 #: templates/js/stock.js:1336
-<<<<<<< HEAD
-#, fuzzy
-#| msgid "Installed Items"
-msgid "No installed items"
-msgstr "verbaute Objekte"
-=======
 msgid "No installed items"
 msgstr "Keine installierten Elemente"
->>>>>>> 7df72f09
 
 #: templates/js/stock.js:1359
 msgid "Serial"
 msgstr "Seriennummer"
 
 #: templates/js/stock.js:1387
-<<<<<<< HEAD
-#, fuzzy
-#| msgid "Uninstall Stock Items"
-msgid "Uninstall Stock Item"
-msgstr "BestandsObjekte deinstallieren"
-=======
 msgid "Uninstall Stock Item"
 msgstr "Lagerbestand entfernen"
->>>>>>> 7df72f09
 
 #: templates/js/table_filters.js:43
 msgid "Trackable Part"
@@ -7158,15 +7114,8 @@
 msgstr "überprüft"
 
 #: templates/js/table_filters.js:55
-<<<<<<< HEAD
-#, fuzzy
-#| msgid "Allocate Stock"
-msgid "Allow Variant Stock"
-msgstr "Lagerbestand zuweisen"
-=======
 msgid "Allow Variant Stock"
 msgstr "Bestand an Varianten zulassen"
->>>>>>> 7df72f09
 
 #: templates/js/table_filters.js:76
 msgid "Include locations"
@@ -7642,9 +7591,3 @@
 #: users/models.py:187
 msgid "Permission to delete items"
 msgstr "Berechtigung Einträge zu löschen"
-<<<<<<< HEAD
-
-#~ msgid "Install item"
-#~ msgstr "Installiere Objekt"
-=======
->>>>>>> 7df72f09
