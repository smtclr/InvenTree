msgid ""
msgstr ""
"Project-Id-Version: inventree\n"
"Report-Msgid-Bugs-To: \n"
"POT-Creation-Date: 2021-07-03 12:15+0000\n"
<<<<<<< HEAD
"PO-Revision-Date: 2021-07-03 02:11\n"
=======
"PO-Revision-Date: 2021-07-03 12:44\n"
>>>>>>> 6f3ff6c8
"Last-Translator: \n"
"Language-Team: German\n"
"Language: de_DE\n"
"MIME-Version: 1.0\n"
"Content-Type: text/plain; charset=UTF-8\n"
"Content-Transfer-Encoding: 8bit\n"
"Plural-Forms: nplurals=2; plural=(n != 1);\n"
"X-Crowdin-Project: inventree\n"
"X-Crowdin-Project-ID: 452300\n"
"X-Crowdin-Language: de\n"
"X-Crowdin-File: /[inventree.InvenTree] l10/InvenTree/locale/en/LC_MESSAGES/django.po\n"
"X-Crowdin-File-ID: 138\n"

#: InvenTree/api.py:64
msgid "API endpoint not found"
msgstr "API-Endpunkt nicht gefunden"

#: InvenTree/api.py:110
msgid "No action specified"
msgstr "Keine Aktion angegeben"

#: InvenTree/api.py:124
msgid "No matching action found"
msgstr "Keine passende Aktion gefunden"

#: InvenTree/fields.py:99
msgid "Enter date"
msgstr "Datum eingeben"

#: InvenTree/forms.py:112 build/forms.py:102 build/forms.py:123
#: build/forms.py:145 build/forms.py:169 build/forms.py:185 build/forms.py:227
#: order/forms.py:30 order/forms.py:41 order/forms.py:52 order/forms.py:63
#: order/forms.py:74 part/forms.py:118 templates/js/forms.js:486
msgid "Confirm"
msgstr "Bestätigen"

#: InvenTree/forms.py:128
msgid "Confirm delete"
msgstr "Löschung bestätigen"

#: InvenTree/forms.py:129
msgid "Confirm item deletion"
msgstr "Löschung von Position bestätigen"

#: InvenTree/forms.py:161 templates/registration/login.html:76
msgid "Enter password"
msgstr "Passwort eingeben"

#: InvenTree/forms.py:162
msgid "Enter new password"
msgstr "Neues Passwort eingeben"

#: InvenTree/forms.py:169
msgid "Confirm password"
msgstr "Passwort wiederholen"

#: InvenTree/forms.py:170
msgid "Confirm new password"
msgstr "Neues Passwort bestätigen"

#: InvenTree/forms.py:205
msgid "Apply Theme"
msgstr "Thema anwenden"

#: InvenTree/forms.py:235
msgid "Select Category"
msgstr "Kategorie auswählen"

#: InvenTree/helpers.py:396
#, python-brace-format
msgid "Duplicate serial: {n}"
msgstr "Doppelte Seriennummer: {n}"

#: InvenTree/helpers.py:403 order/models.py:311 order/models.py:421
#: stock/views.py:1627
msgid "Invalid quantity provided"
msgstr "Keine gültige Menge"

#: InvenTree/helpers.py:406
msgid "Empty serial number string"
msgstr "Keine Seriennummer angegeben"

#: InvenTree/helpers.py:428 InvenTree/helpers.py:431 InvenTree/helpers.py:434
#: InvenTree/helpers.py:459
#, python-brace-format
msgid "Invalid group: {g}"
msgstr "Ungültige Gruppe: {g}"

#: InvenTree/helpers.py:464
#, python-brace-format
msgid "Duplicate serial: {g}"
msgstr "Doppelte Seriennummer: {g}"

#: InvenTree/helpers.py:472
msgid "No serial numbers found"
msgstr "Keine Seriennummern gefunden"

#: InvenTree/helpers.py:476
#, python-brace-format
msgid "Number of unique serial number ({s}) must match quantity ({q})"
msgstr "Anzahl der eindeutigen Seriennummern ({s}) muss mit der Anzahl ({q}) übereinstimmen"

#: InvenTree/models.py:61 stock/models.py:1778
msgid "Attachment"
msgstr "Anhang"

#: InvenTree/models.py:62
msgid "Select file to attach"
msgstr "Datei zum Anhängen auswählen"

#: InvenTree/models.py:64 templates/js/attachment.js:52
msgid "Comment"
msgstr "Kommentar"

#: InvenTree/models.py:64
msgid "File comment"
msgstr "Datei-Kommentar"

#: InvenTree/models.py:70 InvenTree/models.py:71 part/models.py:2043
#: report/templates/report/inventree_test_report_base.html:91
#: templates/js/stock.js:1193
msgid "User"
msgstr "Benutzer"

#: InvenTree/models.py:74
msgid "upload date"
msgstr "Hochladedatum"

#: InvenTree/models.py:102
<<<<<<< HEAD
#, fuzzy
#| msgid "Invalid date"
msgid "Invalid choice"
msgstr "Ungültiges Datum"
=======
msgid "Invalid choice"
msgstr ""
>>>>>>> 6f3ff6c8

#: InvenTree/models.py:118 InvenTree/models.py:119 company/models.py:414
#: label/models.py:103 part/models.py:680 part/models.py:2192
#: part/templates/part/params.html:27 report/models.py:180
#: templates/InvenTree/search.html:137 templates/InvenTree/search.html:289
#: templates/js/company.js:359 templates/js/part.js:118
#: templates/js/part.js:642 templates/js/stock.js:986
msgid "Name"
msgstr "Name"

#: InvenTree/models.py:125 build/models.py:139
#: build/templates/build/detail.html:21 company/models.py:353
#: company/models.py:554 company/templates/company/detail.html:27
#: company/templates/company/manufacturer_part_base.html:72
#: company/templates/company/supplier_part_base.html:71
#: company/templates/company/supplier_part_detail.html:31 label/models.py:110
#: order/models.py:154 order/templates/order/purchase_order_detail.html:174
#: part/models.py:704 part/templates/part/detail.html:54
#: part/templates/part/set_category.html:14 report/models.py:193
#: report/models.py:530 report/models.py:569
#: report/templates/report/inventree_build_order_base.html:118
#: templates/InvenTree/search.html:144 templates/InvenTree/search.html:224
#: templates/InvenTree/search.html:296
#: templates/InvenTree/settings/header.html:9 templates/js/bom.js:190
#: templates/js/build.js:834 templates/js/build.js:1102
#: templates/js/company.js:125 templates/js/order.js:245
#: templates/js/order.js:347 templates/js/part.js:177 templates/js/part.js:260
#: templates/js/part.js:437 templates/js/part.js:654 templates/js/part.js:722
#: templates/js/stock.js:557 templates/js/stock.js:998
#: templates/js/stock.js:1043
msgid "Description"
msgstr "Beschreibung"

#: InvenTree/models.py:126
msgid "Description (optional)"
msgstr "Beschreibung (optional)"

#: InvenTree/models.py:134
msgid "parent"
msgstr "Eltern"

#: InvenTree/serializers.py:52
<<<<<<< HEAD
#, fuzzy
#| msgid "Must be a valid image URL"
msgid "Must be a valid number"
msgstr "Muss eine gültige URL für ein Bild sein"
=======
msgid "Must be a valid number"
msgstr ""
>>>>>>> 6f3ff6c8

#: InvenTree/settings.py:505
msgid "English"
msgstr "Englisch"

#: InvenTree/settings.py:506
msgid "French"
msgstr "Französisch"

#: InvenTree/settings.py:507
msgid "German"
msgstr "Deutsch"

#: InvenTree/settings.py:508
msgid "Polish"
msgstr "Polnisch"

#: InvenTree/settings.py:509
msgid "Turkish"
msgstr "Türkisch"

#: InvenTree/status.py:94
msgid "Background worker check failed"
msgstr "Hintergrund-Prozess-Kontrolle fehlgeschlagen"

#: InvenTree/status.py:98
msgid "Email backend not configured"
msgstr "E-Mail-Backend nicht konfiguriert"

#: InvenTree/status.py:101
msgid "InvenTree system health checks failed"
msgstr "InvenTree Status-Überprüfung fehlgeschlagen"

#: InvenTree/status_codes.py:104 InvenTree/status_codes.py:145
#: InvenTree/status_codes.py:314
msgid "Pending"
msgstr "Ausstehend"

#: InvenTree/status_codes.py:105
msgid "Placed"
msgstr "Platziert"

#: InvenTree/status_codes.py:106 InvenTree/status_codes.py:317
msgid "Complete"
msgstr "Fertig"

#: InvenTree/status_codes.py:107 InvenTree/status_codes.py:147
#: InvenTree/status_codes.py:316
msgid "Cancelled"
msgstr "Storniert"

#: InvenTree/status_codes.py:108 InvenTree/status_codes.py:148
#: InvenTree/status_codes.py:190
msgid "Lost"
msgstr "Verloren"

#: InvenTree/status_codes.py:109 InvenTree/status_codes.py:149
#: InvenTree/status_codes.py:192
msgid "Returned"
msgstr "Zurückgegeben"

#: InvenTree/status_codes.py:146
#: order/templates/order/sales_order_base.html:126
msgid "Shipped"
msgstr "Versendet"

#: InvenTree/status_codes.py:186
msgid "OK"
msgstr "OK"

#: InvenTree/status_codes.py:187
msgid "Attention needed"
msgstr "erfordert Eingriff"

#: InvenTree/status_codes.py:188
msgid "Damaged"
msgstr "Beschädigt"

#: InvenTree/status_codes.py:189
msgid "Destroyed"
msgstr "Zerstört"

#: InvenTree/status_codes.py:191
msgid "Rejected"
msgstr "Zurückgewiesen"

#: InvenTree/status_codes.py:272
msgid "Legacy stock tracking entry"
msgstr "Alter Lagerbestands-Tracking-Eintrag"

#: InvenTree/status_codes.py:274
msgid "Stock item created"
msgstr "Lagerbestand erstellt"

#: InvenTree/status_codes.py:276
msgid "Edited stock item"
msgstr "Lagerbestand bearbeitet"

#: InvenTree/status_codes.py:277
msgid "Assigned serial number"
msgstr "Seriennummer hinzugefügt"

#: InvenTree/status_codes.py:279
msgid "Stock counted"
msgstr "Lagerbestand gezählt"

#: InvenTree/status_codes.py:280
msgid "Stock manually added"
msgstr "Lagerbestand manuell hinzugefügt"

#: InvenTree/status_codes.py:281
msgid "Stock manually removed"
msgstr "Lagerbestand manuell entfernt"

#: InvenTree/status_codes.py:283
msgid "Location changed"
msgstr "Standort geändert"

#: InvenTree/status_codes.py:285
msgid "Installed into assembly"
msgstr "In Baugruppe installiert"

#: InvenTree/status_codes.py:286
msgid "Removed from assembly"
msgstr "Aus Baugruppe entfernt"

#: InvenTree/status_codes.py:288
msgid "Installed component item"
msgstr "Komponente installiert"

#: InvenTree/status_codes.py:289
msgid "Removed component item"
msgstr "Komponente entfernt"

#: InvenTree/status_codes.py:291
msgid "Split from parent item"
msgstr "Vom übergeordneten Element geteilt"

#: InvenTree/status_codes.py:292
msgid "Split child item"
msgstr "Unterobjekt geteilt"

#: InvenTree/status_codes.py:294 templates/js/table_filters.js:181
msgid "Sent to customer"
msgstr "Zum Kunden geschickt"

#: InvenTree/status_codes.py:295
msgid "Returned from customer"
msgstr "Rücksendung vom Kunden"

#: InvenTree/status_codes.py:297
msgid "Build order output created"
msgstr "Endprodukt erstellt"

#: InvenTree/status_codes.py:298
msgid "Build order output completed"
msgstr "Endprodukt fertiggestellt"

#: InvenTree/status_codes.py:300
msgid "Received against purchase order"
msgstr "Gegen Bestellung empfangen"

#: InvenTree/status_codes.py:315
msgid "Production"
msgstr "in Arbeit"

#: InvenTree/validators.py:22
msgid "Not a valid currency code"
msgstr "Kein gültiger Währungscode"

#: InvenTree/validators.py:50
msgid "Invalid character in part name"
msgstr "Ungültiger Buchstabe im Teilenamen"

#: InvenTree/validators.py:63
#, python-brace-format
msgid "IPN must match regex pattern {pat}"
msgstr "IPN muss zu Regex-Muster  {pat} passen"

#: InvenTree/validators.py:77 InvenTree/validators.py:91
#: InvenTree/validators.py:105
#, python-brace-format
msgid "Reference must match pattern {pattern}"
msgstr "Referenz muss zu Regex-Muster {pattern} passen"

#: InvenTree/validators.py:113
#, python-brace-format
msgid "Illegal character in name ({x})"
msgstr "Ungültiges Zeichen im Namen ({x})"

#: InvenTree/validators.py:132 InvenTree/validators.py:148
msgid "Overage value must not be negative"
msgstr "Überschuss-Wert darf nicht negativ sein"

#: InvenTree/validators.py:150
msgid "Overage must not exceed 100%"
msgstr "Überschuss darf 100% nicht überschreiten"

#: InvenTree/validators.py:157
msgid "Overage must be an integer value or a percentage"
msgstr "Überschuss muss eine Ganzzahl oder ein Prozentwert sein"

#: InvenTree/views.py:608
msgid "Delete Item"
msgstr "Element löschen"

#: InvenTree/views.py:657
msgid "Check box to confirm item deletion"
msgstr "Häkchen setzen um Löschung von Objekt zu bestätigen"

#: InvenTree/views.py:672 templates/InvenTree/settings/user.html:18
msgid "Edit User Information"
msgstr "Benutzerinformationen bearbeiten"

#: InvenTree/views.py:683 templates/InvenTree/settings/user.html:22
msgid "Set Password"
msgstr "Passwort eingeben"

#: InvenTree/views.py:702
msgid "Password fields must match"
msgstr "Passwörter stimmen nicht überein"

#: InvenTree/views.py:953 templates/navbar.html:95
msgid "System Information"
msgstr "Systeminformationen"

#: barcodes/api.py:53 barcodes/api.py:150
msgid "Must provide barcode_data parameter"
msgstr "barcode_data Parameter angeben"

#: barcodes/api.py:126
msgid "No match found for barcode data"
msgstr "Keine Treffer für Barcode"

#: barcodes/api.py:128
msgid "Match found for barcode data"
msgstr "Treffer für Barcode gefunden"

#: barcodes/api.py:153
msgid "Must provide stockitem parameter"
msgstr "BestandsObjekt-Parameter muss angegeben werden"

#: barcodes/api.py:160
msgid "No matching stock item found"
msgstr "Keine passende BestandsObjekt gefunden"

#: barcodes/api.py:190
msgid "Barcode already matches StockItem object"
msgstr "Barcode entspricht bereits BestandsObjekt"

#: barcodes/api.py:194
msgid "Barcode already matches StockLocation object"
msgstr "Barcode entspricht bereits Bestandslagerort"

#: barcodes/api.py:198
msgid "Barcode already matches Part object"
msgstr "Barcode entspricht bereits Teil"

#: barcodes/api.py:204 barcodes/api.py:216
msgid "Barcode hash already matches StockItem object"
msgstr "Barcode ist bereits BestandsObjekt zugeordnet"

#: barcodes/api.py:222
msgid "Barcode associated with StockItem"
msgstr "Barcode zugeordnet zu BestandsObjekt"

#: build/forms.py:37
msgid "Build Order reference"
msgstr "Bauauftrags-Referenz"

#: build/forms.py:38
msgid "Order target date"
msgstr "geplantes Bestelldatum"

#: build/forms.py:42 build/templates/build/build_base.html:146
#: build/templates/build/detail.html:121
#: order/templates/order/order_base.html:124
#: order/templates/order/sales_order_base.html:119
#: report/templates/report/inventree_build_order_base.html:126
#: templates/js/build.js:881 templates/js/order.js:262
#: templates/js/order.js:365
msgid "Target Date"
msgstr "Zieldatum"

#: build/forms.py:43 build/models.py:229
msgid "Target date for build completion. Build will be overdue after this date."
msgstr "Zieldatum für Bauauftrag-Fertigstellung."

#: build/forms.py:48 build/forms.py:90 build/forms.py:266 build/models.py:1354
#: build/templates/build/allocation_card.html:23
#: build/templates/build/auto_allocate.html:17
#: build/templates/build/build_base.html:133
#: build/templates/build/detail.html:31 common/models.py:741
#: company/forms.py:124 company/templates/company/supplier_part_pricing.html:79
#: order/forms.py:120 order/forms.py:142 order/forms.py:159 order/models.py:702
#: order/models.py:941 order/templates/order/order_wizard/match_parts.html:30
#: order/templates/order/order_wizard/select_parts.html:34
#: order/templates/order/purchase_order_detail.html:206
#: order/templates/order/sales_order_detail.html:80
#: order/templates/order/sales_order_detail.html:87
#: order/templates/order/sales_order_detail.html:172
#: order/templates/order/sales_order_detail.html:244 part/forms.py:314
#: part/forms.py:344 part/forms.py:360 part/forms.py:376 part/models.py:2330
#: part/templates/part/part_pricing.html:16 part/templates/part/prices.html:377
#: part/templates/part/prices.html:474
#: report/templates/report/inventree_build_order_base.html:114
#: report/templates/report/inventree_po_report.html:91
#: report/templates/report/inventree_so_report.html:91
#: report/templates/report/inventree_test_report_base.html:77
#: stock/forms.py:142 stock/forms.py:275
#: stock/templates/stock/item_base.html:255
#: stock/templates/stock/stock_adjust.html:18 templates/js/barcode.js:364
#: templates/js/bom.js:205 templates/js/build.js:233 templates/js/build.js:572
#: templates/js/build.js:1112 templates/js/model_renderers.js:43
#: templates/js/order.js:460 templates/js/part.js:827 templates/js/part.js:949
#: templates/js/part.js:1005 templates/js/stock.js:1178
#: templates/js/stock.js:1397
msgid "Quantity"
msgstr "Anzahl"

#: build/forms.py:49
msgid "Number of items to build"
msgstr "Anzahl der zu bauenden Teile"

#: build/forms.py:91
msgid "Enter quantity for build output"
msgstr "Menge der Endprodukte angeben"

#: build/forms.py:95 order/forms.py:114 stock/forms.py:85
msgid "Serial Numbers"
msgstr "Seriennummer"

#: build/forms.py:97
msgid "Enter serial numbers for build outputs"
msgstr "Seriennummer für dieses Endprodukt eingeben"

#: build/forms.py:103
msgid "Confirm creation of build output"
msgstr "Anlage von Endprodukt(en) bestätigen"

#: build/forms.py:124
msgid "Confirm deletion of build output"
msgstr "Löschen des Endprodukt bestätigen"

#: build/forms.py:145
msgid "Confirm unallocation of stock"
msgstr "Aufhebung der BestandsZuordnung bestätigen"

#: build/forms.py:169
msgid "Confirm stock allocation"
msgstr "Bestandszuordnung bestätigen"

#: build/forms.py:186
msgid "Mark build as complete"
msgstr "Bauauftrag als vollständig markieren"

#: build/forms.py:210 build/templates/build/auto_allocate.html:18
#: stock/forms.py:314 stock/templates/stock/item_base.html:285
#: stock/templates/stock/stock_adjust.html:17
#: templates/InvenTree/search.html:260 templates/js/barcode.js:363
#: templates/js/barcode.js:531 templates/js/build.js:218
#: templates/js/build.js:586 templates/js/order.js:445
#: templates/js/stock.js:643 templates/js/stock.js:1070
msgid "Location"
msgstr "Lagerort"

#: build/forms.py:211
msgid "Location of completed parts"
msgstr "Lagerort der Endprodukte"

#: build/forms.py:215 build/templates/build/build_base.html:138
#: build/templates/build/detail.html:59 order/models.py:545
#: order/templates/order/receive_parts.html:24
#: stock/templates/stock/item_base.html:408 templates/InvenTree/search.html:252
#: templates/js/barcode.js:119 templates/js/build.js:868
#: templates/js/order.js:249 templates/js/order.js:352
#: templates/js/stock.js:630 templates/js/stock.js:1147
#: templates/js/stock.js:1413
msgid "Status"
msgstr "Status"

#: build/forms.py:216
msgid "Build output stock status"
msgstr "Bestands-Status der Endprodukte"

#: build/forms.py:223
msgid "Confirm incomplete"
msgstr "Bauauftrag nicht fertiggestellt"

#: build/forms.py:224
msgid "Confirm completion with incomplete stock allocation"
msgstr "Fertigstellung mit nicht kompletter Bestandszuordnung bestätigen"

#: build/forms.py:227
msgid "Confirm build completion"
msgstr "Bauauftrag-Fertigstellung bestätigen"

#: build/forms.py:252
msgid "Confirm cancel"
msgstr "Abbruch bestätigen"

#: build/forms.py:252 build/views.py:66
msgid "Confirm build cancellation"
msgstr "Bauabbruch bestätigen"

#: build/forms.py:266
msgid "Select quantity of stock to allocate"
msgstr "Menge der BestandsObjekte für Zuordnung auswählen"

#: build/models.py:70 build/templates/build/build_base.html:9
#: build/templates/build/build_base.html:73
#: report/templates/report/inventree_build_order_base.html:106
#: templates/js/build.js:195
msgid "Build Order"
msgstr "Bauauftrag"

#: build/models.py:71 build/templates/build/index.html:8
#: build/templates/build/index.html:15 order/templates/order/so_builds.html:12
#: order/templates/order/so_navbar.html:19
#: order/templates/order/so_navbar.html:22 part/templates/part/navbar.html:58
#: part/templates/part/navbar.html:61 templates/InvenTree/index.html:191
#: templates/InvenTree/search.html:185
#: templates/InvenTree/settings/tabs.html:34 users/models.py:44
msgid "Build Orders"
msgstr "Bauaufträge"

#: build/models.py:131
msgid "Build Order Reference"
msgstr "Bauauftragsreferenz"

#: build/models.py:132 order/models.py:242 order/models.py:529
#: order/models.py:709 order/templates/order/purchase_order_detail.html:201
#: order/templates/order/sales_order_detail.html:239 part/models.py:2339
#: report/templates/report/inventree_po_report.html:92
#: report/templates/report/inventree_so_report.html:92 templates/js/bom.js:197
#: templates/js/build.js:661 templates/js/build.js:1106
msgid "Reference"
msgstr "Referenz"

#: build/models.py:142
msgid "Brief description of the build"
msgstr "Kurze Beschreibung des Baus"

#: build/models.py:151 build/templates/build/build_base.html:163
#: build/templates/build/detail.html:77
msgid "Parent Build"
msgstr "Eltern-Bauauftrag"

#: build/models.py:152
msgid "BuildOrder to which this build is allocated"
msgstr "Bauauftrag, zu dem dieser Bauauftrag zugwiesen ist"

#: build/models.py:157 build/templates/build/auto_allocate.html:16
#: build/templates/build/build_base.html:128
#: build/templates/build/detail.html:26 company/models.py:689
#: order/models.py:755 order/models.py:814
#: order/templates/order/order_wizard/select_parts.html:32
#: order/templates/order/purchase_order_detail.html:159
#: order/templates/order/receive_parts.html:19
#: order/templates/order/sales_order_detail.html:224 part/models.py:325
#: part/models.py:1988 part/models.py:2004 part/models.py:2023
#: part/models.py:2041 part/models.py:2120 part/models.py:2224
#: part/models.py:2314 part/templates/part/part_app_base.html:8
#: part/templates/part/part_pricing.html:12 part/templates/part/related.html:29
#: part/templates/part/set_category.html:13
#: report/templates/report/inventree_build_order_base.html:110
#: report/templates/report/inventree_po_report.html:90
#: report/templates/report/inventree_so_report.html:90
#: templates/InvenTree/search.html:112 templates/InvenTree/search.html:210
#: templates/js/barcode.js:362 templates/js/bom.js:163
#: templates/js/build.js:552 templates/js/build.js:839
#: templates/js/build.js:1079 templates/js/company.js:264
#: templates/js/company.js:464 templates/js/part.js:241
#: templates/js/part.js:404 templates/js/stock.js:526
#: templates/js/stock.js:1385
msgid "Part"
msgstr "Teil"

#: build/models.py:165
msgid "Select part to build"
msgstr "Teil für den Bauauftrag wählen"

#: build/models.py:170
msgid "Sales Order Reference"
msgstr "Auftrag Referenz"

#: build/models.py:174
msgid "SalesOrder to which this build is allocated"
msgstr "Bestellung, die diesem Bauauftrag zugewiesen ist"

#: build/models.py:179
msgid "Source Location"
msgstr "Quell-Lagerort"

#: build/models.py:183
msgid "Select location to take stock from for this build (leave blank to take from any stock location)"
msgstr "Entnahme-Lagerort für diesen Bauauftrag wählen (oder leer lassen für einen beliebigen Lagerort)"

#: build/models.py:188
msgid "Destination Location"
msgstr "Ziel-Lagerort"

#: build/models.py:192
msgid "Select location where the completed items will be stored"
msgstr "Lagerort an dem fertige Objekte gelagert werden auswählen"

#: build/models.py:196
msgid "Build Quantity"
msgstr "Bau-Anzahl"

#: build/models.py:199
msgid "Number of stock items to build"
msgstr "Anzahl der zu bauenden BestandsObjekt"

#: build/models.py:203
msgid "Completed items"
msgstr "Fertiggestellte Teile"

#: build/models.py:205
msgid "Number of stock items which have been completed"
msgstr "Anzahl der fertigen BestandsObjekte"

#: build/models.py:209 part/templates/part/part_base.html:167
msgid "Build Status"
msgstr "Bauauftrags-Status"

#: build/models.py:213
msgid "Build status code"
msgstr "Bau-Statuscode"

#: build/models.py:217 stock/models.py:470
msgid "Batch Code"
msgstr "Losnummer"

#: build/models.py:221
msgid "Batch code for this build output"
msgstr "Losnummer für dieses Endprodukt"

#: build/models.py:224 order/models.py:158 part/models.py:876
#: part/templates/part/detail.html:126 templates/js/order.js:360
msgid "Creation Date"
msgstr "Erstelldatum"

#: build/models.py:228 order/models.py:551
msgid "Target completion date"
msgstr "geplantes Fertigstellungsdatum"

#: build/models.py:232 order/models.py:284 templates/js/build.js:886
msgid "Completion Date"
msgstr "Fertigstellungsdatum"

#: build/models.py:238
msgid "completed by"
msgstr "Fertiggestellt von"

#: build/models.py:246
msgid "Issued by"
msgstr "Aufgegeben von"

#: build/models.py:247
msgid "User who issued this build order"
msgstr "Nutzer der diesen Bauauftrag erstellt hat"

#: build/models.py:255 build/templates/build/build_base.html:184
#: build/templates/build/detail.html:105 order/models.py:172
#: order/templates/order/order_base.html:138
#: order/templates/order/sales_order_base.html:140 part/models.py:880
#: report/templates/report/inventree_build_order_base.html:159
msgid "Responsible"
msgstr "Verantwortlicher Benutzer"

#: build/models.py:256
msgid "User responsible for this build order"
msgstr "Nutzer der für diesen Bauauftrag zuständig ist"

#: build/models.py:261 build/templates/build/detail.html:91
#: company/templates/company/manufacturer_part_base.html:79
#: company/templates/company/manufacturer_part_detail.html:28
#: company/templates/company/supplier_part_base.html:78
#: company/templates/company/supplier_part_detail.html:28
#: part/templates/part/detail.html:83 part/templates/part/part_base.html:94
#: stock/models.py:464 stock/templates/stock/item_base.html:345
msgid "External Link"
msgstr "Externer Link"

#: build/models.py:262 part/models.py:738 stock/models.py:466
msgid "Link to external URL"
msgstr "Link zu einer externen URL"

#: build/models.py:266 build/templates/build/navbar.html:53
#: company/models.py:141 company/models.py:561
#: company/templates/company/navbar.html:70
#: company/templates/company/navbar.html:73 order/models.py:176
#: order/models.py:711 order/templates/order/po_navbar.html:38
#: order/templates/order/po_navbar.html:41
#: order/templates/order/purchase_order_detail.html:270
#: order/templates/order/sales_order_detail.html:319
#: order/templates/order/so_navbar.html:33
#: order/templates/order/so_navbar.html:36 part/models.py:865
#: part/templates/part/navbar.html:133
#: report/templates/report/inventree_build_order_base.html:173
#: stock/forms.py:140 stock/forms.py:284 stock/forms.py:316 stock/forms.py:344
#: stock/models.py:536 stock/models.py:1678 stock/models.py:1784
#: stock/templates/stock/navbar.html:57 templates/js/barcode.js:37
#: templates/js/bom.js:349 templates/js/stock.js:141 templates/js/stock.js:713
msgid "Notes"
msgstr "Notizen"

#: build/models.py:267
msgid "Extra build notes"
msgstr "Extranotizen für den Bauauftrag"

#: build/models.py:744
msgid "No build output specified"
msgstr "kein Endprodukt angegeben"

#: build/models.py:747
msgid "Build output is already completed"
msgstr "Endprodukt bereits hergstellt"

#: build/models.py:750
msgid "Build output does not match Build Order"
msgstr "Endprodukt stimmt nicht mit dem Bauauftrag überein"

#: build/models.py:1160
msgid "BuildItem must be unique for build, stock_item and install_into"
msgstr "Bauauftrags-Objekt muss für Bauauftrag, Lager-Objekt und installiert_in eindeutig sein"

#: build/models.py:1185
msgid "Build item must specify a build output, as master part is marked as trackable"
msgstr "Bauauftragsposition muss ein Endprodukt festlegen, da der übergeordnete Teil verfolgbar ist"

#: build/models.py:1189
#, python-brace-format
msgid "Allocated quantity ({n}) must not exceed available quantity ({q})"
msgstr "Reserviermenge ({n}) muss kleiner Bestandsmenge ({q}) sein. Zugewiesene Anzahl ({n}) darf nicht die verfügbare ({q}) Anzahl überschreiten"

#: build/models.py:1196 order/models.py:915
msgid "StockItem is over-allocated"
msgstr "Zu viele BestandsObjekt zugewiesen"

#: build/models.py:1200 order/models.py:918
msgid "Allocation quantity must be greater than zero"
msgstr "Reserviermenge muss größer null sein"

#: build/models.py:1204
msgid "Quantity must be 1 for serialized stock"
msgstr "Anzahl muss 1 für Objekte mit Seriennummer sein"

#: build/models.py:1264
#, python-brace-format
msgid "Selected stock item not found in BOM for part '{p}'"
msgstr "Ausgewähltes BestandsObjekt nicht Stückliste für Teil '{p}' gefunden"

#: build/models.py:1324 stock/templates/stock/item_base.html:317
#: templates/InvenTree/search.html:183 templates/js/build.js:812
#: templates/navbar.html:29
msgid "Build"
msgstr "Bauauftrag"

#: build/models.py:1325
msgid "Build to allocate parts"
msgstr "Bauauftrag starten um Teile zuzuweisen"

#: build/models.py:1341 stock/templates/stock/item_base.html:8
#: stock/templates/stock/item_base.html:31
#: stock/templates/stock/item_base.html:339
#: stock/templates/stock/stock_adjust.html:16 templates/js/build.js:206
#: templates/js/build.js:211 templates/js/build.js:929
#: templates/js/order.js:433 templates/js/order.js:438
#: templates/js/stock.js:1129
msgid "Stock Item"
msgstr "BestandsObjekt"

#: build/models.py:1342
msgid "Source stock item"
msgstr "Quell-BestandsObjekt"

#: build/models.py:1355
msgid "Stock quantity to allocate to build"
msgstr "BestandsObjekt-Anzahl dem Bauauftrag zuweisen"

#: build/models.py:1363
msgid "Install into"
msgstr "Installiere in"

#: build/models.py:1364
msgid "Destination stock item"
msgstr "Ziel-BestandsObjekt"

#: build/templates/build/allocate.html:7
msgid "Allocate Parts"
msgstr "Teile zuweisen"

#: build/templates/build/allocate.html:15
msgid "Allocate Stock to Build"
msgstr "Lagerbestand Bauauftrag zuweisen"

#: build/templates/build/allocate.html:22
msgid "Allocate stock to build"
msgstr "Lagerbestand Bauauftrag zuweisen"

#: build/templates/build/allocate.html:23
msgid "Auto Allocate"
msgstr "Automatisch zuweisen"

#: build/templates/build/allocate.html:25 templates/js/build.js:744
msgid "Unallocate stock"
msgstr "Bestandszuordnung aufheben"

#: build/templates/build/allocate.html:26 build/views.py:319 build/views.py:805
msgid "Unallocate Stock"
msgstr "Bestandszuordnung aufheben"

#: build/templates/build/allocate.html:29
msgid "Order required parts"
msgstr "Benötigte Teile bestellen"

#: build/templates/build/allocate.html:30
#: company/templates/company/detail_manufacturer_part.html:33
#: company/templates/company/detail_supplier_part.html:32 order/views.py:724
#: part/templates/part/category.html:136
msgid "Order Parts"
msgstr "Teile bestellen"

#: build/templates/build/allocate.html:36
msgid "Untracked stock has been fully allocated for this Build Order"
msgstr "Nicht verfolgter Lagerbestand wurde Bauauftrag vollständig zugewiesen"

#: build/templates/build/allocate.html:40
msgid "Untracked stock has not been fully allocated for this Build Order"
msgstr "Nicht verfolgter Lagerbestand wurde Bauauftrag noch nicht vollständig zugewiesen"

#: build/templates/build/allocate.html:47
msgid "This Build Order does not have any associated untracked BOM items"
msgstr "Dieser Bauauftrag hat keine zugeordneten Stücklisten-Einträge"

#: build/templates/build/allocation_card.html:21
#: build/templates/build/complete_output.html:46
#: order/templates/order/sales_order_detail.html:85
#: order/templates/order/sales_order_detail.html:170
#: report/templates/report/inventree_test_report_base.html:75
#: stock/models.py:458 stock/templates/stock/item_base.html:249
#: templates/js/build.js:570 templates/js/model_renderers.js:41
msgid "Serial Number"
msgstr "Seriennummer"

#: build/templates/build/attachments.html:12
#: build/templates/build/navbar.html:43 build/templates/build/navbar.html:46
#: order/templates/order/po_navbar.html:35
#: order/templates/order/so_navbar.html:29 part/templates/part/navbar.html:124
#: part/templates/part/navbar.html:127 stock/templates/stock/navbar.html:47
#: stock/templates/stock/navbar.html:50
msgid "Attachments"
msgstr "Anhänge"

#: build/templates/build/attachments.html:51
#: order/templates/order/so_attachments.html:79
#: part/templates/part/attachments.html:81
#: stock/templates/stock/item_attachments.html:81
#: templates/attachment_table.html:6
msgid "Add Attachment"
msgstr "Anhang hinzufügen"

#: build/templates/build/attachments.html:69
#: order/templates/order/so_attachments.html:52
#: part/templates/part/attachments.html:35
#: stock/templates/stock/item_attachments.html:49
msgid "Edit Attachment"
msgstr "Anhang bearbeiten"

#: build/templates/build/attachments.html:76
#: order/templates/order/so_attachments.html:58
#: part/templates/part/attachments.html:44
#: stock/templates/stock/item_attachments.html:58
<<<<<<< HEAD
#, fuzzy
#| msgid "Confirm Part Deletion"
msgid "Confirm Delete Operation"
msgstr "Löschen des Teils bestätigen"
=======
msgid "Confirm Delete Operation"
msgstr ""
>>>>>>> 6f3ff6c8

#: build/templates/build/attachments.html:77
#: order/templates/order/so_attachments.html:59
#: part/templates/part/attachments.html:45
#: stock/templates/stock/item_attachments.html:59
msgid "Delete Attachment"
msgstr "Anhang löschen"

#: build/templates/build/auto_allocate.html:9
msgid "Automatically Allocate Stock"
msgstr "Lagerbestand automatisch zuweisen"

#: build/templates/build/auto_allocate.html:10
msgid "The following stock items will be allocated to the specified build output"
msgstr "Die folgenden BestandsObjekte werden den ausgewählten Endprodukten zugeordnet"

#: build/templates/build/auto_allocate.html:37
msgid "No stock items found that can be automatically allocated to this build"
msgstr "Keine BestandsObjekte gefunden, die diesem Endprodukt automatisch zugewiesen werden können"

#: build/templates/build/auto_allocate.html:39
msgid "Stock items will have to be manually allocated"
msgstr "BestandsObjekte müssen manuell zugewiesen werden"

#: build/templates/build/build_base.html:18
#, python-format
msgid "This Build Order is allocated to Sales Order %(link)s"
msgstr "Dieser Bauauftrag ist dem Auftrag %(link)s zugeordnet"

#: build/templates/build/build_base.html:25
#, python-format
msgid "This Build Order is a child of Build Order %(link)s"
msgstr "Dieser Bauauftrag ist dem Bauauftrag %(link)s untergeordnet"

#: build/templates/build/build_base.html:32
msgid "Build Order is ready to mark as completed"
msgstr "Bauauftrag ist bereit abgeschlossen zu werden"

#: build/templates/build/build_base.html:37
msgid "Build Order cannot be completed as outstanding outputs remain"
msgstr "Bauauftrag kann nicht abgeschlossen werden, da es noch ausstehende Endprodukte gibt"

#: build/templates/build/build_base.html:42
msgid "Required build quantity has not yet been completed"
msgstr "Benötigte Teil-Anzahl wurde noch nicht fertiggestellt"

#: build/templates/build/build_base.html:47
msgid "Stock has not been fully allocated to this Build Order"
msgstr "Lagerbestand wurde Bauauftrag noch nicht vollständig zugewiesen"

#: build/templates/build/build_base.html:75
#: company/templates/company/company_base.html:40
#: company/templates/company/manufacturer_part_base.html:25
#: company/templates/company/supplier_part_base.html:26
#: order/templates/order/order_base.html:26
#: order/templates/order/sales_order_base.html:37
#: part/templates/part/category.html:27 part/templates/part/part_base.html:22
#: stock/templates/stock/item_base.html:62
#: stock/templates/stock/location.html:31
msgid "Admin view"
msgstr "Admin"

#: build/templates/build/build_base.html:81
#: build/templates/build/build_base.html:150
#: order/templates/order/order_base.html:32
#: order/templates/order/order_base.html:86
#: order/templates/order/sales_order_base.html:43
#: order/templates/order/sales_order_base.html:88
#: templates/js/table_filters.js:250 templates/js/table_filters.js:269
#: templates/js/table_filters.js:286
msgid "Overdue"
msgstr "Überfällig"

#: build/templates/build/build_base.html:90
msgid "Print actions"
msgstr "Aktionen drucken"

#: build/templates/build/build_base.html:94
msgid "Print Build Order"
msgstr "Bauauftrag drucken"

#: build/templates/build/build_base.html:100
#: build/templates/build/build_base.html:225
msgid "Complete Build"
msgstr "Bauauftrag fertigstellen"

#: build/templates/build/build_base.html:105
msgid "Build actions"
msgstr "Bau-Auftrag Aktionen"

#: build/templates/build/build_base.html:109
msgid "Edit Build"
msgstr "Bauauftrag bearbeiten"

#: build/templates/build/build_base.html:111
#: build/templates/build/build_base.html:209 build/views.py:57
msgid "Cancel Build"
msgstr "Bauauftrag abbrechen"

#: build/templates/build/build_base.html:124
#: build/templates/build/detail.html:11
msgid "Build Details"
msgstr "Bau-Status"

#: build/templates/build/build_base.html:150
#, python-format
msgid "This build was due on %(target)s"
msgstr "Bauauftrag war fällig am %(target)s"

#: build/templates/build/build_base.html:157
#: build/templates/build/detail.html:64
msgid "Progress"
msgstr "Fortschritt"

#: build/templates/build/build_base.html:170
#: build/templates/build/detail.html:84 order/models.py:812
#: order/templates/order/sales_order_base.html:9
#: order/templates/order/sales_order_base.html:35
#: order/templates/order/sales_order_ship.html:25
#: report/templates/report/inventree_build_order_base.html:136
#: report/templates/report/inventree_so_report.html:77
#: stock/templates/stock/item_base.html:279 templates/js/order.js:307
msgid "Sales Order"
msgstr "Auftrag"

#: build/templates/build/build_base.html:177
#: build/templates/build/detail.html:98
#: report/templates/report/inventree_build_order_base.html:153
msgid "Issued By"
msgstr "Aufgegeben von"

#: build/templates/build/build_base.html:217
msgid "Incomplete Outputs"
msgstr "Unfertige Endprodukte"

#: build/templates/build/build_base.html:218
msgid "Build Order cannot be completed as incomplete build outputs remain"
msgstr "Bauauftrag kann nicht abgeschlossen werden, da es noch unvollständige Endprodukte gibt"

#: build/templates/build/build_children.html:10
#: build/templates/build/navbar.html:36
msgid "Child Build Orders"
msgstr "Unter-Bauaufträge"

#: build/templates/build/build_output.html:15
msgid "Incomplete Build Outputs"
msgstr "Unfertige Endprodukte"

#: build/templates/build/build_output.html:22
msgid "Create new build output"
msgstr "Neues Endprodukt anlegen"

#: build/templates/build/build_output.html:23
msgid "Create New Output"
msgstr "Neues Endprodukt anlegen"

#: build/templates/build/build_output.html:36
msgid "Create a new build output"
msgstr "Neues Endprodukt anlegen"

#: build/templates/build/build_output.html:37
msgid "No incomplete build outputs remain."
msgstr "Keine unfertigen Endprodukte verbleibend."

#: build/templates/build/build_output.html:38
msgid "Create a new build output using the button above"
msgstr "Neues Endprodukt mit der Schaltfläche oberhalb anlegen"

#: build/templates/build/build_output.html:49
msgid "Completed Build Outputs"
msgstr "Fertiggestellte Endprodukte"

#: build/templates/build/build_output_create.html:7
msgid "The Bill of Materials contains trackable parts"
msgstr "Die Stückliste enthält verfolgbare Teile"

#: build/templates/build/build_output_create.html:8
msgid "Build outputs must be generated individually."
msgstr "Endprodukte müssen individuell angelegt werden."

#: build/templates/build/build_output_create.html:9
msgid "Multiple build outputs will be created based on the quantity specified."
msgstr "Mehrere Endprodukte werden anhand der gegebenen Anzahl angelegt werden."

#: build/templates/build/build_output_create.html:15
msgid "Trackable parts can have serial numbers specified"
msgstr "Nachverfolgbare Teile können Seriennummern haben"

#: build/templates/build/build_output_create.html:16
msgid "Enter serial numbers to generate multiple single build outputs"
msgstr "Seriennummeren für mehrere einzelne Endprodukte angeben"

#: build/templates/build/cancel.html:5
msgid "Are you sure you wish to cancel this build?"
msgstr "Sind Sie sicher, dass sie diesen Bauauftrag abbrechen möchten?"

#: build/templates/build/complete.html:8
msgid "Build Order is complete"
msgstr "Bauauftrag ist vollständig"

#: build/templates/build/complete.html:12
msgid "Build Order is incomplete"
msgstr "Bauauftrag ist unvollständig"

#: build/templates/build/complete.html:15
msgid "Incompleted build outputs remain"
msgstr "unfertige Endprodukte vorhanden"

#: build/templates/build/complete.html:18
msgid "Required build quantity has not been completed"
msgstr "Benötigte Teil-Anzahl wurde noch nicht fertiggestellt"

#: build/templates/build/complete.html:21
msgid "Required stock has not been fully allocated"
msgstr "Benötigter Bestand wurde nicht vollständig zugewiesen"

#: build/templates/build/complete_output.html:10
msgid "Stock allocation is complete for this output"
msgstr "Lagerzuordnung für dieses Endprodukt ist vollständig"

#: build/templates/build/complete_output.html:14
msgid "Stock allocation is incomplete"
msgstr "Bestandszuordnung ist nicht vollständig"

#: build/templates/build/complete_output.html:20
msgid "tracked parts have not been fully allocated"
msgstr "verfolgte Teile wurden nicht vollständig zugewiesen"

#: build/templates/build/complete_output.html:41
msgid "The following items will be created"
msgstr "Die folgenden Objekte werden erstellt"

#: build/templates/build/create_build_item.html:7
msgid "Select a stock item to allocate to the selected build output"
msgstr "BestandsObjekt zur Zuordnung zum ausgewählten Endprodukt auswählen"

#: build/templates/build/create_build_item.html:11
#, python-format
msgid "The allocated stock will be installed into the following build output:<br><i>%(output)s</i>"
msgstr "Der zugeordnete Bestand wird in den folgenden Endprodukten verbaut werden:<br><i>%(output)s</i>"

#: build/templates/build/create_build_item.html:17
#, python-format
msgid "No stock available for %(part)s"
msgstr "Kein Bestand verfügbar für %(part)s"

#: build/templates/build/delete_build_item.html:8
msgid "Are you sure you want to unallocate this stock?"
msgstr "Sind Sie sicher, dass sie die folgenden Bestands-Zuordnung entfernen möchten?"

#: build/templates/build/delete_build_item.html:11
msgid "The selected stock will be unallocated from the build output"
msgstr "Der ausgeählte Bestand wird von den Endprodukten zurückgenommen werden"

#: build/templates/build/detail.html:35
msgid "Stock Source"
msgstr "Ausgangs-Lager"

#: build/templates/build/detail.html:40
msgid "Stock can be taken from any available location."
msgstr "Bestand kann jedem verfügbaren Lagerort entnommen werden."

#: build/templates/build/detail.html:46 order/forms.py:88 order/models.py:771
#: order/templates/order/purchase_order_detail.html:266
#: order/templates/order/receive_parts.html:25 stock/forms.py:136
#: stock/forms.py:342
msgid "Destination"
msgstr "Ziel-Lager"

#: build/templates/build/detail.html:53
msgid "Destination location not specified"
msgstr "Ziel-Lagerort nicht angegeben"

#: build/templates/build/detail.html:70
#: stock/templates/stock/item_base.html:303 templates/js/stock.js:638
#: templates/js/stock.js:1420 templates/js/table_filters.js:112
#: templates/js/table_filters.js:206
msgid "Batch"
msgstr "Losnummer"

#: build/templates/build/detail.html:116
#: order/templates/order/order_base.html:111
#: order/templates/order/sales_order_base.html:113 templates/js/build.js:876
msgid "Created"
msgstr "Erstellt"

#: build/templates/build/detail.html:127
msgid "No target date set"
msgstr "Kein Ziel-Datum gesetzt"

#: build/templates/build/detail.html:132 templates/js/build.js:854
msgid "Completed"
msgstr "Fertig"

#: build/templates/build/detail.html:136
msgid "Build not complete"
msgstr "Bauauftrag ist nicht vollständig"

#: build/templates/build/edit_build_item.html:7
msgid "Alter the quantity of stock allocated to the build output"
msgstr "Anzahl des zugeordneten Bestands für die Endprodukte ändern"

#: build/templates/build/index.html:28 build/views.py:678
msgid "New Build Order"
msgstr "Neuer Bauauftrag"

#: build/templates/build/index.html:37 build/templates/build/index.html:38
msgid "Print Build Orders"
msgstr "Bauaufträge ausdrucken"

#: build/templates/build/index.html:43
#: order/templates/order/purchase_orders.html:27
#: order/templates/order/sales_orders.html:27
msgid "Display calendar view"
msgstr "Kalender-Ansicht"

#: build/templates/build/index.html:46
#: order/templates/order/purchase_orders.html:30
#: order/templates/order/sales_orders.html:30
msgid "Display list view"
msgstr "Listen-Ansicht"

#: build/templates/build/navbar.html:12
msgid "Build Order Details"
msgstr "Bauauftrag-details"

#: build/templates/build/navbar.html:15
#: company/templates/company/navbar.html:15
#: order/templates/order/po_navbar.html:15
#: order/templates/order/so_navbar.html:15 part/templates/part/navbar.html:18
#: templates/js/stock.js:1058
msgid "Details"
msgstr "Details"

#: build/templates/build/navbar.html:21 build/templates/build/navbar.html:24
#: build/views.py:91
msgid "Allocate Stock"
msgstr "Lagerbestand zuweisen"

#: build/templates/build/navbar.html:29 build/templates/build/navbar.html:32
msgid "Build Outputs"
msgstr "Endprodukte"

#: build/templates/build/navbar.html:39
msgid "Child Builds"
msgstr "Unter-Endprodukte"

#: build/templates/build/navbar.html:50
msgid "Build Order Notes"
msgstr "Bauauftrag-Notizen"

#: build/templates/build/notes.html:12
msgid "Build Notes"
msgstr "Bauauftrags-Notizen"

#: build/templates/build/notes.html:14 company/templates/company/notes.html:13
#: order/templates/order/order_notes.html:15
#: order/templates/order/sales_order_notes.html:16
#: part/templates/part/notes.html:14 stock/templates/stock/item_notes.html:15
msgid "Edit notes"
msgstr "Bermerkungen bearbeiten"

#: build/templates/build/notes.html:26 company/templates/company/notes.html:24
#: order/templates/order/order_notes.html:27
#: order/templates/order/sales_order_notes.html:29
#: part/templates/part/notes.html:27 stock/templates/stock/item_base.html:487
#: stock/templates/stock/item_notes.html:26
msgid "Save"
msgstr "Speichern"

#: build/templates/build/unallocate.html:10
msgid "Are you sure you wish to unallocate all stock for this build?"
msgstr "Sind Sie sicher, dass sie alle BestandsObjekt von diesem Bauauftrag entfernen möchten?"

#: build/templates/build/unallocate.html:12
msgid "All incomplete stock allocations will be removed from the build"
msgstr "Alle unvollständigen Bestandszuordnungen werden vom Endprodukt entfernt"

#: build/views.py:77
msgid "Build was cancelled"
msgstr "Bauauftrag wurde abgebrochen"

#: build/views.py:138
msgid "Allocated stock to build output"
msgstr "Bestand dem Endprodukt zuweisen"

#: build/views.py:150
msgid "Create Build Output"
msgstr "Endprodukt anlegen"

#: build/views.py:168
msgid "Maximum output quantity is "
msgstr "Maximale Endproduktmenge ist "

#: build/views.py:184 stock/views.py:1653
msgid "Serial numbers already exist"
msgstr "Seriennummern existieren bereits"

#: build/views.py:193
msgid "Serial numbers required for trackable build output"
msgstr "Seriennummern für verfolgbare Endprodukte benötigt"

#: build/views.py:259
msgid "Delete Build Output"
msgstr "Endprodukt entfernen"

#: build/views.py:280 build/views.py:370
msgid "Confirm unallocation of build stock"
msgstr "Entfernung von Bestands-Zuordnung bestätigen"

#: build/views.py:281 build/views.py:371 stock/views.py:346
msgid "Check the confirmation box"
msgstr "Bestätigungsbox bestätigen"

#: build/views.py:293
msgid "Build output does not match build"
msgstr "Endprodukt stimmt nicht mit Bauauftrag überein"

#: build/views.py:295 build/views.py:496
msgid "Build output must be specified"
msgstr "Endprodukt muss angegeben sein"

#: build/views.py:307
msgid "Build output deleted"
msgstr "Endprodukt gelöscht"

#: build/views.py:405
msgid "Complete Build Order"
msgstr "Bauauftrag fertigstellen"

#: build/views.py:411
msgid "Build order cannot be completed - incomplete outputs remain"
msgstr "Bauauftrag kann nicht abgeschlossen werden, es gibt noch unvollständige Endprodukte"

#: build/views.py:422
msgid "Completed build order"
msgstr "Bauauftrag fertiggestellt"

#: build/views.py:438
msgid "Complete Build Output"
msgstr "Endprodukt fertigstellen"

#: build/views.py:480
msgid "Invalid stock status value selected"
msgstr "Ungültiger Lagerbestands-Status ausgewählt"

#: build/views.py:487
msgid "Quantity to complete cannot exceed build output quantity"
msgstr "Fertigzustellende Anzahl darf nicht die geplante Endprodukt-Anzahl überschreiten"

#: build/views.py:493
msgid "Confirm completion of incomplete build"
msgstr "Endprodukt-Fertigstellung bestätigen"

#: build/views.py:592
msgid "Build output completed"
msgstr "Endprodukt fertiggestellt"

#: build/views.py:732
msgid "Created new build"
msgstr "Neuen Bauauftrag angelegt"

#: build/views.py:753
msgid "Edit Build Order Details"
msgstr "Bauauftragdetails bearbeiten"

#: build/views.py:786
msgid "Edited build"
msgstr "Bauauftrag bearbeitet"

#: build/views.py:795
msgid "Delete Build Order"
msgstr "Bauauftrag löschen"

#: build/views.py:810
msgid "Removed parts from build allocation"
msgstr "Teile von Bauzuordnung entfernt"

#: build/views.py:822
msgid "Allocate stock to build output"
msgstr "Bestand dem Endprodukt zuweisen"

#: build/views.py:865
msgid "Item must be currently in stock"
msgstr "Teil muss aktuell im Bestand sein"

#: build/views.py:871
msgid "Stock item is over-allocated"
msgstr "BestandObjekt ist zu oft zugewiesen"

#: build/views.py:872 templates/js/bom.js:230 templates/js/build.js:671
#: templates/js/build.js:936 templates/js/build.js:1119
msgid "Available"
msgstr "Verfügbar"

#: build/views.py:874
msgid "Stock item must be selected"
msgstr "BestandsObjekt muss ausgewählt sein"

#: build/views.py:1037
msgid "Edit Stock Allocation"
msgstr "Bestandszuordnung bearbeiten"

#: build/views.py:1041
msgid "Updated Build Item"
msgstr "Bauobjekt aktualisiert"

#: common/files.py:66
msgid "Unsupported file format: {ext.upper()}"
msgstr "Dateiformat nicht unterstützt: {ext.upper()}"

#: common/files.py:71
msgid "Error reading file (invalid format)"
msgstr "Fehler beim Lesen der Datei (ungültiges Format)"

#: common/files.py:73
msgid "Error reading file (incorrect dimension)"
msgstr "Fehler beim Lesen der Datei (falsche Größe)"

#: common/files.py:75
msgid "Error reading file (data could be corrupted)"
msgstr "Fehler beim Lesen der Datei (Daten könnten beschädigt sein)"

#: common/forms.py:34 templates/js/attachment.js:42
msgid "File"
msgstr "Datei"

#: common/forms.py:35
msgid "Select file to upload"
msgstr "Datei zum Hochladen auswählen"

#: common/forms.py:50
msgid "{name.title()} File"
msgstr "{name.title()} Datei"

#: common/forms.py:51
#, python-brace-format
msgid "Select {name} file to upload"
msgstr "{name} Datei zum Hochladen auswählen"

#: common/models.py:59
msgid "InvenTree Instance Name"
msgstr "InvenTree Instanzname"

#: common/models.py:61
msgid "String descriptor for the server instance"
msgstr "Kurze Beschreibung der Instanz"

#: common/models.py:65
msgid "Use instance name"
msgstr "Name der Instanz verwenden"

#: common/models.py:66
msgid "Use the instance name in the title-bar"
msgstr "Den Namen der Instanz in der Titelleiste verwenden"

#: common/models.py:72 company/models.py:99 company/models.py:100
msgid "Company name"
msgstr "Firmenname"

#: common/models.py:73
msgid "Internal company name"
msgstr "interner Firmenname"

#: common/models.py:78
msgid "Base URL"
msgstr "Basis-URL"

#: common/models.py:79
msgid "Base URL for server instance"
msgstr "Basis-URL für dieses Instanz"

#: common/models.py:85
msgid "Default Currency"
msgstr ""

#: common/models.py:86
msgid "Default currency"
msgstr ""

#: common/models.py:92
msgid "Download from URL"
msgstr "Von URL herunterladen"

#: common/models.py:93
msgid "Allow download of remote images and files from external URL"
msgstr "Herunterladen von externen Bildern und Dateien von URLs erlaubt"

#: common/models.py:99
msgid "Barcode Support"
msgstr "Bacode-Feature verwenden"

#: common/models.py:100
msgid "Enable barcode scanner support"
msgstr "Barcode-Scanner Unterstützung"

#: common/models.py:106
msgid "IPN Regex"
msgstr "IPN Regex"

#: common/models.py:107
msgid "Regular expression pattern for matching Part IPN"
msgstr "RegEx Muster für die Zuordnung von Teil-IPN"

#: common/models.py:111
msgid "Allow Duplicate IPN"
msgstr "Mehrere Artikel mit gleicher IPN erlaubt"

#: common/models.py:112
msgid "Allow multiple parts to share the same IPN"
msgstr "Mehrere Artikel mit gleicher IPN erlaubt"

#: common/models.py:118
msgid "Allow Editing IPN"
msgstr "Ändern von IPN erlaubt"

#: common/models.py:119
msgid "Allow changing the IPN value while editing a part"
msgstr "Ändern der IPN während des Bearbeiten eines Teils erlaubt"

#: common/models.py:125
msgid "Copy Part BOM Data"
msgstr "Teil-Stückliste kopieren"

#: common/models.py:126
msgid "Copy BOM data by default when duplicating a part"
msgstr "Stückliste von Teil kopieren wenn das Teil dupliziert wird "

#: common/models.py:132
msgid "Copy Part Parameter Data"
msgstr "Teil-Parameter kopieren"

#: common/models.py:133
msgid "Copy parameter data by default when duplicating a part"
msgstr "Parameter-Daten für dieses Teil kopieren wenn das Teil dupliziert wird"

#: common/models.py:139
msgid "Copy Part Test Data"
msgstr "Teil-Testdaten kopieren"

#: common/models.py:140
msgid "Copy test data by default when duplicating a part"
msgstr "Test-Daten für dieses Teil kopieren wenn das Teil dupliziert wird"

#: common/models.py:146
msgid "Copy Category Parameter Templates"
msgstr "Kategorie-Parametervorlage kopieren"

#: common/models.py:147
msgid "Copy category parameter templates when creating a part"
msgstr "Kategorie-Parameter Vorlagen kopieren wenn ein Teil angelegt wird"

#: common/models.py:153
msgid "Recent Part Count"
msgstr "Aktuelle Teile-Stände"

#: common/models.py:154
msgid "Number of recent parts to display on index page"
msgstr "Anzahl der neusten Teile auf der Startseite"

#: common/models.py:160 part/models.py:2226 part/templates/part/detail.html:160
#: report/models.py:186 stock/forms.py:226 templates/js/table_filters.js:25
#: templates/js/table_filters.js:320
msgid "Template"
msgstr "Vorlage"

#: common/models.py:161
msgid "Parts are templates by default"
msgstr "Teile sind standardmäßig Vorlagen"

#: common/models.py:167 part/models.py:828 part/templates/part/detail.html:170
#: templates/js/table_filters.js:128 templates/js/table_filters.js:332
msgid "Assembly"
msgstr "Baugruppe"

#: common/models.py:168
msgid "Parts can be assembled from other components by default"
msgstr "Teile können standardmäßig aus anderen Teilen angefertigt werden"

#: common/models.py:174 part/models.py:834 part/templates/part/detail.html:180
#: templates/js/table_filters.js:336
msgid "Component"
msgstr "Komponente"

#: common/models.py:175
msgid "Parts can be used as sub-components by default"
msgstr "Teile können standardmäßig in Baugruppen benutzt werden"

#: common/models.py:181 part/models.py:845 part/templates/part/detail.html:200
msgid "Purchaseable"
msgstr "Kaufbar"

#: common/models.py:182
msgid "Parts are purchaseable by default"
msgstr "Artikel sind grundsätzlich kaufbar"

#: common/models.py:188 part/models.py:850 part/templates/part/detail.html:210
#: templates/js/table_filters.js:344
msgid "Salable"
msgstr "Verkäuflich"

#: common/models.py:189
msgid "Parts are salable by default"
msgstr "Artikel sind grundsätzlich verkaufbar"

#: common/models.py:195 part/models.py:840 part/templates/part/detail.html:190
#: templates/js/table_filters.js:33 templates/js/table_filters.js:348
msgid "Trackable"
msgstr "Nachverfolgbar"

#: common/models.py:196
msgid "Parts are trackable by default"
msgstr "Artikel sind grundsätzlich verfolgbar"

#: common/models.py:202 part/models.py:860 part/templates/part/detail.html:150
#: templates/js/table_filters.js:29
msgid "Virtual"
msgstr "Virtuell"

#: common/models.py:203
msgid "Parts are virtual by default"
msgstr "Teile sind grundsätzlich virtuell"

#: common/models.py:209
msgid "Show Quantity in Forms"
msgstr "zeige Bestand in Eingabemasken"

#: common/models.py:210
msgid "Display available part quantity in some forms"
msgstr "Zeige den verfügbaren Bestand in einigen Eingabemasken"

#: common/models.py:216
msgid "Show Import in Views"
msgstr ""

#: common/models.py:217
msgid "Display the import wizard in some part views"
msgstr ""

#: common/models.py:223
msgid "Show Price in Forms"
msgstr ""

#: common/models.py:224
msgid "Display part price in some forms"
msgstr ""

#: common/models.py:230
msgid "Show related parts"
msgstr ""

#: common/models.py:231
msgid "Display related parts for a part"
msgstr ""

#: common/models.py:237
msgid "Internal Prices"
msgstr ""

#: common/models.py:238
msgid "Enable internal prices for parts"
msgstr ""

#: common/models.py:244
msgid "Internal Price as BOM-Price"
msgstr ""

#: common/models.py:245
msgid "Use the internal price (if set) in BOM-price calculations"
msgstr ""

#: common/models.py:251 templates/stats.html:25
msgid "Debug Mode"
msgstr "Entwickler-Modus"

#: common/models.py:252
msgid "Generate reports in debug mode (HTML output)"
msgstr "Berichte im Entwickler-Modus generieren (als HTML)"

#: common/models.py:258
msgid "Page Size"
msgstr "Seitengröße"

#: common/models.py:259
msgid "Default page size for PDF reports"
msgstr "Standardseitenformat für PDF-Bericht"

#: common/models.py:269
msgid "Test Reports"
msgstr "Test-Berichte"

#: common/models.py:270
msgid "Enable generation of test reports"
msgstr "Erstellung von Test-Berichten aktivieren"

#: common/models.py:276
msgid "Stock Expiry"
msgstr "Bestands-Ablauf"

#: common/models.py:277
msgid "Enable stock expiry functionality"
msgstr "Ablaufen von Bestand ermöglichen"

#: common/models.py:283
msgid "Sell Expired Stock"
msgstr "Abgelaufenen Bestand verkaufen"

#: common/models.py:284
msgid "Allow sale of expired stock"
msgstr "Verkauf von abgelaufenem Bestand erlaubt"

#: common/models.py:290
msgid "Stock Stale Time"
msgstr "Bestands-Stehzeit"

#: common/models.py:291
msgid "Number of days stock items are considered stale before expiring"
msgstr "Anzahl an Tagen, an denen Bestand als abgestanden markiert wird, bevor sie ablaufen"

#: common/models.py:293 part/templates/part/detail.html:121
msgid "days"
msgstr "Tage"

#: common/models.py:298
msgid "Build Expired Stock"
msgstr "Abgelaufenen Bestand verbauen"

#: common/models.py:299
msgid "Allow building with expired stock"
msgstr "Verbauen von abgelaufenen Bestand erlaubt"

#: common/models.py:305
msgid "Stock Ownership Control"
msgstr "Bestands-Eigentümerkontrolle"

#: common/models.py:306
msgid "Enable ownership control over stock locations and items"
msgstr "Eigentümerkontrolle für Lagerorte und Teile aktivieren"

#: common/models.py:312
msgid "Group by Part"
msgstr "Gruppieren nach Teil"

#: common/models.py:313
msgid "Group stock items by part reference in table views"
msgstr "Bestand in Tabellen anhand von Teil-Referenz gruppieren"

#: common/models.py:319
msgid "Recent Stock Count"
msgstr "aktueller Bestand"

#: common/models.py:320
msgid "Number of recent stock items to display on index page"
msgstr "Anzahl des geänderten Bestands auf der Startseite"

#: common/models.py:326
msgid "Build Order Reference Prefix"
msgstr "Bauauftrag-Referenz Präfix"

#: common/models.py:327
msgid "Prefix value for build order reference"
msgstr "Präfix für Bauauftrag-Referenz"

#: common/models.py:332
msgid "Build Order Reference Regex"
msgstr "Bauauftrag-Referenz RegEx"

#: common/models.py:333
msgid "Regular expression pattern for matching build order reference"
msgstr "RegEx Muster für die Zuordnung von Bauauftrag-Referenzen"

#: common/models.py:337
msgid "Sales Order Reference Prefix"
msgstr "Auftrags-Referenz Präfix"

#: common/models.py:338
msgid "Prefix value for sales order reference"
msgstr "Präfix für Auftrags-Referenz"

#: common/models.py:343
msgid "Purchase Order Reference Prefix"
msgstr "Bestellungs-Referenz Präfix"

#: common/models.py:344
msgid "Prefix value for purchase order reference"
msgstr "Präfix für Bestellungs-Referenz"

#: common/models.py:567
msgid "Settings key (must be unique - case insensitive"
msgstr "Einstellungs-Schlüssel (muss einzigartig sein, Groß-/ Kleinschreibung wird nicht beachtet)"

#: common/models.py:569
msgid "Settings value"
msgstr "Einstellungs-Wert"

#: common/models.py:604
msgid "Must be an integer value"
msgstr "Nur Ganzzahl eingeben"

#: common/models.py:627
msgid "Value must be a boolean value"
msgstr "Wahrheitswert erforderlich"

#: common/models.py:638
msgid "Value must be an integer value"
msgstr "Nur Ganzzahl eingeben"

#: common/models.py:661
msgid "Key string must be unique"
msgstr "Schlüsseltext muss eindeutig sein"

#: common/models.py:742 company/forms.py:125
msgid "Price break quantity"
msgstr "Preisstaffelungs Anzahl"

#: common/models.py:749 company/templates/company/supplier_part_pricing.html:84
#: templates/js/part.js:832
msgid "Price"
msgstr "Preis"

#: common/models.py:750
msgid "Unit price at specified quantity"
msgstr "Stückpreis für die angegebene Anzahl"

#: common/models.py:842
msgid "Default"
msgstr "Standard"

#: common/templates/common/edit_setting.html:11
msgid "Current value"
msgstr "Aktueller Wert"

#: common/views.py:33
msgid "Change Setting"
msgstr "Einstellungen ändern"

#: common/views.py:102
msgid "Supplied value is not allowed"
msgstr "Angegebener Wert nicht erlaubt"

#: common/views.py:111
msgid "Supplied value must be a boolean"
msgstr "Angegebener Wert muss ein Wahrheitswert sein"

#: common/views.py:184 order/templates/order/order_wizard/po_upload.html:42
#: order/templates/order/po_navbar.html:19
#: order/templates/order/po_navbar.html:22 order/views.py:337
#: part/templates/part/bom_upload/upload_file.html:27
#: part/templates/part/import_wizard/part_upload.html:45 part/views.py:621
msgid "Upload File"
msgstr "Datei hochgeladen"

#: common/views.py:185 order/templates/order/order_wizard/match_fields.html:52
#: order/views.py:338 part/templates/part/bom_upload/select_fields.html:58
#: part/templates/part/import_wizard/ajax_match_fields.html:45
#: part/templates/part/import_wizard/match_fields.html:52 part/views.py:622
msgid "Match Fields"
msgstr "Übereinstimmende Felder"

#: common/views.py:186
msgid "Match Items"
msgstr "Positionen zuordnen"

#: common/views.py:531
msgid "Fields matching failed"
msgstr "Felder zuteilen fehlgeschlagen"

#: common/views.py:586
msgid "Parts imported"
msgstr ""

#: common/views.py:608 order/templates/order/order_wizard/match_fields.html:27
#: order/templates/order/order_wizard/match_parts.html:19
#: order/templates/order/order_wizard/po_upload.html:40
#: part/templates/part/import_wizard/match_fields.html:27
#: part/templates/part/import_wizard/match_references.html:19
#: part/templates/part/import_wizard/part_upload.html:43
msgid "Previous Step"
msgstr "Vorheriger Schritt"

#: company/forms.py:26 part/forms.py:46
msgid "URL"
msgstr "URL"

#: company/forms.py:27 part/forms.py:47
msgid "Image URL"
msgstr "Bild-URL"

#: company/forms.py:67 templates/js/part.js:940
msgid "Single Price"
msgstr "Einzelpreis"

#: company/forms.py:68
msgid "Single quantity price"
msgstr "Preis für eine Einheit"

#: company/forms.py:76 company/models.py:335
msgid "Select manufacturer"
msgstr "Hersteller auswählen"

#: company/forms.py:82 company/models.py:342
msgid "Manufacturer Part Number"
msgstr "Hersteller-Teilenummer"

#: company/forms.py:84 company/models.py:341
#: company/templates/company/manufacturer_part_base.html:89
#: company/templates/company/manufacturer_part_detail.html:26
#: company/templates/company/supplier_part_base.html:102
#: company/templates/company/supplier_part_detail.html:35
#: order/templates/order/purchase_order_detail.html:189 part/bom.py:171
#: part/bom.py:242 templates/js/company.js:305 templates/js/company.js:533
msgid "MPN"
msgstr "MPN"

#: company/models.py:104
msgid "Company description"
msgstr "Firmenbeschreibung"

#: company/models.py:105
msgid "Description of the company"
msgstr "Firmenbeschreibung"

#: company/models.py:111 company/templates/company/company_base.html:70
#: company/templates/company/detail.html:33 templates/js/company.js:129
msgid "Website"
msgstr "Website"

#: company/models.py:112
msgid "Company website URL"
msgstr "Firmenwebsite Adresse/URL"

#: company/models.py:116 company/templates/company/company_base.html:77
msgid "Address"
msgstr "Adresse"

#: company/models.py:117
msgid "Company address"
msgstr "Firmenadresse"

#: company/models.py:120
msgid "Phone number"
msgstr "Kontakt-Tel."

#: company/models.py:121
msgid "Contact phone number"
msgstr "Kontakt-Telefon"

#: company/models.py:124 company/templates/company/company_base.html:91
msgid "Email"
msgstr "Email"

#: company/models.py:124
msgid "Contact email address"
msgstr "Kontakt-Email"

#: company/models.py:127 company/templates/company/company_base.html:98
msgid "Contact"
msgstr "Kontakt"

#: company/models.py:128
msgid "Point of contact"
msgstr "Anlaufstelle"

#: company/models.py:130 company/models.py:347 company/models.py:548
#: order/models.py:156 part/models.py:737
#: report/templates/report/inventree_build_order_base.html:165
#: templates/js/company.js:312 templates/js/company.js:544
#: templates/js/part.js:498
msgid "Link"
msgstr "Link"

#: company/models.py:130
msgid "Link to external company information"
msgstr "Link auf externe Firmeninformation"

#: company/models.py:138 part/models.py:747
msgid "Image"
msgstr "Bild"

#: company/models.py:143
msgid "is customer"
msgstr "ist Kunde"

#: company/models.py:143
msgid "Do you sell items to this company?"
msgstr "Verkaufen Sie Teile an diese Firma?"

#: company/models.py:145
msgid "is supplier"
msgstr "ist Zulieferer"

#: company/models.py:145
msgid "Do you purchase items from this company?"
msgstr "Kaufen Sie Teile von dieser Firma?"

#: company/models.py:147
msgid "is manufacturer"
msgstr "ist Hersteller"

#: company/models.py:147
msgid "Does this company manufacture parts?"
msgstr "Produziert diese Firma Teile?"

#: company/models.py:151 company/serializers.py:259
#: company/templates/company/detail.html:42
msgid "Currency"
msgstr "Währung"

#: company/models.py:154
msgid "Default currency used for this company"
msgstr "Standard-Währung für diese Firma"

#: company/models.py:319 company/models.py:519 stock/models.py:411
#: stock/templates/stock/item_base.html:235
msgid "Base Part"
msgstr "Basisteil"

#: company/models.py:323 company/models.py:523 order/views.py:1127
msgid "Select part"
msgstr "Teil auswählen"

#: company/models.py:334 company/templates/company/detail.html:57
#: company/templates/company/manufacturer_part_base.html:85
#: company/templates/company/manufacturer_part_detail.html:25
#: company/templates/company/supplier_part_base.html:94
#: company/templates/company/supplier_part_detail.html:34 part/bom.py:170
#: part/bom.py:241 stock/templates/stock/item_base.html:352
#: templates/js/company.js:113 templates/js/company.js:289
#: templates/js/company.js:515
msgid "Manufacturer"
msgstr "Hersteller"

#: company/models.py:348
msgid "URL for external manufacturer part link"
msgstr "Externe URL für das Herstellerteil"

#: company/models.py:354
msgid "Manufacturer part description"
msgstr "Teilbeschreibung des Herstellers"

#: company/models.py:408 company/models.py:542
#: company/templates/company/manufacturer_part_base.html:6
#: company/templates/company/manufacturer_part_base.html:19
#: stock/templates/stock/item_base.html:362
msgid "Manufacturer Part"
msgstr "Herstellerteil"

#: company/models.py:415
msgid "Parameter name"
msgstr ""

#: company/models.py:421 part/templates/part/params.html:28
#: report/templates/report/inventree_test_report_base.html:90
#: stock/models.py:1771 templates/InvenTree/settings/header.html:8
#: templates/js/company.js:365 templates/js/stock.js:137
msgid "Value"
msgstr "Wert"

#: company/models.py:422
msgid "Parameter value"
msgstr ""

#: company/models.py:428 part/models.py:822 part/models.py:2194
#: part/templates/part/detail.html:106 part/templates/part/params.html:29
#: templates/js/company.js:371
msgid "Units"
msgstr "Einheiten"

#: company/models.py:429
msgid "Parameter units"
msgstr ""

#: company/models.py:529 company/templates/company/detail.html:62
#: company/templates/company/supplier_part_base.html:84
#: company/templates/company/supplier_part_detail.html:25 order/models.py:256
#: order/templates/order/order_base.html:92
#: order/templates/order/order_wizard/select_pos.html:30 part/bom.py:175
#: part/bom.py:286 stock/templates/stock/item_base.html:369
#: templates/js/company.js:117 templates/js/company.js:489
#: templates/js/order.js:232
msgid "Supplier"
msgstr "Zulieferer"

#: company/models.py:530
msgid "Select supplier"
msgstr "Zulieferer auswählen"

#: company/models.py:535 company/templates/company/supplier_part_base.html:88
#: company/templates/company/supplier_part_detail.html:26
#: order/templates/order/purchase_order_detail.html:180 part/bom.py:176
#: part/bom.py:287
msgid "SKU"
msgstr "SKU (Lagerbestandseinheit)"

#: company/models.py:536
msgid "Supplier stock keeping unit"
msgstr "Lagerbestandseinheit (SKU) des Zulieferers"

#: company/models.py:543
msgid "Select manufacturer part"
msgstr "Herstellerteil auswählen"

#: company/models.py:549
msgid "URL for external supplier part link"
msgstr "Teil-URL des Zulieferers"

#: company/models.py:555
msgid "Supplier part description"
msgstr "Zuliefererbeschreibung des Teils"

#: company/models.py:560 company/templates/company/supplier_part_base.html:116
#: company/templates/company/supplier_part_detail.html:38 part/models.py:2342
#: report/templates/report/inventree_po_report.html:93
#: report/templates/report/inventree_so_report.html:93
msgid "Note"
msgstr "Notiz"

#: company/models.py:564 part/models.py:1615
msgid "base cost"
msgstr "Basiskosten"

#: company/models.py:564 part/models.py:1615
msgid "Minimum charge (e.g. stocking fee)"
msgstr "Mindestpreis"

#: company/models.py:566 company/templates/company/supplier_part_base.html:109
#: stock/models.py:435 stock/templates/stock/item_base.html:310
#: templates/js/stock.js:709
msgid "Packaging"
msgstr "Verpackungen"

#: company/models.py:566
msgid "Part packaging"
msgstr "Teile-Verpackungen"

#: company/models.py:568 part/models.py:1617
msgid "multiple"
msgstr "Vielfache"

#: company/models.py:568
msgid "Order multiple"
msgstr "Mehrere bestellen"

#: company/serializers.py:68
<<<<<<< HEAD
#, fuzzy
#| msgid "Default currency used for this company"
msgid "Default currency used for this supplier"
msgstr "Standard-Währung für diese Firma"

#: company/serializers.py:69
#, fuzzy
#| msgid "Currency"
msgid "Currency Code"
msgstr "Währung"
=======
msgid "Default currency used for this supplier"
msgstr ""

#: company/serializers.py:69
msgid "Currency Code"
msgstr ""
>>>>>>> 6f3ff6c8

#: company/templates/company/assigned_stock.html:10
#: company/templates/company/navbar.html:62
#: company/templates/company/navbar.html:65 templates/js/build.js:563
msgid "Assigned Stock"
msgstr "Zugeordneter Bestand"

#: company/templates/company/company_base.html:9
#: company/templates/company/company_base.html:35
#: templates/InvenTree/search.html:304 templates/js/company.js:102
msgid "Company"
msgstr "Firma"

#: company/templates/company/company_base.html:25
#: part/templates/part/part_thumb.html:21
msgid "Upload new image"
msgstr "Neues Bild hochladen"

#: company/templates/company/company_base.html:27
#: part/templates/part/part_thumb.html:23
msgid "Download image from URL"
msgstr "Bild von URL herunterladen"

#: company/templates/company/company_base.html:46 templates/js/order.js:61
msgid "Create Purchase Order"
msgstr "Bestellung anlegen"

#: company/templates/company/company_base.html:51
msgid "Edit company information"
msgstr "Firmeninformation bearbeiten"

#: company/templates/company/company_base.html:56
#: company/templates/company/company_base.html:126
msgid "Delete Company"
msgstr "Firma löschen"

#: company/templates/company/company_base.html:64
#: company/templates/company/detail.html:10
#: company/templates/company/navbar.html:12
msgid "Company Details"
msgstr "Firmendetails"

#: company/templates/company/company_base.html:84
msgid "Phone"
msgstr "Telefon"

#: company/templates/company/company_base.html:166
#: part/templates/part/part_base.html:307
<<<<<<< HEAD
#, fuzzy
#| msgid "Upload Part Image"
msgid "Upload Image"
msgstr "Teilbild hochladen"
=======
msgid "Upload Image"
msgstr ""
>>>>>>> 6f3ff6c8

#: company/templates/company/detail.html:21
msgid "Company Name"
msgstr "Firmenname"

#: company/templates/company/detail.html:36
msgid "No website specified"
msgstr "Keine Website angegeben"

#: company/templates/company/detail.html:45
msgid "Uses default currency"
msgstr "verwendet Standard-Währung"

#: company/templates/company/detail.html:67 order/models.py:540
#: order/templates/order/sales_order_base.html:94 stock/models.py:453
#: stock/models.py:454 stock/templates/stock/item_base.html:262
#: templates/js/company.js:109 templates/js/order.js:329
#: templates/js/stock.js:1111
msgid "Customer"
msgstr "Kunde"

#: company/templates/company/detail_manufacturer_part.html:11
#: templates/InvenTree/search.html:149
msgid "Manufacturer Parts"
msgstr "Herstellerteile"

#: company/templates/company/detail_manufacturer_part.html:22
msgid "Create new manufacturer part"
msgstr "Neues Herstellerteil anlegen"

#: company/templates/company/detail_manufacturer_part.html:23
#: part/templates/part/manufacturer.html:19
msgid "New Manufacturer Part"
msgstr "Neues Herstellerteil"

#: company/templates/company/detail_manufacturer_part.html:28
#: company/templates/company/detail_supplier_part.html:27
#: company/templates/company/manufacturer_part_suppliers.html:20
#: company/templates/company/manufacturer_part_suppliers.html:46
#: part/templates/part/category.html:131
#: part/templates/part/manufacturer.html:22
#: part/templates/part/supplier.html:20
msgid "Options"
msgstr "Optionen"

#: company/templates/company/detail_manufacturer_part.html:33
#: company/templates/company/detail_supplier_part.html:32
#: part/templates/part/category.html:136
msgid "Order parts"
msgstr "Teile bestellen"

#: company/templates/company/detail_manufacturer_part.html:36
#: company/templates/company/detail_supplier_part.html:35
msgid "Delete parts"
msgstr "Teile löschen"

#: company/templates/company/detail_manufacturer_part.html:36
#: company/templates/company/detail_supplier_part.html:35
msgid "Delete Parts"
msgstr "Teile löschen"

#: company/templates/company/detail_manufacturer_part.html:68
#: company/templates/company/detail_supplier_part.html:66
#: part/templates/part/bom.html:159 part/templates/part/category.html:127
#: templates/js/stock.js:1326
msgid "New Part"
msgstr "Neues Teil"

#: company/templates/company/detail_manufacturer_part.html:69
#: company/templates/company/detail_supplier_part.html:67
msgid "Create new Part"
msgstr "Neues Teil hinzufügen"

#: company/templates/company/detail_manufacturer_part.html:74
#: company/views.py:66 part/templates/part/manufacturer.html:52
#: part/templates/part/supplier.html:55
msgid "New Manufacturer"
msgstr "Neuer Hersteller"

#: company/templates/company/detail_manufacturer_part.html:75
msgid "Create new Manufacturer"
msgstr "Neuen Hersteller anlegen"

#: company/templates/company/detail_stock.html:10
msgid "Supplier Stock"
msgstr "Zulieferer-Bestand"

#: company/templates/company/detail_stock.html:37
#: company/templates/company/supplier_part_stock.html:34
#: part/templates/part/category.html:123 part/templates/part/category.html:137
#: part/templates/part/stock.html:55 stock/templates/stock/location.html:163
msgid "Export"
msgstr "Exportieren"

#: company/templates/company/detail_supplier_part.html:11
#: company/templates/company/manufacturer_part_navbar.html:11
#: templates/InvenTree/search.html:164
msgid "Supplier Parts"
msgstr "Zuliefererteile"

#: company/templates/company/detail_supplier_part.html:21
#: order/templates/order/order_wizard/select_parts.html:44
#: part/templates/part/part_base.html:429
msgid "Create new supplier part"
msgstr "Neues Zuliefererteil anlegen"

#: company/templates/company/detail_supplier_part.html:22
#: company/templates/company/manufacturer_part_suppliers.html:17
#: part/templates/part/part_base.html:428 part/templates/part/supplier.html:17
#: templates/js/stock.js:1332
msgid "New Supplier Part"
msgstr "Neues Zuliefererteil"

#: company/templates/company/detail_supplier_part.html:72
#: company/templates/company/manufacturer_part_suppliers.html:96
#: company/views.py:60 part/templates/part/supplier.html:50
msgid "New Supplier"
msgstr "Neuer Zulieferer"

#: company/templates/company/detail_supplier_part.html:73
msgid "Create new Supplier"
msgstr "Neuen Zulieferer anlegen"

#: company/templates/company/index.html:8
msgid "Supplier List"
msgstr "Zulieferer-Liste"

#: company/templates/company/manufacturer_part_base.html:36
#: company/templates/company/supplier_part_base.html:36
#: company/templates/company/supplier_part_orders.html:17
#: part/templates/part/orders.html:17 part/templates/part/part_base.html:58
msgid "Order part"
msgstr "Teil bestellen"

#: company/templates/company/manufacturer_part_base.html:41
msgid "Edit manufacturer part"
msgstr "Herstellerteil bearbeiten"

#: company/templates/company/manufacturer_part_base.html:45
msgid "Delete manufacturer part"
msgstr "Herstellerteil löschen"

#: company/templates/company/manufacturer_part_base.html:57
#: company/templates/company/manufacturer_part_detail.html:10
msgid "Manufacturer Part Details"
msgstr "Herstellerteil-Details"

#: company/templates/company/manufacturer_part_base.html:62
#: company/templates/company/manufacturer_part_detail.html:18
#: company/templates/company/supplier_part_base.html:61
#: company/templates/company/supplier_part_detail.html:18
msgid "Internal Part"
msgstr "Internes Teil"

#: company/templates/company/manufacturer_part_base.html:125
msgid "Edit Manufacturer Part"
msgstr "Herstellerteil ändern"

#: company/templates/company/manufacturer_part_base.html:134
msgid "Delete Manufacturer Part"
msgstr "Herstellerteil löschen"

#: company/templates/company/manufacturer_part_navbar.html:14
#: company/templates/company/manufacturer_part_suppliers.html:10
#: company/views.py:59 part/templates/part/navbar.html:87
#: part/templates/part/navbar.html:90 part/templates/part/prices.html:153
#: templates/InvenTree/search.html:316 templates/navbar.html:35
msgid "Suppliers"
msgstr "Zulieferer"

#: company/templates/company/manufacturer_part_navbar.html:19
msgid "Manufacturer Part Stock"
msgstr "Herstellerteil-Bestand"

#: company/templates/company/manufacturer_part_navbar.html:22
#: company/templates/company/navbar.html:41
#: company/templates/company/supplier_part_navbar.html:15
#: part/templates/part/navbar.html:39 stock/api.py:53
#: stock/templates/stock/loc_link.html:7 stock/templates/stock/location.html:36
#: stock/templates/stock/stock_app_base.html:10
#: templates/InvenTree/index.html:128 templates/InvenTree/search.html:196
#: templates/InvenTree/search.html:232
#: templates/InvenTree/settings/tabs.html:31 templates/js/part.js:181
#: templates/js/part.js:305 templates/js/part.js:465 templates/js/stock.js:566
#: templates/navbar.html:26
msgid "Stock"
msgstr "Lagerbestand"

#: company/templates/company/manufacturer_part_navbar.html:26
msgid "Manufacturer Part Orders"
msgstr "Herstellerteil-Bestellungen"

#: company/templates/company/manufacturer_part_navbar.html:29
#: company/templates/company/supplier_part_navbar.html:22
msgid "Orders"
msgstr "Bestellungen"

#: company/templates/company/manufacturer_part_suppliers.html:22
#: part/templates/part/supplier.html:22
msgid "Delete supplier parts"
msgstr "Zuliefererteil entfernen"

#: company/templates/company/manufacturer_part_suppliers.html:22
#: company/templates/company/manufacturer_part_suppliers.html:48
#: company/templates/company/manufacturer_part_suppliers.html:142
#: part/templates/part/manufacturer.html:24 part/templates/part/params.html:44
#: part/templates/part/related.html:44 part/templates/part/supplier.html:22
#: stock/views.py:855 templates/js/company.js:203 users/models.py:192
msgid "Delete"
msgstr "Löschen"

#: company/templates/company/manufacturer_part_suppliers.html:37
#: part/templates/part/category_navbar.html:46
#: part/templates/part/category_navbar.html:49
#: part/templates/part/navbar.html:25
msgid "Parameters"
msgstr "Parameter"

#: company/templates/company/manufacturer_part_suppliers.html:43
#: part/templates/part/params.html:18
#: templates/InvenTree/settings/category.html:29
#: templates/InvenTree/settings/part.html:65
msgid "New Parameter"
msgstr "Neuer Parameter"

#: company/templates/company/manufacturer_part_suppliers.html:48
<<<<<<< HEAD
#, fuzzy
#| msgid "Delete parts"
msgid "Delete parameters"
msgstr "Teile löschen"

#: company/templates/company/manufacturer_part_suppliers.html:80
#, fuzzy
#| msgid "Add new parameter"
msgid "Add Parameter"
msgstr "Parameter hinzufügen"
=======
msgid "Delete parameters"
msgstr ""

#: company/templates/company/manufacturer_part_suppliers.html:80
msgid "Add Parameter"
msgstr ""
>>>>>>> 6f3ff6c8

#: company/templates/company/manufacturer_part_suppliers.html:97
#: part/templates/part/supplier.html:51
msgid "Create new supplier"
msgstr "Neuen Zulieferer anlegen"

#: company/templates/company/manufacturer_part_suppliers.html:127
<<<<<<< HEAD
#, fuzzy
#| msgid "All selected BOM items will be deleted"
msgid "Selected parameters will be deleted"
msgstr "Alle ausgewählte Stücklistenpositionen werden gelöscht"

#: company/templates/company/manufacturer_part_suppliers.html:139
#, fuzzy
#| msgid "Delete Part Parameter"
msgid "Delete Parameters"
msgstr "Teilparameter löschen"
=======
msgid "Selected parameters will be deleted"
msgstr ""

#: company/templates/company/manufacturer_part_suppliers.html:139
msgid "Delete Parameters"
msgstr ""
>>>>>>> 6f3ff6c8

#: company/templates/company/navbar.html:20
#: company/templates/company/navbar.html:23
msgid "Manufactured Parts"
msgstr "Hergestellte Teile"

#: company/templates/company/navbar.html:29
#: company/templates/company/navbar.html:32
msgid "Supplied Parts"
msgstr "Zuliefererteile"

#: company/templates/company/navbar.html:38 part/templates/part/navbar.html:36
#: stock/templates/stock/location.html:107
#: stock/templates/stock/location.html:122
#: stock/templates/stock/location.html:136
#: stock/templates/stock/location_navbar.html:22
#: stock/templates/stock/location_navbar.html:29
#: templates/InvenTree/search.html:198 templates/js/stock.js:1010
#: templates/stats.html:93 templates/stats.html:102 users/models.py:43
msgid "Stock Items"
msgstr "Teilbestand"

#: company/templates/company/navbar.html:47
#: company/templates/company/navbar.html:56
#: company/templates/company/navbar.html:59
#: company/templates/company/sales_orders.html:11
#: order/templates/order/sales_orders.html:8
#: order/templates/order/sales_orders.html:13
#: part/templates/part/navbar.html:101 part/templates/part/navbar.html:104
#: part/templates/part/sales_orders.html:10 templates/InvenTree/index.html:236
#: templates/InvenTree/search.html:345
#: templates/InvenTree/settings/tabs.html:40 templates/navbar.html:46
#: users/models.py:46
msgid "Sales Orders"
msgstr "Aufträge"

#: company/templates/company/navbar.html:50
#: company/templates/company/purchase_orders.html:10
#: order/templates/order/purchase_orders.html:8
#: order/templates/order/purchase_orders.html:13
#: part/templates/part/navbar.html:93 part/templates/part/navbar.html:96
#: part/templates/part/orders.html:10 templates/InvenTree/index.html:213
#: templates/InvenTree/search.html:325
#: templates/InvenTree/settings/tabs.html:37 templates/navbar.html:37
#: users/models.py:45
msgid "Purchase Orders"
msgstr "Bestellungen"

#: company/templates/company/notes.html:11
msgid "Company Notes"
msgstr "Firmenbemerkungen"

#: company/templates/company/purchase_orders.html:18
#: order/templates/order/purchase_orders.html:20
msgid "Create new purchase order"
msgstr "Neue Bestellung anlegen"

#: company/templates/company/purchase_orders.html:19
#: order/templates/order/purchase_orders.html:21
msgid "New Purchase Order"
msgstr "Neue Bestellung"

#: company/templates/company/sales_orders.html:19
#: order/templates/order/sales_orders.html:20
msgid "Create new sales order"
msgstr "Neuen Auftrag anlegen"

#: company/templates/company/sales_orders.html:20
#: order/templates/order/sales_orders.html:21
msgid "New Sales Order"
msgstr "Neuer Auftrag"

#: company/templates/company/supplier_part_base.html:7
#: company/templates/company/supplier_part_base.html:20 stock/models.py:420
#: stock/templates/stock/item_base.html:374 templates/js/company.js:505
#: templates/js/stock.js:690
msgid "Supplier Part"
msgstr "Zuliefererteil"

#: company/templates/company/supplier_part_base.html:40
msgid "Edit supplier part"
msgstr "Zuliefererteil bearbeiten"

#: company/templates/company/supplier_part_base.html:44
msgid "Delete supplier part"
msgstr "Zuliefererteil entfernen"

#: company/templates/company/supplier_part_base.html:56
#: company/templates/company/supplier_part_detail.html:10
msgid "Supplier Part Details"
msgstr "Zuliefererteil Details"

#: company/templates/company/supplier_part_delete.html:5
msgid "Are you sure you want to delete the following Supplier Parts?"
msgstr "Sind Sie sicher, dass sie die folgenden Zuliefererteile löschen möchten?"

#: company/templates/company/supplier_part_navbar.html:12
#: company/templates/company/supplier_part_stock.html:10
msgid "Supplier Part Stock"
msgstr "Zulieferer-Bestand"

#: company/templates/company/supplier_part_navbar.html:19
#: company/templates/company/supplier_part_orders.html:10
msgid "Supplier Part Orders"
msgstr "Zulieferer-Bestellungen"

#: company/templates/company/supplier_part_navbar.html:26
msgid "Supplier Part Pricing"
msgstr "Zuliefererteil Bepreisung"

#: company/templates/company/supplier_part_navbar.html:29
msgid "Pricing"
msgstr "Bepreisung"

#: company/templates/company/supplier_part_orders.html:18
#: part/templates/part/orders.html:18
msgid "Order Part"
msgstr "Teil bestellen"

#: company/templates/company/supplier_part_pricing.html:11
#: part/templates/part/navbar.html:74
msgid "Pricing Information"
msgstr "Preisinformationen ansehen"

#: company/templates/company/supplier_part_pricing.html:19
#: company/templates/company/supplier_part_pricing.html:118
#: part/templates/part/prices.html:264 part/views.py:2788
msgid "Add Price Break"
msgstr "Preisstaffel hinzufügen"

#: company/templates/company/supplier_part_pricing.html:38
msgid "No price break information found"
msgstr "Keine Informationen zur Preisstaffel gefunden"

#: company/templates/company/supplier_part_pricing.html:52 part/views.py:2850
msgid "Delete Price Break"
msgstr "Preisstaffel löschen"

#: company/templates/company/supplier_part_pricing.html:66 part/views.py:2836
msgid "Edit Price Break"
msgstr "Preisstaffel bearbeiten"

#: company/templates/company/supplier_part_pricing.html:91
msgid "Edit price break"
msgstr "Preisstaffel bearbeiten"

#: company/templates/company/supplier_part_pricing.html:92
msgid "Delete price break"
msgstr "Preisstaffel löschen"

#: company/views.py:65 part/templates/part/navbar.html:81
#: part/templates/part/navbar.html:84 part/templates/part/prices.html:157
#: templates/InvenTree/search.html:306 templates/navbar.html:36
msgid "Manufacturers"
msgstr "Hersteller"

#: company/views.py:71 templates/InvenTree/search.html:336
#: templates/navbar.html:45
msgid "Customers"
msgstr "Kunden"

#: company/views.py:72
msgid "New Customer"
msgstr "Neuer Kunde"

#: company/views.py:79
msgid "Companies"
msgstr "Firmen"

#: company/views.py:80
msgid "New Company"
msgstr "Neue Firma"

#: company/views.py:161 part/views.py:1007
msgid "Download Image"
msgstr "Bild herunterladen"

#: company/views.py:190 part/views.py:1039
msgid "Image size exceeds maximum allowable size for download"
msgstr "Bildgröße überschreitet maximal-erlaubte Größe für Downloads"

#: company/views.py:197 part/views.py:1046
#, python-brace-format
msgid "Invalid response: {code}"
msgstr "Ungültige Antwort {code}"

#: company/views.py:206 part/views.py:1055
msgid "Supplied URL is not a valid image file"
msgstr "Angegebene URL ist kein gültiges Bild"

#: company/views.py:251
msgid "Create New Manufacturer Part"
msgstr "Neues Herstellerteil anlegen"

#: company/views.py:334
msgid "Edit Supplier Part"
msgstr "Zuliefererteil bearbeiten"

#: company/views.py:385 templates/js/stock.js:1333
msgid "Create new Supplier Part"
msgstr "Neues Zuliefererteil anlegen"

#: company/views.py:529
msgid "Delete Supplier Part"
msgstr "Zuliefererteil entfernen"

#: label/api.py:56 report/api.py:201
msgid "No valid objects provided to template"
msgstr "Keine korrekten Objekte für Vorlage gegeben"

#: label/models.py:104
msgid "Label name"
msgstr "Label Name"

#: label/models.py:111
msgid "Label description"
msgstr "Label Beschreibung"

#: label/models.py:118 stock/forms.py:169
msgid "Label"
msgstr "Label"

#: label/models.py:119
msgid "Label template file"
msgstr "Label-Vorlage-Datei"

#: label/models.py:125 report/models.py:297
msgid "Enabled"
msgstr "Aktiviert"

#: label/models.py:126
msgid "Label template is enabled"
msgstr "Label-Vorlage ist aktiviert"

#: label/models.py:131
msgid "Width [mm]"
msgstr "Breite [mm]"

#: label/models.py:132
msgid "Label width, specified in mm"
msgstr "Label-Breite in mm"

#: label/models.py:138
msgid "Height [mm]"
msgstr "Höhe [mm]"

#: label/models.py:139
msgid "Label height, specified in mm"
msgstr "Label-Höhe in mm"

#: label/models.py:145 report/models.py:290
msgid "Filename Pattern"
msgstr "Dateinamen-Muster"

#: label/models.py:146
msgid "Pattern for generating label filenames"
msgstr "Muster für die Erstellung von Label-Dateinamen"

#: label/models.py:249 label/models.py:306
msgid "Query filters (comma-separated list of key=value pairs"
msgstr "Abfragefilter (kommagetrennte Liste mit Schlüssel=Wert-Paaren)"

#: label/models.py:250 label/models.py:307 report/models.py:317
#: report/models.py:440 report/models.py:474
msgid "Filters"
msgstr "Filter"

#: order/forms.py:30 order/templates/order/order_base.html:47
msgid "Place order"
msgstr "Bestellung aufgeben"

#: order/forms.py:41 order/templates/order/order_base.html:54
msgid "Mark order as complete"
msgstr "Bestellung als vollständig markieren"

#: order/forms.py:52 order/forms.py:63 order/templates/order/order_base.html:59
#: order/templates/order/sales_order_base.html:61
msgid "Cancel order"
msgstr "Bestellung stornieren"

#: order/forms.py:74 order/templates/order/sales_order_base.html:58
msgid "Ship order"
msgstr "Bestellung versenden"

#: order/forms.py:89
msgid "Receive parts to this location"
msgstr "Teile in diesen Lagerort empfangen"

#: order/forms.py:116
msgid "Enter stock item serial numbers"
msgstr "Seriennummern für BestandsObjekt eingeben"

#: order/forms.py:122
msgid "Enter quantity of stock items"
msgstr "Menge der BestandsObjekt eingeben"

#: order/models.py:154
msgid "Order description"
msgstr "Bestellungs-Beschreibung"

#: order/models.py:156
msgid "Link to external page"
msgstr "Link auf externe Seite"

#: order/models.py:164 part/templates/part/detail.html:132
msgid "Created By"
msgstr "Erstellt von"

#: order/models.py:171
msgid "User or group responsible for this order"
msgstr "Nutzer oder Gruppe der/die für diesen Auftrag zuständig ist/sind"

#: order/models.py:176
msgid "Order notes"
msgstr "Bestell-Notizen"

#: order/models.py:243 order/models.py:530
msgid "Order reference"
msgstr "Bestell-Referenz"

#: order/models.py:248 order/models.py:545
msgid "Purchase order status"
msgstr "Bestellungs-Status"

#: order/models.py:257
msgid "Company from which the items are being ordered"
msgstr "Firma bei der die Teile bestellt werden"

#: order/models.py:260 order/templates/order/order_base.html:98
#: templates/js/order.js:241
msgid "Supplier Reference"
msgstr "Zulieferer-Referenz"

#: order/models.py:260
msgid "Supplier order reference code"
msgstr "Zulieferer Bestellreferenz"

#: order/models.py:267
msgid "received by"
msgstr "Empfangen von"

#: order/models.py:272
msgid "Issue Date"
msgstr "Aufgabedatum"

#: order/models.py:273
msgid "Date order was issued"
msgstr "Datum an dem die Bestellung aufgegeben wurde"

#: order/models.py:278
msgid "Target Delivery Date"
msgstr "Ziel-Versanddatum"

#: order/models.py:279
msgid "Expected date for order delivery. Order will be overdue after this date."
msgstr "Geplantes Lieferdatum für Auftrag."

#: order/models.py:285
msgid "Date order was completed"
msgstr "Datum an dem der Auftrag fertigstellt wurde"

#: order/models.py:309 part/views.py:1730 stock/models.py:308
#: stock/models.py:1023
msgid "Quantity must be greater than zero"
msgstr "Anzahl muss größer Null sein"

#: order/models.py:314
msgid "Part supplier must match PO supplier"
msgstr "Teile-Zulieferer muss dem Zulieferer der Bestellung entsprechen"

#: order/models.py:412
msgid "Lines can only be received against an order marked as 'Placed'"
msgstr "Nur Teile aufgegebener Bestllungen können empfangen werden"

#: order/models.py:416
msgid "Quantity must be an integer"
msgstr "Anzahl muss eine Ganzzahl sein"

#: order/models.py:418
msgid "Quantity must be a positive number"
msgstr "Anzahl muss eine positive Zahl sein"

#: order/models.py:541
msgid "Company to which the items are being sold"
msgstr "Firma an die die Teile verkauft werden"

#: order/models.py:547
msgid "Customer Reference "
msgstr "Kundenreferenz"

#: order/models.py:547
msgid "Customer order reference code"
msgstr "Bestellreferenz"

#: order/models.py:552
msgid "Target date for order completion. Order will be overdue after this date."
msgstr "Zieldatum für Auftrags-Fertigstellung."

#: order/models.py:555 templates/js/order.js:370
msgid "Shipment Date"
msgstr "Versanddatum"

#: order/models.py:562
msgid "shipped by"
msgstr "Versand von"

#: order/models.py:606
msgid "SalesOrder cannot be shipped as it is not currently pending"
msgstr "Bestellung kann nicht versendet werden weil er nicht anhängig ist"

#: order/models.py:703
msgid "Item quantity"
msgstr "Anzahl"

#: order/models.py:709
msgid "Line item reference"
msgstr "Position - Referenz"

#: order/models.py:711
msgid "Line item notes"
msgstr "Position - Notizen"

#: order/models.py:741 order/models.py:812 templates/js/order.js:420
msgid "Order"
msgstr "Bestellung"

#: order/models.py:742 order/templates/order/order_base.html:9
#: order/templates/order/order_base.html:24
#: report/templates/report/inventree_po_report.html:77
#: stock/templates/stock/item_base.html:324 templates/js/order.js:210
#: templates/js/stock.js:669 templates/js/stock.js:1092
msgid "Purchase Order"
msgstr "Bestellung"

#: order/models.py:756
msgid "Supplier part"
msgstr "Zuliefererteil"

#: order/models.py:759 order/templates/order/order_base.html:131
#: order/templates/order/purchase_order_detail.html:246
#: order/templates/order/receive_parts.html:22
#: order/templates/order/sales_order_base.html:133
msgid "Received"
msgstr "Empfangen"

#: order/models.py:759
msgid "Number of items received"
msgstr "Empfangene Objekt-Anzahl"

#: order/models.py:765 part/templates/part/prices.html:166 stock/models.py:545
#: stock/templates/stock/item_base.html:331 templates/js/stock.js:704
msgid "Purchase Price"
msgstr "Preis"

#: order/models.py:766
msgid "Unit purchase price"
msgstr "Preis pro Einheit"

#: order/models.py:774
msgid "Where does the Purchaser want this item to be stored?"
msgstr "Wo möchte der Käufer diesen Artikel gelagert haben?"

#: order/models.py:820 part/templates/part/part_pricing.html:97
#: part/templates/part/prices.html:103 part/templates/part/prices.html:278
msgid "Sale Price"
msgstr "Verkaufspreis"

#: order/models.py:821
msgid "Unit sale price"
msgstr "Stückverkaufspreis"

#: order/models.py:900 order/models.py:902
msgid "Stock item has not been assigned"
msgstr "BestandsObjekt wurde nicht zugewiesen"

#: order/models.py:906
msgid "Cannot allocate stock item to a line with a different part"
msgstr "Kann BestandsObjekt keiner Zeile mit einem anderen Teil hinzufügen"

#: order/models.py:908
msgid "Cannot allocate stock to a line without a part"
msgstr "Kann BestandsObjekt keiner Zeile ohne Teil hinzufügen"

#: order/models.py:911
msgid "Allocation quantity cannot exceed stock quantity"
msgstr "Die zugeordnete Anzahl darf nicht die verfügbare Anzahl überschreiten"

#: order/models.py:921
msgid "Quantity must be 1 for serialized stock item"
msgstr "Anzahl für BestandsObjekt mit Seriennummer muss 1 sein"

#: order/models.py:926
msgid "Line"
msgstr "Position"

#: order/models.py:937
msgid "Item"
msgstr "Position"

#: order/models.py:938
msgid "Select stock item to allocate"
msgstr "BestandsObjekt für Zuordnung auswählen"

#: order/models.py:941
msgid "Enter stock allocation quantity"
msgstr "Anzahl für Bestandszuordnung eingeben"

#: order/serializers.py:139
<<<<<<< HEAD
#, fuzzy
#| msgid "Purchase Order reference"
msgid "Purchase price currency"
msgstr "Bestellungs-Referenz"

#: order/serializers.py:359
#, fuzzy
#| msgid "Single Price - %(currency)s"
msgid "Sale price currency"
msgstr "Einzelpreis - %(currency)s"
=======
msgid "Purchase price currency"
msgstr ""

#: order/serializers.py:359
msgid "Sale price currency"
msgstr ""
>>>>>>> 6f3ff6c8

#: order/templates/order/delete_attachment.html:5
#: stock/templates/stock/attachment_delete.html:5
#: templates/attachment_delete.html:5
msgid "Are you sure you want to delete this attachment?"
msgstr "Sind Sie sicher, dass Sie diesen Anhang löschen wollen?"

#: order/templates/order/order_base.html:39
#: order/templates/order/sales_order_base.html:50
msgid "Print"
msgstr "Drucken"

#: order/templates/order/order_base.html:43
#: order/templates/order/sales_order_base.html:54
msgid "Edit order information"
msgstr "Bestellung bearbeiten"

#: order/templates/order/order_base.html:51
msgid "Receive items"
msgstr "Elemente empfangen"

#: order/templates/order/order_base.html:64
msgid "Export order to file"
msgstr "Exportiere Bestellung in Datei"

#: order/templates/order/order_base.html:72
#: order/templates/order/po_navbar.html:12
msgid "Purchase Order Details"
msgstr "Bestellungs-Details"

#: order/templates/order/order_base.html:77
#: order/templates/order/sales_order_base.html:79
msgid "Order Reference"
msgstr "Bestellreferenz"

#: order/templates/order/order_base.html:82
#: order/templates/order/sales_order_base.html:84
msgid "Order Status"
msgstr "Bestellstatus"

#: order/templates/order/order_base.html:117
#: report/templates/report/inventree_build_order_base.html:122
msgid "Issued"
msgstr "Aufgegeben"

#: order/templates/order/order_base.html:188
msgid "Edit Purchase Order"
msgstr "Bestellung bearbeiten"

#: order/templates/order/order_base.html:199
#: order/templates/order/purchase_order_detail.html:127
#: part/templates/part/category.html:217 part/templates/part/category.html:259
#: part/templates/part/part_base.html:415
#: stock/templates/stock/location.html:191 templates/js/stock.js:750
#: templates/js/stock.js:1338
msgid "New Location"
msgstr "Neuer Lagerort"

#: order/templates/order/order_base.html:200
#: order/templates/order/purchase_order_detail.html:128
#: part/templates/part/part_base.html:416
#: stock/templates/stock/location.html:42
msgid "Create new stock location"
msgstr "Neuen Lagerort anlegen"

#: order/templates/order/order_cancel.html:8
msgid "Cancelling this order means that the order and line items will no longer be editable."
msgstr "Abbruch dieser Bestellung bedeutet, dass sie und ihre Positionen nicht länger bearbeitbar sind."

#: order/templates/order/order_complete.html:7
msgid "Mark this order as complete?"
msgstr "Diese Bestellung als vollständig markieren?"

#: order/templates/order/order_complete.html:10
msgid "This order has line items which have not been marked as received."
msgstr "Diese Bestellung enthält Positionen, die nicht als empfangen markiert wurden."

#: order/templates/order/order_complete.html:11
msgid "Completing this order means that the order and line items will no longer be editable."
msgstr "Fertigstellen dieser Bestellung bedeutet, dass sie und ihre Positionen nicht länger bearbeitbar sind."

#: order/templates/order/order_issue.html:8
msgid "After placing this purchase order, line items will no longer be editable."
msgstr "Nachdem diese Bestellung plaziert ist können die Positionen nicht länger bearbeitbar ist."

#: order/templates/order/order_notes.html:13
msgid "Order Notes"
msgstr "Notizen zur Bestellung"

#: order/templates/order/order_wizard/match_fields.html:9
#: part/templates/part/bom_upload/select_fields.html:21
#: part/templates/part/import_wizard/ajax_match_fields.html:9
#: part/templates/part/import_wizard/match_fields.html:9
msgid "Missing selections for the following required columns"
msgstr "Es fehlt eine Auswahl für die folgende benötigte Spalte"

#: order/templates/order/order_wizard/match_fields.html:20
#: part/templates/part/import_wizard/ajax_match_fields.html:20
#: part/templates/part/import_wizard/match_fields.html:20
msgid "Duplicate selections found, see below. Fix them then retry submitting."
msgstr "Doppelte Auswahlen gefunden, siehe unten. Reparieren und erneut versuchen."

#: order/templates/order/order_wizard/match_fields.html:29
#: order/templates/order/order_wizard/match_parts.html:21
#: part/templates/part/bom_upload/select_fields.html:32
#: part/templates/part/import_wizard/match_fields.html:29
#: part/templates/part/import_wizard/match_references.html:21
msgid "Submit Selections"
msgstr "Auswahl übertragen"

#: order/templates/order/order_wizard/match_fields.html:35
#: part/templates/part/bom_upload/select_fields.html:41
#: part/templates/part/import_wizard/ajax_match_fields.html:28
#: part/templates/part/import_wizard/match_fields.html:35
msgid "File Fields"
msgstr "Datei-Felder"

#: order/templates/order/order_wizard/match_fields.html:42
#: part/templates/part/bom_upload/select_fields.html:47
#: part/templates/part/import_wizard/ajax_match_fields.html:35
#: part/templates/part/import_wizard/match_fields.html:42
msgid "Remove column"
msgstr "Spalte entfernen"

#: order/templates/order/order_wizard/match_fields.html:60
#: part/templates/part/import_wizard/ajax_match_fields.html:53
#: part/templates/part/import_wizard/match_fields.html:60
msgid "Duplicate selection"
msgstr "Auswahl duplizieren"

#: order/templates/order/order_wizard/match_fields.html:71
#: order/templates/order/order_wizard/match_parts.html:52
#: part/templates/part/bom_upload/select_fields.html:76
#: part/templates/part/bom_upload/select_parts.html:58
#: part/templates/part/import_wizard/ajax_match_fields.html:64
#: part/templates/part/import_wizard/ajax_match_references.html:42
#: part/templates/part/import_wizard/match_fields.html:71
#: part/templates/part/import_wizard/match_references.html:49
msgid "Remove row"
msgstr "Zeile entfernen"

#: order/templates/order/order_wizard/match_parts.html:12
#: part/templates/part/bom_upload/select_parts.html:21
#: part/templates/part/import_wizard/ajax_match_references.html:12
#: part/templates/part/import_wizard/match_references.html:12
msgid "Errors exist in the submitted data"
msgstr "Fehler in den übermittelten Daten"

#: order/templates/order/order_wizard/match_parts.html:28
#: part/templates/part/bom_upload/select_parts.html:39
#: part/templates/part/import_wizard/ajax_match_references.html:21
#: part/templates/part/import_wizard/match_references.html:28
msgid "Row"
msgstr "Zeile"

#: order/templates/order/order_wizard/match_parts.html:29
msgid "Select Supplier Part"
msgstr "Zulieferer-Teil auswählen"

#: order/templates/order/order_wizard/po_upload.html:11
msgid "Upload File for Purchase Order"
msgstr "Datei zur Bestellung hochladen"

#: order/templates/order/order_wizard/po_upload.html:18
#: part/templates/part/import_wizard/ajax_part_upload.html:10
#: part/templates/part/import_wizard/part_upload.html:21
#, python-format
msgid "Step %(step)s of %(count)s"
msgstr "Schritt %(step)s von %(count)s"

#: order/templates/order/order_wizard/po_upload.html:48
msgid "Order is already processed. Files cannot be uploaded."
msgstr "Bestellung ist bereits verarbeitet. Dateien können nicht hochgeladen werden."

#: order/templates/order/order_wizard/select_parts.html:11
msgid "Step 1 of 2 - Select Part Suppliers"
msgstr "Schritt 1 von 2 - Zulieferer auswählen"

#: order/templates/order/order_wizard/select_parts.html:16
msgid "Select suppliers"
msgstr "Zulieferer auswählen"

#: order/templates/order/order_wizard/select_parts.html:20
msgid "No purchaseable parts selected"
msgstr "Keine kaufbaren Teile ausgewählt"

#: order/templates/order/order_wizard/select_parts.html:33
msgid "Select Supplier"
msgstr "Zulieferer auswählen"

#: order/templates/order/order_wizard/select_parts.html:57
msgid "No price"
msgstr ""

#: order/templates/order/order_wizard/select_parts.html:65
#, python-format
msgid "Select a supplier for <i>%(name)s</i>"
msgstr "Zulieferer auswählen für <i>%(name)s</i>"

#: order/templates/order/order_wizard/select_parts.html:77
#: part/templates/part/set_category.html:32
msgid "Remove part"
msgstr "Teil entfernen"

#: order/templates/order/order_wizard/select_pos.html:8
msgid "Step 2 of 2 - Select Purchase Orders"
msgstr "Schritt 2 von 2 - Bestellung auswählen"

#: order/templates/order/order_wizard/select_pos.html:12
msgid "Select existing purchase orders, or create new orders."
msgstr "Bestellungen auswählen oder anlegen."

#: order/templates/order/order_wizard/select_pos.html:31
#: templates/js/order.js:267 templates/js/order.js:375
msgid "Items"
msgstr "Positionen"

#: order/templates/order/order_wizard/select_pos.html:32
msgid "Select Purchase Order"
msgstr "Bestellung auswählen"

#: order/templates/order/order_wizard/select_pos.html:45
#, python-format
msgid "Create new purchase order for %(name)s"
msgstr "Neue Bestellung für %(name)s anlegen"

#: order/templates/order/order_wizard/select_pos.html:68
#, python-format
msgid "Select a purchase order for %(name)s"
msgstr "Bestellung für %(name)s auswählen"

#: order/templates/order/po_attachments.html:12
#: order/templates/order/po_navbar.html:32
msgid "Purchase Order Attachments"
msgstr "Bestellungs-Anhänge"

#: order/templates/order/po_lineitem_delete.html:5
msgid "Are you sure you wish to delete this line item?"
msgstr "Sind Sie sicher, dass Sie diese Position löschen möchten?"

#: order/templates/order/po_navbar.html:26
msgid "Received Stock Items"
msgstr "BestandsObjekte empfangen"

#: order/templates/order/po_navbar.html:29
#: order/templates/order/po_received_items.html:12
msgid "Received Items"
msgstr "Empfangene Teile"

#: order/templates/order/purchase_order_detail.html:14
msgid "Purchase Order Items"
msgstr "Bestellungs-Positionen"

#: order/templates/order/purchase_order_detail.html:24
#: order/templates/order/purchase_order_detail.html:64
#: order/templates/order/sales_order_detail.html:22
#: order/templates/order/sales_order_detail.html:56
msgid "Add Line Item"
msgstr "Position hinzufügen"

#: order/templates/order/purchase_order_detail.html:100
#: order/templates/order/sales_order_detail.html:398
msgid "Edit Line Item"
msgstr "Position bearbeiten"

#: order/templates/order/purchase_order_detail.html:110
#: order/templates/order/sales_order_detail.html:408
msgid "Delete Line Item"
msgstr "Position löschen"

#: order/templates/order/purchase_order_detail.html:141
msgid "No line items found"
msgstr "Keine Positionen gefunden"

#: order/templates/order/purchase_order_detail.html:169
#: order/templates/order/sales_order_detail.html:233
msgid "Total"
msgstr "Summe"

#: order/templates/order/purchase_order_detail.html:218
#: order/templates/order/sales_order_detail.html:256 templates/js/part.js:807
#: templates/js/part.js:996
msgid "Unit Price"
msgstr "Stück-Preis"

#: order/templates/order/purchase_order_detail.html:225
#: order/templates/order/sales_order_detail.html:263
msgid "Total price"
msgstr "Gesamtpreis"

#: order/templates/order/purchase_order_detail.html:282
#: order/templates/order/sales_order_detail.html:369
msgid "Edit line item"
msgstr "Position bearbeiten"

#: order/templates/order/purchase_order_detail.html:283
msgid "Delete line item"
msgstr "Position löschen"

#: order/templates/order/purchase_order_detail.html:288
msgid "Receive line item"
msgstr "Position empfangen"

#: order/templates/order/purchase_orders.html:24
#: order/templates/order/sales_orders.html:24
msgid "Print Order Reports"
msgstr "Berichte drucken"

#: order/templates/order/receive_parts.html:8
#, python-format
msgid "Receive outstanding parts for <b>%(order)s</b> - <i>%(desc)s</i>"
msgstr "Ausstehende Teile für <b>%(order)s</b> - <i>%(desc)s</i> empfangen"

#: order/templates/order/receive_parts.html:14 part/api.py:45
#: part/models.py:326 part/templates/part/cat_link.html:7
#: part/templates/part/category.html:108 part/templates/part/category.html:157
#: part/templates/part/category_navbar.html:25
#: part/templates/part/category_navbar.html:32
#: part/templates/part/category_partlist.html:10
#: templates/InvenTree/index.html:97 templates/InvenTree/search.html:114
#: templates/InvenTree/settings/tabs.html:28 templates/js/part.js:666
#: templates/navbar.html:23 templates/stats.html:80 templates/stats.html:89
#: users/models.py:41
msgid "Parts"
msgstr "Teile"

#: order/templates/order/receive_parts.html:15
msgid "Select parts to receive against this order"
msgstr "Teile, die für diese Bestellung empfangen werden sollen, auswählen"

#: order/templates/order/receive_parts.html:20
msgid "Order Code"
msgstr "Bestellnummer"

#: order/templates/order/receive_parts.html:21
#: part/templates/part/part_base.html:136 templates/js/part.js:481
msgid "On Order"
msgstr "Bestellt"

#: order/templates/order/receive_parts.html:23
msgid "Receive"
msgstr "Empfangen"

#: order/templates/order/receive_parts.html:37
msgid "Error: Referenced part has been removed"
msgstr "Fehler: verknüpftes Teil wurde gelöscht"

#: order/templates/order/receive_parts.html:61
msgid "Remove line"
msgstr "Position entfernen"

#: order/templates/order/sales_order_base.html:16
msgid "This Sales Order has not been fully allocated"
msgstr "Dieser Auftrag ist nicht vollständig zugeordnet"

#: order/templates/order/sales_order_base.html:66
msgid "Packing List"
msgstr "Packliste"

#: order/templates/order/sales_order_base.html:74
#: order/templates/order/so_navbar.html:12
msgid "Sales Order Details"
msgstr "Auftragsdetails"

#: order/templates/order/sales_order_base.html:100 templates/js/order.js:342
msgid "Customer Reference"
msgstr "Kundenreferenz"

#: order/templates/order/sales_order_base.html:177
msgid "Edit Sales Order"
msgstr "Auftrag bearbeiten"

#: order/templates/order/sales_order_cancel.html:8
#: order/templates/order/sales_order_ship.html:9
#: part/templates/part/bom_duplicate.html:12
#: stock/templates/stock/stockitem_convert.html:13
msgid "Warning"
msgstr "Warnung"

#: order/templates/order/sales_order_cancel.html:9
msgid "Cancelling this order means that the order will no longer be editable."
msgstr "Abbruch dieser Bestellung bedeutet, dass sie nicht länger bearbeitbar ist."

#: order/templates/order/sales_order_detail.html:13
msgid "Sales Order Items"
msgstr "Auftrags-Positionen"

#: order/templates/order/sales_order_detail.html:105 templates/js/bom.js:358
#: templates/js/build.js:725 templates/js/build.js:1142
msgid "Actions"
msgstr "Aktionen"

#: order/templates/order/sales_order_detail.html:112 templates/js/build.js:611
#: templates/js/build.js:947
msgid "Edit stock allocation"
msgstr "Bestands-Zuordnung bearbeiten"

#: order/templates/order/sales_order_detail.html:113 templates/js/build.js:613
#: templates/js/build.js:948
msgid "Delete stock allocation"
msgstr "Bestands-Zuordnung löschen"

#: order/templates/order/sales_order_detail.html:186
msgid "No matching line items"
msgstr "Keine passenden Positionen gefunden"

#: order/templates/order/sales_order_detail.html:216
msgid "ID"
msgstr "ID"

#: order/templates/order/sales_order_detail.html:284 templates/js/build.js:676
#: templates/js/build.js:943
msgid "Allocated"
msgstr "Zugeordnet"

#: order/templates/order/sales_order_detail.html:286
msgid "Fulfilled"
msgstr "Erledigt"

#: order/templates/order/sales_order_detail.html:323
msgid "PO"
msgstr "PO"

#: order/templates/order/sales_order_detail.html:353
msgid "Allocate serial numbers"
msgstr "Seriennummern zuweisen"

#: order/templates/order/sales_order_detail.html:356 templates/js/build.js:739
msgid "Allocate stock"
msgstr "Lagerbestand zuweisen"

#: order/templates/order/sales_order_detail.html:359
msgid "Purchase stock"
msgstr "Lagerbestand kaufen"

#: order/templates/order/sales_order_detail.html:363 templates/js/build.js:732
#: templates/js/build.js:1150
msgid "Build stock"
msgstr "Lagerbestand bauen"

#: order/templates/order/sales_order_detail.html:366
#: order/templates/order/sales_order_detail.html:485
msgid "Calculate price"
msgstr "Preis berechnen"

#: order/templates/order/sales_order_detail.html:370
msgid "Delete line item "
msgstr "Position löschen "

#: order/templates/order/sales_order_detail.html:491
msgid "Update Unit Price"
msgstr "Stückpreis aktualisieren"

#: order/templates/order/sales_order_notes.html:14
msgid "Sales Order Notes"
msgstr "Auftrags-Positionen"

#: order/templates/order/sales_order_ship.html:10
msgid "This order has not been fully allocated. If the order is marked as shipped, it can no longer be adjusted."
msgstr "Dieser Auftrag ist nicht vollständig zugeordnet. Wenn der Auftrag als versendet markiert wird, kann er nicht mehr geändert werden."

#: order/templates/order/sales_order_ship.html:12
msgid "Ensure that the order allocation is correct before shipping the order."
msgstr "Vor dem Versand sicherstellen, dass die Zuordnung richtig ist."

#: order/templates/order/sales_order_ship.html:18
msgid "Some line items in this order have been over-allocated"
msgstr "Einige Positionen dieses Auftrags sind überzugeordnet"

#: order/templates/order/sales_order_ship.html:20
msgid "Ensure that this is correct before shipping the order."
msgstr "Vor dem Versand sicherstellen, dass dies richtig ist."

#: order/templates/order/sales_order_ship.html:27
msgid "Shipping this order means that the order will no longer be editable."
msgstr "Versenden dieses Auftrags bedeutet, dass der Auftrag nicht mehr bearbeitbar ist."

#: order/templates/order/so_allocate_by_serial.html:9
msgid "Allocate stock items by serial number"
msgstr "Teilebestand per Seriennummer zuweisen"

#: order/templates/order/so_allocation_delete.html:7
msgid "This action will unallocate the following stock from the Sales Order"
msgstr "Diese Aktion wird die folgenden BestandsObjekt vom Auftrag entfernen"

#: order/templates/order/so_attachments.html:12
#: order/templates/order/so_navbar.html:26
msgid "Sales Order Attachments"
msgstr "Auftrags-Anhänge"

#: order/views.py:151
msgid "Cancel Order"
msgstr "Bestellung stornieren"

#: order/views.py:160 order/views.py:186
msgid "Confirm order cancellation"
msgstr "Bestellstornierung bestätigen"

#: order/views.py:163 order/views.py:189
msgid "Order cannot be cancelled"
msgstr "Bestellung kann nicht verworfen werden"

#: order/views.py:177
msgid "Cancel sales order"
msgstr "Auftrag stornieren"

#: order/views.py:203
msgid "Issue Order"
msgstr "Bestellung aufgeben"

#: order/views.py:212
msgid "Confirm order placement"
msgstr "Bestellungstätigung bestätigen"

#: order/views.py:222
msgid "Purchase order issued"
msgstr "Bestellung plaziert"

#: order/views.py:233
msgid "Complete Order"
msgstr "Auftrag fertigstellen"

#: order/views.py:249
msgid "Confirm order completion"
msgstr "Fertigstellung bestätigen"

#: order/views.py:260
msgid "Purchase order completed"
msgstr "Bestellung als vollständig markieren"

#: order/views.py:270
msgid "Ship Order"
msgstr "Versenden"

#: order/views.py:286
msgid "Confirm order shipment"
msgstr "Versand bestätigen"

#: order/views.py:292
msgid "Could not ship order"
msgstr "Versand fehlgeschlagen"

#: order/views.py:339
msgid "Match Supplier Parts"
msgstr "Zuliefererteile zuordnen"

#: order/views.py:536
msgid "Receive Parts"
msgstr "Teile empfangen"

#: order/views.py:606
msgid "Items received"
msgstr "Anzahl empfangener Positionen"

#: order/views.py:620
msgid "No destination set"
msgstr "Kein Ziel gesetzt"

#: order/views.py:665
msgid "Error converting quantity to number"
msgstr "Fehler beim Konvertieren zu Zahl"

#: order/views.py:671
msgid "Receive quantity less than zero"
msgstr "Anzahl kleiner null empfangen"

#: order/views.py:677
msgid "No lines specified"
msgstr "Keine Zeilen angegeben"

#: order/views.py:750
msgid "Update prices"
msgstr ""

#: order/views.py:1008
#, python-brace-format
msgid "Ordered {n} parts"
msgstr "{n} Teile bestellt"

#: order/views.py:1061
msgid "Allocate Serial Numbers"
msgstr "Seriennummern zuweisen"

#: order/views.py:1106
#, python-brace-format
msgid "Allocated {n} items"
msgstr "{n} Positionen zugeordnet"

#: order/views.py:1122
msgid "Select line item"
msgstr "Position auswählen"

#: order/views.py:1153
#, python-brace-format
msgid "No matching item for serial {serial}"
msgstr "Kein passends Teil für Seriennummer {serial} gefunden"

#: order/views.py:1163
#, python-brace-format
msgid "{serial} is not in stock"
msgstr "{serial} ist nicht auf Lager"

#: order/views.py:1171
#, python-brace-format
msgid "{serial} already allocated to an order"
msgstr "{serial} bereits einem Auftrag zugeordnet"

#: order/views.py:1225
msgid "Allocate Stock to Order"
msgstr "Lagerbestand dem Auftrag zuweisen"

#: order/views.py:1299
msgid "Edit Allocation Quantity"
msgstr "Zuordnung bearbeiten"

#: order/views.py:1314
msgid "Remove allocation"
msgstr "Zuordnung entfernen"

#: order/views.py:1386
msgid "Sales order not found"
msgstr "Auftrag nicht gefunden"

#: order/views.py:1392
msgid "Price not found"
msgstr "Preis nicht gefunden"

#: order/views.py:1395
#, python-brace-format
msgid "Updated {part} unit-price to {price}"
msgstr "Stückpreis für {part} auf {price} aktualisiert"

#: order/views.py:1400
#, python-brace-format
msgid "Updated {part} unit-price to {price} and quantity to {qty}"
msgstr "{part} Stückpreis auf {price} und Menge auf {qty} aktualisiert"

#: part/bom.py:138 part/models.py:72 part/models.py:756
#: part/templates/part/category.html:75 part/templates/part/detail.html:90
msgid "Default Location"
msgstr "Standard-Lagerort"

#: part/bom.py:139 part/templates/part/part_base.html:124
msgid "Available Stock"
msgstr "Verfügbarer Lagerbestand"

#: part/bom.py:379
#, python-brace-format
msgid "Unsupported file format: {f}"
msgstr "Nicht unterstütztes Dateiformat: {f}"

#: part/bom.py:384
msgid "Error reading BOM file (invalid data)"
msgstr "Fehler beim Lesen der Stückliste (ungültige Daten)"

#: part/bom.py:386
msgid "Error reading BOM file (incorrect row size)"
msgstr "Fehler beim Lesen der Stückliste (ungültige Zeilengröße)"

#: part/forms.py:73 stock/forms.py:232
msgid "File Format"
msgstr "Dateiformat"

#: part/forms.py:73 stock/forms.py:232
msgid "Select output file format"
msgstr "Ausgabe-Dateiformat auswählen"

#: part/forms.py:75
msgid "Cascading"
msgstr "Kaskadierend"

#: part/forms.py:75
msgid "Download cascading / multi-level BOM"
msgstr "Kaskadierende Stückliste herunterladen"

#: part/forms.py:77
msgid "Levels"
msgstr "Ebenen"

#: part/forms.py:77
msgid "Select maximum number of BOM levels to export (0 = all levels)"
msgstr "Maximale Anzahl an Ebenen für Stückliste-Export auswählen (0 = alle Ebenen)"

#: part/forms.py:79
msgid "Include Parameter Data"
msgstr "Parameter-Daten einschließen"

#: part/forms.py:79
msgid "Include part parameters data in exported BOM"
msgstr "Teil-Parameter in Stückliste-Export einschließen"

#: part/forms.py:81
msgid "Include Stock Data"
msgstr "Bestand einschließen"

#: part/forms.py:81
msgid "Include part stock data in exported BOM"
msgstr "Teil-Bestand in Stückliste-Export einschließen"

#: part/forms.py:83
msgid "Include Manufacturer Data"
msgstr "Herstellerdaten einschließen"

#: part/forms.py:83
msgid "Include part manufacturer data in exported BOM"
msgstr "Teil-Herstellerdaten in Stückliste-Export einschließen"

#: part/forms.py:85
msgid "Include Supplier Data"
msgstr "Zulieferer einschließen"

#: part/forms.py:85
msgid "Include part supplier data in exported BOM"
msgstr "Zulieferer-Daten in Stückliste-Export einschließen"

#: part/forms.py:106 part/models.py:2224
msgid "Parent Part"
msgstr "Ausgangsteil"

#: part/forms.py:107 part/templates/part/bom_duplicate.html:7
msgid "Select parent part to copy BOM from"
msgstr "Teil für Stücklisten-Kopie auswählen"

#: part/forms.py:113
msgid "Clear existing BOM items"
msgstr "Stücklisten-Position(en) löschen"

#: part/forms.py:119
msgid "Confirm BOM duplication"
msgstr "Kopie von Stückliste bestätigen"

#: part/forms.py:137
msgid "validate"
msgstr "kontrollieren"

#: part/forms.py:137
msgid "Confirm that the BOM is correct"
msgstr "Bestätigen, dass die Stückliste korrekt ist"

#: part/forms.py:149
msgid "BOM file"
msgstr "Stücklisten-Datei"

#: part/forms.py:149
msgid "Select BOM file to upload"
msgstr "Stücklisten-Datei zum Upload auswählen"

#: part/forms.py:168
msgid "Related Part"
msgstr "verknüpftes Teil"

#: part/forms.py:175
msgid "Select part category"
msgstr "Teil-Kategorie wählen"

#: part/forms.py:192
msgid "Duplicate all BOM data for this part"
msgstr "Stückliste für dieses Teil kopieren"

#: part/forms.py:193
msgid "Copy BOM"
msgstr "Stückliste kopieren"

#: part/forms.py:198
msgid "Duplicate all parameter data for this part"
msgstr "Alle Parameter-Daten für dieses Teil kopieren"

#: part/forms.py:199
msgid "Copy Parameters"
msgstr "Parameter kopieren"

#: part/forms.py:204
msgid "Confirm part creation"
msgstr "Erstellen des Teils bestätigen"

#: part/forms.py:209
msgid "Include category parameter templates"
msgstr "Kategorie Parameter-Vorlage einschließen"

#: part/forms.py:214
msgid "Include parent categories parameter templates"
msgstr "Über-Kategorie Parameter-Vorlage einschließen"

#: part/forms.py:294
msgid "Add parameter template to same level categories"
msgstr "Parameter-Vorlage zu Kategorien dieser Ebene hinzufügen"

#: part/forms.py:298
msgid "Add parameter template to all categories"
msgstr "Parameter-Vorlage zu allen Kategorien hinzufügen"

#: part/forms.py:316 part/models.py:2323
msgid "Sub part"
msgstr "Untergeordnetes Teil"

#: part/forms.py:345
msgid "Input quantity for price calculation"
msgstr "Menge für die Preisberechnung"

#: part/models.py:73
msgid "Default location for parts in this category"
msgstr "Standard-Lagerort für Teile dieser Kategorie"

#: part/models.py:76
msgid "Default keywords"
msgstr "Standard Stichwörter"

#: part/models.py:76
msgid "Default keywords for parts in this category"
msgstr "Standard-Stichworte für Teile dieser Kategorie"

#: part/models.py:86 part/models.py:2270
#: part/templates/part/part_app_base.html:10
msgid "Part Category"
msgstr "Teil-Kategorie"

#: part/models.py:87 part/templates/part/category.html:32
#: part/templates/part/category.html:103 templates/InvenTree/search.html:127
#: templates/stats.html:84 users/models.py:40
msgid "Part Categories"
msgstr "Teil-Kategorien"

#: part/models.py:457 part/models.py:469
#, python-brace-format
msgid "Part '{p1}' is  used in BOM for '{p2}' (recursive)"
msgstr "Teil '{p1}' wird in Stückliste für Teil '{p2}' benutzt (rekursiv)"

#: part/models.py:566
msgid "Next available serial numbers are"
msgstr "Nächste verfügbare Seriennummern wären"

#: part/models.py:570
msgid "Next available serial number is"
msgstr "Nächste verfügbare Seriennummer ist"

#: part/models.py:575
msgid "Most recent serial number is"
msgstr "Die neuste Seriennummer ist"

#: part/models.py:654
msgid "Duplicate IPN not allowed in part settings"
msgstr "Doppelte IPN in den Teil-Einstellungen nicht erlaubt"

#: part/models.py:679 part/templates/part/detail.html:22
msgid "Part name"
msgstr "Name des Teils"

#: part/models.py:686
msgid "Is Template"
msgstr "Ist eine Vorlage"

#: part/models.py:687
msgid "Is this part a template part?"
msgstr "Ist dieses Teil eine Vorlage?"

#: part/models.py:698
msgid "Is this part a variant of another part?"
msgstr "Ist dieses Teil eine Variante eines anderen Teils?"

#: part/models.py:699 part/templates/part/detail.html:60
msgid "Variant Of"
msgstr "Variante von"

#: part/models.py:705
msgid "Part description"
msgstr "Beschreibung des Teils"

#: part/models.py:710 part/templates/part/category.html:82
#: part/templates/part/detail.html:67
msgid "Keywords"
msgstr "Schlüsselwörter"

#: part/models.py:711
msgid "Part keywords to improve visibility in search results"
msgstr "Schlüsselworte um die Sichtbarkeit in Suchergebnissen zu verbessern"

#: part/models.py:718 part/models.py:2269 part/templates/part/detail.html:73
#: part/templates/part/set_category.html:15 templates/js/part.js:452
msgid "Category"
msgstr "Kategorie"

#: part/models.py:719
msgid "Part category"
msgstr "Teile-Kategorie"

#: part/models.py:724 part/templates/part/detail.html:28
#: part/templates/part/part_base.html:87 templates/js/part.js:169
#: templates/js/part.js:296
msgid "IPN"
msgstr "IPN (Interne Produktnummer)"

#: part/models.py:725
msgid "Internal Part Number"
msgstr "Interne Teilenummer"

#: part/models.py:731
msgid "Part revision or version number"
msgstr "Revisions- oder Versionsnummer"

#: part/models.py:732 part/templates/part/detail.html:35 report/models.py:199
#: templates/js/part.js:173
msgid "Revision"
msgstr "Revision"

#: part/models.py:754
msgid "Where is this item normally stored?"
msgstr "Wo wird dieses Teil normalerweise gelagert?"

#: part/models.py:801 part/templates/part/detail.html:97
msgid "Default Supplier"
msgstr "Standard Zulieferer"

#: part/models.py:802
msgid "Default supplier part"
msgstr "Standard Zuliefererteil"

#: part/models.py:809
msgid "Default Expiry"
msgstr "Standard Ablaufzeit"

#: part/models.py:810
msgid "Expiry time (in days) for stock items of this part"
msgstr "Ablauf-Zeit (in Tagen) für Lagerbestand dieses Teils"

#: part/models.py:815 part/templates/part/detail.html:113
msgid "Minimum Stock"
msgstr "Minimaler Lagerbestand"

#: part/models.py:816
msgid "Minimum allowed stock level"
msgstr "Minimal zulässiger Lagerbestand"

#: part/models.py:823
msgid "Stock keeping units for this part"
msgstr "Stock Keeping Units (SKU) für dieses Teil"

#: part/models.py:829
msgid "Can this part be built from other parts?"
msgstr "Kann dieses Teil aus anderen Teilen angefertigt werden?"

#: part/models.py:835
msgid "Can this part be used to build other parts?"
msgstr "Kann dieses Teil zum Bauauftrag von anderen genutzt werden?"

#: part/models.py:841
msgid "Does this part have tracking for unique items?"
msgstr "Hat dieses Teil Tracking für einzelne Objekte?"

#: part/models.py:846
msgid "Can this part be purchased from external suppliers?"
msgstr "Kann dieses Teil von externen Zulieferern gekauft werden?"

#: part/models.py:851
msgid "Can this part be sold to customers?"
msgstr "Kann dieses Teil an Kunden verkauft werden?"

#: part/models.py:855 part/templates/part/detail.html:227
#: templates/js/table_filters.js:21 templates/js/table_filters.js:65
#: templates/js/table_filters.js:246 templates/js/table_filters.js:315
msgid "Active"
msgstr "Aktiv"

#: part/models.py:856
msgid "Is this part active?"
msgstr "Ist dieses Teil aktiv?"

#: part/models.py:861
msgid "Is this a virtual part, such as a software product or license?"
msgstr "Ist dieses Teil virtuell, wie zum Beispiel eine Software oder Lizenz?"

#: part/models.py:866
msgid "Part notes - supports Markdown formatting"
msgstr "Bemerkungen - unterstüzt Markdown-Formatierung"

#: part/models.py:869
msgid "BOM checksum"
msgstr "Prüfsumme der Stückliste"

#: part/models.py:869
msgid "Stored BOM checksum"
msgstr "Prüfsumme der Stückliste gespeichert"

#: part/models.py:872
msgid "BOM checked by"
msgstr "Stückliste kontrolliert von"

#: part/models.py:874
msgid "BOM checked date"
msgstr "BOM Kontrolldatum"

#: part/models.py:878
msgid "Creation User"
msgstr "Erstellungs-Nutzer"

#: part/models.py:1617
msgid "Sell multiple"
msgstr "Mehrere verkaufen"

#: part/models.py:2088
msgid "Test templates can only be created for trackable parts"
msgstr "Test-Vorlagen können nur für verfolgbare Teile angelegt werden"

#: part/models.py:2105
msgid "Test with this name already exists for this part"
msgstr "Ein Test mit diesem Namen besteht bereits für dieses Teil"

#: part/models.py:2125 templates/js/part.js:717 templates/js/stock.js:117
msgid "Test Name"
msgstr "Test-Name"

#: part/models.py:2126
msgid "Enter a name for the test"
msgstr "Namen für diesen Test eingeben"

#: part/models.py:2131
msgid "Test Description"
msgstr "Test-Beschreibung"

#: part/models.py:2132
msgid "Enter description for this test"
msgstr "Beschreibung für diesen Test eingeben"

#: part/models.py:2137 templates/js/part.js:726
#: templates/js/table_filters.js:232
msgid "Required"
msgstr "Benötigt"

#: part/models.py:2138
msgid "Is this test required to pass?"
msgstr "Muss dieser Test erfolgreich sein?"

#: part/models.py:2143 templates/js/part.js:734
msgid "Requires Value"
msgstr "Erfordert Wert"

#: part/models.py:2144
msgid "Does this test require a value when adding a test result?"
msgstr "Muss für diesen Test ein Wert für das Test-Ergebnis eingetragen werden?"

#: part/models.py:2149 templates/js/part.js:741
msgid "Requires Attachment"
msgstr "Anhang muss eingegeben werden"

#: part/models.py:2150
msgid "Does this test require a file attachment when adding a test result?"
msgstr "Muss für diesen Test ein Anhang für das Test-Ergebnis hinzugefügt werden?"

#: part/models.py:2187
msgid "Parameter template name must be unique"
msgstr "Vorlagen-Name des Parameters muss eindeutig sein"

#: part/models.py:2192
msgid "Parameter Name"
msgstr "Name des Parameters"

#: part/models.py:2194
msgid "Parameter Units"
msgstr "Einheit des Parameters"

#: part/models.py:2226 part/models.py:2275 part/models.py:2276
#: templates/InvenTree/settings/category.html:62
msgid "Parameter Template"
msgstr "Parameter Vorlage"

#: part/models.py:2228
msgid "Data"
msgstr "Wert"

#: part/models.py:2228
msgid "Parameter Value"
msgstr "Parameter Wert"

#: part/models.py:2280 templates/InvenTree/settings/category.html:67
msgid "Default Value"
msgstr "Standard-Wert"

#: part/models.py:2281
msgid "Default Parameter Value"
msgstr "Standard Parameter Wert"

#: part/models.py:2315
msgid "Select parent part"
msgstr "Ausgangsteil auswählen"

#: part/models.py:2324
msgid "Select part to be used in BOM"
msgstr "Teil für die Nutzung in der Stückliste auswählen"

#: part/models.py:2330
msgid "BOM quantity for this BOM item"
msgstr "Stücklisten-Anzahl für dieses Stücklisten-Teil"

#: part/models.py:2332 templates/js/bom.js:216 templates/js/bom.js:278
msgid "Optional"
msgstr "Optional"

#: part/models.py:2332
msgid "This BOM item is optional"
msgstr "Diese Stücklisten-Position ist optional"

#: part/models.py:2335
msgid "Overage"
msgstr "Überschuss"

#: part/models.py:2336
msgid "Estimated build wastage quantity (absolute or percentage)"
msgstr "Geschätzter Ausschuss (absolut oder prozentual)"

#: part/models.py:2339
msgid "BOM item reference"
msgstr "Referenz der Postion auf der Stückliste"

#: part/models.py:2342
msgid "BOM item notes"
msgstr "Notizen zur Stücklisten-Position"

#: part/models.py:2344
msgid "Checksum"
msgstr "Prüfsumme"

#: part/models.py:2344
msgid "BOM line checksum"
msgstr "Prüfsumme der Stückliste"

#: part/models.py:2348 templates/js/bom.js:295 templates/js/bom.js:302
#: templates/js/table_filters.js:51
msgid "Inherited"
msgstr "Geerbt"

#: part/models.py:2349
msgid "This BOM item is inherited by BOMs for variant parts"
msgstr "Diese Stücklisten-Position wird in die Stücklisten von Teil-Varianten vererbt"

#: part/models.py:2354 templates/js/bom.js:287
msgid "Allow Variants"
msgstr "Varianten zulassen"

#: part/models.py:2355
msgid "Stock items for variant parts can be used for this BOM item"
msgstr "Lagerbestand von Varianten kann für diese Stücklisten-Position verwendet werden"

#: part/models.py:2431 part/views.py:1736 part/views.py:1788
#: stock/models.py:298
msgid "Quantity must be integer value for trackable parts"
msgstr "Menge muss eine Ganzzahl sein"

#: part/models.py:2440 part/models.py:2442
msgid "Sub part must be specified"
msgstr "Zuliefererteil muss festgelegt sein"

#: part/models.py:2445
msgid "BOM Item"
msgstr "Stücklisten-Position"

#: part/models.py:2564
msgid "Part 1"
msgstr "Teil 1"

#: part/models.py:2568
msgid "Part 2"
msgstr "Teil 2"

#: part/models.py:2568
msgid "Select Related Part"
msgstr "verknüpftes Teil auswählen"

#: part/models.py:2600
msgid "Error creating relationship: check that the part is not related to itself and that the relationship is unique"
msgstr "Fehler bei Verwandschaft: Ist das Teil mit sich selbst verwandt oder ist das die Verwandtschaft nicht eindeutig?"

#: part/templates/part/allocation.html:11
msgid "Build Order Allocations"
msgstr ""

#: part/templates/part/allocation.html:24
msgid "Sales  Order Allocations"
msgstr ""

#: part/templates/part/attachments.html:10
msgid "Part Attachments"
msgstr "Anhänge"

#: part/templates/part/bom.html:10 part/templates/part/navbar.html:51
#: part/templates/part/navbar.html:54
msgid "Bill of Materials"
msgstr "Stückliste"

#: part/templates/part/bom.html:19
#, python-format
msgid "The BOM for <i>%(part)s</i> has changed, and must be validated.<br>"
msgstr "Die Stückliste für <i>%(part)s</i> hat sich geändert und muss kontrolliert werden.<br>"

#: part/templates/part/bom.html:21
#, python-format
msgid "The BOM for <i>%(part)s</i> was last checked by %(checker)s on %(check_date)s"
msgstr "Die Stückliste für <i>%(part)s</i> wurde zuletzt von %(checker)s am %(check_date)s kontrolliert"

#: part/templates/part/bom.html:25
#, python-format
msgid "The BOM for <i>%(part)s</i> has not been validated."
msgstr "Die Stückliste für <i>%(part)s</i> wurde noch nicht kontrolliert"

#: part/templates/part/bom.html:32
msgid "Remove selected BOM items"
msgstr "Ausgewählte Stücklistenpositionen entfernen"

#: part/templates/part/bom.html:35
msgid "Import BOM data"
msgstr "Stückliste importieren"

#: part/templates/part/bom.html:39
msgid "Copy BOM from parent part"
msgstr "Stückliste von übergeordnetem Teil kopieren"

#: part/templates/part/bom.html:43
msgid "New BOM Item"
msgstr "Neue Stücklisten-Position"

#: part/templates/part/bom.html:46
msgid "Finish Editing"
msgstr "Bearbeitung beenden"

#: part/templates/part/bom.html:51
msgid "Edit BOM"
msgstr "Stückliste bearbeiten"

#: part/templates/part/bom.html:55
msgid "Validate Bill of Materials"
msgstr "Stückliste kontrollieren"

#: part/templates/part/bom.html:61 part/views.py:2031
msgid "Export Bill of Materials"
msgstr "Stückliste exportieren"

#: part/templates/part/bom.html:64
msgid "Print BOM Report"
msgstr "Stücklisten-Bericht drucken"

#: part/templates/part/bom.html:109
msgid "Delete selected BOM items?"
msgstr "Ausgewählte Stücklistenpositionen löschen?"

#: part/templates/part/bom.html:110
msgid "All selected BOM items will be deleted"
msgstr "Alle ausgewählte Stücklistenpositionen werden gelöscht"

#: part/templates/part/bom.html:160 part/views.py:450
#: templates/js/stock.js:1327
msgid "Create New Part"
msgstr "Neues Teil anlegen"

#: part/templates/part/bom_duplicate.html:13
msgid "This part already has a Bill of Materials"
msgstr "Dieses Teil hat bereits eine Stückliste"

#: part/templates/part/bom_upload/select_fields.html:11
#: part/templates/part/bom_upload/select_parts.html:11
#: part/templates/part/bom_upload/upload_file.html:11
msgid "Upload Bill of Materials"
msgstr "Stückliste hochladen"

#: part/templates/part/bom_upload/select_fields.html:16
msgid "Step 2 - Select Fields"
msgstr "Schritt 2 - Felder auswählen"

#: part/templates/part/bom_upload/select_fields.html:68
msgid "Duplicate column selection"
msgstr "Spalte doppelt ausgewählt"

#: part/templates/part/bom_upload/select_parts.html:16
msgid "Step 3 - Select Parts"
msgstr "Schritt 3 - Teile auswählen"

#: part/templates/part/bom_upload/select_parts.html:27
msgid "Submit BOM"
msgstr "Stückliste abschicken"

#: part/templates/part/bom_upload/select_parts.html:40
#: part/templates/part/bom_upload/select_parts.html:69
msgid "Select Part"
msgstr "Teil auswählen"

#: part/templates/part/bom_upload/select_parts.html:65
#: part/templates/part/category.html:126
msgid "Create new part"
msgstr "Neues Teil anlegen"

#: part/templates/part/bom_upload/upload_file.html:16
msgid "Step 1 - Select BOM File"
msgstr "Schritt 1 - Stückliste-Datei auswählen"

#: part/templates/part/bom_upload/upload_file.html:19
msgid "Requirements for BOM upload"
msgstr "Anforderungen für Stückliste-Datei"

#: part/templates/part/bom_upload/upload_file.html:21
msgid "The BOM file must contain the required named columns as provided in the "
msgstr "Die Stückliste-Datei muss die aufgeführten Spalten enthalten; siehe"

#: part/templates/part/bom_upload/upload_file.html:21
msgid "BOM Upload Template"
msgstr "Vorlage für Stückliste"

#: part/templates/part/bom_upload/upload_file.html:22
msgid "Each part must already exist in the database"
msgstr "Jedes Teil muss bereits in der Datenbank bestehen"

#: part/templates/part/bom_validate.html:6
#, python-format
msgid "Confirm that the Bill of Materials (BOM) is valid for:<br><i>%(part)s</i>"
msgstr "Bestätigen Sie das die Stückliste für <br><i>%(part)s</i> korrekt ist"

#: part/templates/part/bom_validate.html:9
msgid "This will validate each line in the BOM."
msgstr "Damit wird jede Zeile der Stückliste kontrolliert"

#: part/templates/part/build.html:10
msgid "Part Builds"
msgstr "Gefertigte Teile"

#: part/templates/part/build.html:18
msgid "Start New Build"
msgstr "Neuen Bauauftrag beginnen"

#: part/templates/part/category.html:33
msgid "All parts"
msgstr "Alle Teile"

#: part/templates/part/category.html:38 part/views.py:2441
msgid "Create new part category"
msgstr "Teil-Kategorie anlegen"

#: part/templates/part/category.html:44
msgid "Edit part category"
msgstr "Teil-Kategorie bearbeiten"

#: part/templates/part/category.html:49
msgid "Delete part category"
msgstr "Teil-Kategorie löschen"

#: part/templates/part/category.html:59 part/templates/part/category.html:98
msgid "Category Details"
msgstr "Kategorie-Details"

#: part/templates/part/category.html:64
msgid "Category Path"
msgstr "Pfad zur Kategorie"

#: part/templates/part/category.html:69
msgid "Category Description"
msgstr "Kategorie-Beschreibung"

#: part/templates/part/category.html:88
#: part/templates/part/category_navbar.html:14
#: part/templates/part/category_navbar.html:21
#: part/templates/part/subcategory.html:16
msgid "Subcategories"
msgstr "Unter-Kategorien"

#: part/templates/part/category.html:93
msgid "Parts (Including subcategories)"
msgstr "Teile (inklusive Unter-Kategorien)"

#: part/templates/part/category.html:122
msgid "Export Part Data"
msgstr "Teile-Daten exportieren"

#: part/templates/part/category.html:134
msgid "Set category"
msgstr "Teil-Kategorie auswählen"

#: part/templates/part/category.html:134
msgid "Set Category"
msgstr "Teil-Kategorie auswählen"

#: part/templates/part/category.html:137
msgid "Export Data"
msgstr "Exportieren"

#: part/templates/part/category.html:141
msgid "View list display"
msgstr "Listenansicht anzeigen"

#: part/templates/part/category.html:144
msgid "View grid display"
msgstr "Rasteransicht anzeigen"

#: part/templates/part/category.html:218
#: stock/templates/stock/location.html:192 templates/js/stock.js:751
msgid "Create new location"
msgstr "Neuen Lagerort anlegen"

#: part/templates/part/category.html:223 part/templates/part/category.html:253
#: part/templates/part/part_base.html:378
msgid "New Category"
msgstr "Neue Kategorie"

#: part/templates/part/category.html:224
msgid "Create new category"
msgstr "Teil-Kategorie anlegen"

#: part/templates/part/category.html:254
msgid "Create new Part Category"
msgstr "Neue Teil-Kategorie anlegen"

#: part/templates/part/category.html:260 stock/views.py:1223
msgid "Create new Stock Location"
msgstr "Neuen Lagerort erstellen"

#: part/templates/part/category.html:279
<<<<<<< HEAD
#, fuzzy
#| msgid "Select part category"
msgid "Select parent category"
msgstr "Teil-Kategorie wählen"
=======
msgid "Select parent category"
msgstr ""
>>>>>>> 6f3ff6c8

#: part/templates/part/category.html:286 part/views.py:2389
msgid "Edit Part Category"
msgstr "Teil-Kategorie bearbeiten"

#: part/templates/part/category_delete.html:5
msgid "Are you sure you want to delete category"
msgstr "Sind Sie sicher, dass Sie diese Kategorie löschen wollen"

#: part/templates/part/category_delete.html:8
#, python-format
msgid "This category contains %(count)s child categories"
msgstr "Diese Kategorie enthält %(count)s Unter-Kategorien"

#: part/templates/part/category_delete.html:9
msgid "If this category is deleted, these child categories will be moved to the"
msgstr "Wenn diese Kategorie gelöscht wird, werden alle Unter-Kat. verschoben nach"

#: part/templates/part/category_delete.html:11
msgid "category"
msgstr "Kategorie"

#: part/templates/part/category_delete.html:13
msgid "top level Parts category"
msgstr "oberste Teil-Kategorie"

#: part/templates/part/category_delete.html:25
#, python-format
msgid "This category contains %(count)s parts"
msgstr "Diese Kategorie enthält %(count)s Teile"

#: part/templates/part/category_delete.html:27
#, python-format
msgid "If this category is deleted, these parts will be moved to the parent category %(path)s"
msgstr "Wenn diese Kat. gelöscht wird, werden diese Teile in die übergeordnete Kategorie %(path)s verschoben"

#: part/templates/part/category_delete.html:29
msgid "If this category is deleted, these parts will be moved to the top-level category Teile"
msgstr "Wenn diese Kat. gelöscht wird, werden diese Teile in die oberste Kat. verschoben"

#: part/templates/part/category_navbar.html:37
#: part/templates/part/category_navbar.html:40
msgid "Import Parts"
msgstr ""

#: part/templates/part/category_parametric.html:10
#: part/templates/part/navbar.html:22 part/templates/part/params.html:10
msgid "Part Parameters"
msgstr "Teilparameter"

#: part/templates/part/copy_part.html:9 part/views.py:326
msgid "Duplicate Part"
msgstr "Teil duplizieren"

#: part/templates/part/copy_part.html:10
#, python-format
msgid "Make a copy of part '%(full_name)s'."
msgstr "Eine Kopie des Teils '%(full_name)s' erstellen."

#: part/templates/part/copy_part.html:14
#: part/templates/part/create_part.html:11
msgid "Possible Matching Parts"
msgstr "Evtl. passende Teile"

#: part/templates/part/copy_part.html:15
#: part/templates/part/create_part.html:12
msgid "The new part may be a duplicate of these existing parts"
msgstr "Teil evtl. Duplikat dieser Teile"

#: part/templates/part/create_part.html:17
#, python-format
msgid "%(full_name)s - <i>%(desc)s</i> (%(match_per)s%% match)"
msgstr "%(full_name)s - <i>%(desc)s</i> (%(match_per)s%% übereinstimmend)"

#: part/templates/part/detail.html:11 part/templates/part/navbar.html:14
msgid "Part Details"
msgstr "Teil Details"

#: part/templates/part/detail.html:42 part/templates/part/part_base.html:188
msgid "Latest Serial Number"
msgstr "letzte Seriennummer"

#: part/templates/part/detail.html:47
msgid "No serial numbers recorded"
msgstr "Keine Seriennummern gefunden"

#: part/templates/part/detail.html:120
msgid "Stock Expiry Time"
msgstr "Bestands-Ablauf Zeit"

#: part/templates/part/detail.html:139
msgid "Responsible User"
msgstr "Verantwortlicher Benutzer"

#: part/templates/part/detail.html:153
msgid "Part is virtual (not a physical part)"
msgstr "Teil ist virtuell (kein physisches Teil)"

#: part/templates/part/detail.html:155
msgid "Part is not a virtual part"
msgstr "Teil ist nicht virtuell"

#: part/templates/part/detail.html:163
msgid "Part is a template part (variants can be made from this part)"
msgstr "Teil ist Vorlage (Varianten können von diesem Teil erstellt werden)"

#: part/templates/part/detail.html:165
msgid "Part is not a template part"
msgstr "Teil ist kein Vorlage-Teil"

#: part/templates/part/detail.html:173
msgid "Part can be assembled from other parts"
msgstr "Teil kann aus anderen Teilen angefertigt werden"

#: part/templates/part/detail.html:175
msgid "Part cannot be assembled from other parts"
msgstr "Teil kann nicht aus anderen Teilen angefertigt werden"

#: part/templates/part/detail.html:183
msgid "Part can be used in assemblies"
msgstr "Teil kann in Baugruppen benutzt werden"

#: part/templates/part/detail.html:185
msgid "Part cannot be used in assemblies"
msgstr "Teil kann nicht in Baugruppen benutzt werden"

#: part/templates/part/detail.html:193
msgid "Part stock is tracked by serial number"
msgstr "Teil wird per Seriennummer verfolgt"

#: part/templates/part/detail.html:195
msgid "Part stock is not tracked by serial number"
msgstr "Teil wird nicht per Seriennummer verfolgt"

#: part/templates/part/detail.html:203 part/templates/part/detail.html:205
msgid "Part can be purchased from external suppliers"
msgstr "Teil kann von externen Zulieferern gekauft werden"

#: part/templates/part/detail.html:213
msgid "Part can be sold to customers"
msgstr "Teil kann an Kunden verkauft werden"

#: part/templates/part/detail.html:215
msgid "Part cannot be sold to customers"
msgstr "Teil kann nicht an Kunden verkauft werden"

#: part/templates/part/detail.html:230
msgid "Part is active"
msgstr "Teil ist aktiv"

#: part/templates/part/detail.html:232
msgid "Part is not active"
msgstr "Teil ist nicht aktiv"

#: part/templates/part/import_wizard/ajax_part_upload.html:29
#: part/templates/part/import_wizard/part_upload.html:51
msgid "Unsuffitient privileges."
msgstr ""

#: part/templates/part/import_wizard/part_upload.html:14
msgid "Import Parts from File"
msgstr ""

#: part/templates/part/manufacturer.html:11
msgid "Part Manufacturers"
msgstr "Teil-Hersteller"

#: part/templates/part/manufacturer.html:24
msgid "Delete manufacturer parts"
msgstr "Herstellerteile löschen"

#: part/templates/part/manufacturer.html:53
#: part/templates/part/supplier.html:56
msgid "Create new manufacturer"
msgstr "Neuen Hersteller anlegen"

#: part/templates/part/navbar.html:29 part/templates/part/variants.html:11
msgid "Part Variants"
msgstr "Teil Varianten"

#: part/templates/part/navbar.html:32
msgid "Variants"
msgstr "Varianten"

#: part/templates/part/navbar.html:43
msgid "Allocated Stock"
msgstr "Lagerbestand zuweisen"

#: part/templates/part/navbar.html:46
msgid "Allocations"
msgstr "Zuweisungen"

#: part/templates/part/navbar.html:67 part/templates/part/navbar.html:70
msgid "Used In"
msgstr "Benutzt in"

#: part/templates/part/navbar.html:77
msgid "Prices"
msgstr ""

#: part/templates/part/navbar.html:109 part/templates/part/part_tests.html:10
msgid "Part Test Templates"
msgstr "Teil Test-Vorlagen"

#: part/templates/part/navbar.html:112 stock/templates/stock/item_base.html:414
msgid "Tests"
msgstr "Tests"

#: part/templates/part/navbar.html:117 part/templates/part/navbar.html:120
#: part/templates/part/related.html:10
msgid "Related Parts"
msgstr "Verknüpfte Teile"

#: part/templates/part/navbar.html:130 part/templates/part/notes.html:12
msgid "Part Notes"
msgstr "Teil-Bemerkungen"

#: part/templates/part/params.html:17
msgid "Add new parameter"
msgstr "Parameter hinzufügen"

#: part/templates/part/params.html:41 templates/InvenTree/settings/user.html:19
msgid "Edit"
msgstr "Bearbeiten"

#: part/templates/part/params.html:68
msgid "New Template"
msgstr "Neue Vorlage"

#: part/templates/part/params.html:69
msgid "Create New Parameter Template"
msgstr "Neue Teilparametervorlage anlegen"

#: part/templates/part/part_app_base.html:12
msgid "Part List"
msgstr "Teileliste"

#: part/templates/part/part_base.html:26 templates/js/company.js:280
#: templates/js/company.js:480 templates/js/part.js:84 templates/js/part.js:161
msgid "Inactive"
msgstr "Inaktiv"

#: part/templates/part/part_base.html:33
msgid "Star this part"
msgstr "Teil favorisieren"

#: part/templates/part/part_base.html:40
#: stock/templates/stock/item_base.html:75
#: stock/templates/stock/location.html:51
msgid "Barcode actions"
msgstr "Barcode Aktionen"

#: part/templates/part/part_base.html:42
#: stock/templates/stock/item_base.html:77
#: stock/templates/stock/location.html:53 templates/qr_button.html:1
msgid "Show QR Code"
msgstr "QR-Code anzeigen"

#: part/templates/part/part_base.html:43
#: stock/templates/stock/item_base.html:93
#: stock/templates/stock/location.html:54
msgid "Print Label"
msgstr "Label drucken"

#: part/templates/part/part_base.html:48
msgid "Show pricing information"
msgstr "Kosteninformationen ansehen"

#: part/templates/part/part_base.html:52
msgid "Count part stock"
msgstr "Lagerbestand zählen"

#: part/templates/part/part_base.html:67
msgid "Part actions"
msgstr "Teile Aktionen"

#: part/templates/part/part_base.html:70
msgid "Duplicate part"
msgstr "Teil duplizieren"

#: part/templates/part/part_base.html:73
msgid "Edit part"
msgstr "Teil bearbeiten"

#: part/templates/part/part_base.html:76
msgid "Delete part"
msgstr "Teil löschen"

#: part/templates/part/part_base.html:107
msgid "This is a virtual part"
msgstr "Dies ist ein virtuelles Teil"

#: part/templates/part/part_base.html:113
#, python-format
msgid "This part is a variant of %(link)s"
msgstr "Dieses Teil ist eine Variante von %(link)s"

#: part/templates/part/part_base.html:130 templates/js/table_filters.js:161
msgid "In Stock"
msgstr "Auf Lager"

#: part/templates/part/part_base.html:143 templates/InvenTree/index.html:132
msgid "Required for Build Orders"
msgstr "Für Bauaufträge benötigt"

#: part/templates/part/part_base.html:150
msgid "Required for Sales Orders"
msgstr "Benötigt für Aufträge"

#: part/templates/part/part_base.html:157
msgid "Allocated to Orders"
msgstr "Zu Bauaufträgen zugeordnet"

#: part/templates/part/part_base.html:172 templates/js/bom.js:316
msgid "Can Build"
msgstr "Herstellbar"

#: part/templates/part/part_base.html:178 templates/js/part.js:312
#: templates/js/part.js:485
msgid "Building"
msgstr "Im Bau"

#: part/templates/part/part_base.html:285 part/templates/part/prices.html:131
msgid "Calculate"
msgstr "Berechnen"

#: part/templates/part/part_base.html:379
<<<<<<< HEAD
#, fuzzy
#| msgid "Create new Part Category"
msgid "Create New Part Category"
msgstr "Neue Teil-Kategorie anlegen"

#: part/templates/part/part_base.html:387
#, fuzzy
#| msgid "New Part"
msgid "New Parent"
msgstr "Neues Teil"

#: part/templates/part/part_base.html:435
#, fuzzy
#| msgid "Edit part"
msgid "Edit Part"
msgstr "Teil bearbeiten"
=======
msgid "Create New Part Category"
msgstr ""

#: part/templates/part/part_base.html:387
msgid "New Parent"
msgstr ""

#: part/templates/part/part_base.html:435
msgid "Edit Part"
msgstr ""
>>>>>>> 6f3ff6c8

#: part/templates/part/part_pricing.html:22 part/templates/part/prices.html:27
msgid "Supplier Pricing"
msgstr "Zulieferer-Preise"

#: part/templates/part/part_pricing.html:26
#: part/templates/part/part_pricing.html:52
#: part/templates/part/part_pricing.html:85
#: part/templates/part/part_pricing.html:100 part/templates/part/prices.html:31
#: part/templates/part/prices.html:58 part/templates/part/prices.html:90
#: part/templates/part/prices.html:107
msgid "Unit Cost"
msgstr "Stückpreis"

#: part/templates/part/part_pricing.html:32
#: part/templates/part/part_pricing.html:58
#: part/templates/part/part_pricing.html:89
#: part/templates/part/part_pricing.html:104 part/templates/part/prices.html:38
#: part/templates/part/prices.html:65 part/templates/part/prices.html:95
#: part/templates/part/prices.html:112
msgid "Total Cost"
msgstr "Gesamtkosten"

#: part/templates/part/part_pricing.html:40 part/templates/part/prices.html:46
msgid "No supplier pricing available"
msgstr "Keine Zulieferer-Preise verfügbar"

#: part/templates/part/part_pricing.html:48 part/templates/part/prices.html:55
#: part/templates/part/prices.html:235
msgid "BOM Pricing"
msgstr "Stücklistenpreise"

#: part/templates/part/part_pricing.html:66 part/templates/part/prices.html:73
msgid "Note: BOM pricing is incomplete for this part"
msgstr "Anmerkung: Stücklistenbepreisung für dieses Teil ist unvollständig"

#: part/templates/part/part_pricing.html:73 part/templates/part/prices.html:80
msgid "No BOM pricing available"
msgstr "Keine Stücklisten-Preise verfügbar"

#: part/templates/part/part_pricing.html:82 part/templates/part/prices.html:89
msgid "Internal Price"
msgstr "Interner Preis"

#: part/templates/part/part_pricing.html:113
#: part/templates/part/prices.html:121
msgid "No pricing information is available for this part."
msgstr "Keine Preise für dieses Teil verfügbar"

#: part/templates/part/part_tests.html:17
msgid "Add Test Template"
msgstr "Test Vorlage hinzufügen"

#: part/templates/part/part_tests.html:61
<<<<<<< HEAD
#, fuzzy
#| msgid "Add Test Template"
msgid "Add Test Result Template"
msgstr "Test Vorlage hinzufügen"

#: part/templates/part/part_tests.html:79
#, fuzzy
#| msgid "Edit Test Template"
msgid "Edit Test Result Template"
msgstr "Testvorlage bearbeiten"

#: part/templates/part/part_tests.html:91
#, fuzzy
#| msgid "Delete Test Template"
msgid "Delete Test Result Template"
msgstr "Testvorlage löschen"
=======
msgid "Add Test Result Template"
msgstr ""

#: part/templates/part/part_tests.html:79
msgid "Edit Test Result Template"
msgstr ""

#: part/templates/part/part_tests.html:91
msgid "Delete Test Result Template"
msgstr ""
>>>>>>> 6f3ff6c8

#: part/templates/part/part_thumb.html:20
msgid "Select from existing images"
msgstr "Aus vorhandenen Bildern auswählen"

#: part/templates/part/partial_delete.html:7
#, python-format
msgid "Are you sure you want to delete part '<b>%(full_name)s</b>'?"
msgstr "Sind Sie sicher, dass Sie das Teil '<b>%(full_name)s</b>' löschen wollen?"

#: part/templates/part/partial_delete.html:12
#, python-format
msgid "This part is used in BOMs for %(count)s other parts. If you delete this part, the BOMs for the following parts will be updated"
msgstr "Dieser Teil wird in Stücklisten für %(count)s andere Teile verwendet. Wenn Sie dieses Teil löschen, werden die Stücklisten für die folgenden Teile aktualisiert"

#: part/templates/part/partial_delete.html:22
#, python-format
msgid "There are %(count)s stock entries defined for this part. If you delete this part, the following stock entries will also be deleted:"
msgstr "Es sind %(count)s BestandsObjekte für diesen Teil definiert. Wenn Sie diesen Teil löschen, werden auch die folgenden Bestandseinträge gelöscht:"

#: part/templates/part/partial_delete.html:33
#, python-format
msgid "There are %(count)s manufacturers defined for this part. If you delete this part, the following manufacturer parts will also be deleted:"
msgstr "Es sind %(count)s Hersteller für diesen Teil definiert. Wenn Sie diesen Teil löschen, werden auch die folgenden Herstellerteile gelöscht:"

#: part/templates/part/partial_delete.html:44
#, python-format
msgid "There are %(count)s suppliers defined for this part. If you delete this part, the following supplier parts will also be deleted:"
msgstr "Es sind %(count)s Zulieferer für diesen Teil definiert. Wenn Sie diesen Teil löschen, werden auch die folgenden Zuliefererteile gelöscht:"

#: part/templates/part/partial_delete.html:55
#, python-format
msgid "There are %(count)s unique parts tracked for '%(full_name)s'. Deleting this part will permanently remove this tracking information."
msgstr "Es gibt %(count)s einzigartige Teile, die für '%(full_name)s' verfolgt werden. Das Löschen dieses Teils wird diese Tracking-Informationen dauerhaft entfernen."

#: part/templates/part/prices.html:12
msgid "General Price Information"
msgstr ""

#: part/templates/part/prices.html:22
msgid "Pricing ranges"
msgstr "Preisspannen"

#: part/templates/part/prices.html:28
msgid "Show supplier cost"
msgstr ""

#: part/templates/part/prices.html:29
msgid "Show purchase price"
msgstr ""

#: part/templates/part/prices.html:56
msgid "Show BOM cost"
msgstr ""

#: part/templates/part/prices.html:104
msgid "Show sale cost"
msgstr ""

#: part/templates/part/prices.html:105
msgid "Show sale price"
msgstr ""

#: part/templates/part/prices.html:127
msgid "Calculation parameters"
msgstr ""

#: part/templates/part/prices.html:146
msgid "Supplier Cost"
msgstr ""

#: part/templates/part/prices.html:147 part/templates/part/prices.html:167
#: part/templates/part/prices.html:193 part/templates/part/prices.html:224
#: part/templates/part/prices.html:251 part/templates/part/prices.html:279
msgid "Jump to overview"
msgstr ""

#: part/templates/part/prices.html:172
msgid "Stock Pricing"
msgstr "Bestandspreise"

#: part/templates/part/prices.html:180
msgid "No stock pricing history is available for this part."
msgstr "Für dieses Teil sind keine Bestandspreise verfügbar."

#: part/templates/part/prices.html:192
msgid "Internal Cost"
msgstr ""

#: part/templates/part/prices.html:206 part/views.py:2859
msgid "Add Internal Price Break"
msgstr ""

#: part/templates/part/prices.html:223
msgid "BOM Cost"
msgstr ""

#: part/templates/part/prices.html:250
msgid "Sale Cost"
msgstr ""

#: part/templates/part/prices.html:290
msgid "No sale pice history available for this part."
msgstr ""

#: part/templates/part/prices.html:340
#, python-format
msgid "Single Price - %(currency)s"
msgstr "Einzelpreis - %(currency)s"

#: part/templates/part/prices.html:352
#, python-format
msgid "Single Price Difference - %(currency)s"
msgstr "Einzelpreisdifferenz - %(currency)s"

#: part/templates/part/prices.html:364
#, python-format
msgid "Part Single Price - %(currency)s"
msgstr "Einzelpreis für Zuliefererteil- %(currency)s"

#: part/templates/part/prices.html:464
#, python-format
msgid "Unit Price - %(currency)s"
msgstr ""

#: part/templates/part/related.html:18
msgid "Add Related"
msgstr "Verknüpftes Teil hinzufügen"

#: part/templates/part/sales_orders.html:18
msgid "New sales order"
msgstr "Neuer Auftrag"

#: part/templates/part/sales_orders.html:18
msgid "New Order"
msgstr "Neue Bestellung"

#: part/templates/part/set_category.html:9
msgid "Set category for the following parts"
msgstr "Kategorie für Teile setzen"

#: part/templates/part/stock.html:10
msgid "Part Stock"
msgstr "Teilbestand"

#: part/templates/part/stock.html:16
#, python-format
msgid "Showing stock for all variants of <i>%(full_name)s</i>"
msgstr "Lagerbestand aller Varianten von <i>%(full_name)s</i>"

#: part/templates/part/stock_count.html:7 templates/js/bom.js:239
#: templates/js/part.js:302 templates/js/part.js:489
msgid "No Stock"
msgstr "Kein Bestand"

#: part/templates/part/stock_count.html:9 templates/InvenTree/index.html:130
msgid "Low Stock"
msgstr "niedriger Bestand"

#: part/templates/part/supplier.html:10
msgid "Part Suppliers"
msgstr "Zulieferer"

#: part/templates/part/track.html:10
msgid "Part Tracking"
msgstr "Teileverfolgung"

#: part/templates/part/used_in.html:9
msgid "Assemblies"
msgstr "Baugruppen"

#: part/templates/part/variant_part.html:9
msgid "Create new part variant"
msgstr "Neue Teilevariante anlegen"

#: part/templates/part/variant_part.html:10
#, python-format
msgid "Create a new variant of template <i>'%(full_name)s'</i>."
msgstr "Neue Variante von Vorlage anlegen <i>'%(full_name)s'</i>."

#: part/templates/part/variants.html:19
msgid "Create new variant"
msgstr "Neue Variante anlegen"

#: part/templates/part/variants.html:20
msgid "New Variant"
msgstr "neue Variante anlegen"

#: part/templatetags/inventree_extras.py:99
msgid "Unknown database"
msgstr "Unbekannte Datenbank"

#: part/views.py:95
msgid "Add Related Part"
msgstr "verknüpftes Teil hinzufügen"

#: part/views.py:150
msgid "Delete Related Part"
msgstr "verknüpftes Teil entfernen"

#: part/views.py:161
msgid "Set Part Category"
msgstr "Teil-Kategorie auswählen"

#: part/views.py:211
#, python-brace-format
msgid "Set category for {n} parts"
msgstr "Kategorie für {n} Teile setzen"

#: part/views.py:246
msgid "Create Variant"
msgstr "Variante anlegen"

#: part/views.py:331
msgid "Copied part"
msgstr "Teil kopiert"

#: part/views.py:385 part/views.py:523
msgid "Possible matches exist - confirm creation of new part"
msgstr "Übereinstimmung gefunden - Teil trotzdem anlegen"

#: part/views.py:455
msgid "Created new part"
msgstr "Neues Teil angelegt"

#: part/views.py:623
msgid "Match References"
msgstr ""

#: part/views.py:925
msgid "None"
msgstr ""

#: part/views.py:984
msgid "Part QR Code"
msgstr "Teil-QR-Code"

#: part/views.py:1086
msgid "Select Part Image"
msgstr "Teilbild auswählen"

#: part/views.py:1112
msgid "Updated part image"
msgstr "Teilbild aktualisiert"

#: part/views.py:1115
msgid "Part image not found"
msgstr "Teilbild nicht gefunden"

#: part/views.py:1126
msgid "Edit Part Properties"
msgstr "Teileigenschaften bearbeiten"

#: part/views.py:1161
msgid "Duplicate BOM"
msgstr "Stückliste duplizieren"

#: part/views.py:1191
msgid "Confirm duplication of BOM from parent"
msgstr "bestätige Duplizierung Stückliste von übergeordneter Stückliste"

#: part/views.py:1212
msgid "Validate BOM"
msgstr "Stückliste überprüfen"

#: part/views.py:1233
msgid "Confirm that the BOM is valid"
msgstr "Bestätigen, dass Stückliste korrekt ist"

#: part/views.py:1244
msgid "Validated Bill of Materials"
msgstr "überprüfte Stückliste"

#: part/views.py:1378
msgid "No BOM file provided"
msgstr "Keine Stückliste angegeben"

#: part/views.py:1739
msgid "Enter a valid quantity"
msgstr "Bitte eine gültige Anzahl eingeben"

#: part/views.py:1764 part/views.py:1767
msgid "Select valid part"
msgstr "Bitte ein gültiges Teil auswählen"

#: part/views.py:1773
msgid "Duplicate part selected"
msgstr "Teil doppelt ausgewählt"

#: part/views.py:1811
msgid "Select a part"
msgstr "Teil auswählen"

#: part/views.py:1817
msgid "Selected part creates a circular BOM"
msgstr "gewähltes Teil erzeugt rekursive Stückliste"

#: part/views.py:1821
msgid "Specify quantity"
msgstr "Anzahl angeben"

#: part/views.py:2083
msgid "Confirm Part Deletion"
msgstr "Löschen des Teils bestätigen"

#: part/views.py:2090
msgid "Part was deleted"
msgstr "Teil wurde gelöscht"

#: part/views.py:2099
msgid "Part Pricing"
msgstr "Teilbepreisung"

#: part/views.py:2240
msgid "Create Part Parameter Template"
msgstr "Teilparametervorlage anlegen"

#: part/views.py:2250
msgid "Edit Part Parameter Template"
msgstr "Teilparametervorlage bearbeiten"

#: part/views.py:2257
msgid "Delete Part Parameter Template"
msgstr "Teilparametervorlage löschen"

#: part/views.py:2265
msgid "Create Part Parameter"
msgstr "Teilparameter anlegen"

#: part/views.py:2315
msgid "Edit Part Parameter"
msgstr "Teilparameter bearbeiten"

#: part/views.py:2329
msgid "Delete Part Parameter"
msgstr "Teilparameter löschen"

#: part/views.py:2427
msgid "Delete Part Category"
msgstr "Teil-Kategorie löschen"

#: part/views.py:2433
msgid "Part category was deleted"
msgstr "Teil-Kategorie wurde gelöscht"

#: part/views.py:2485
msgid "Create Category Parameter Template"
msgstr "Kategorieparametervorlage anlegen"

#: part/views.py:2586
msgid "Edit Category Parameter Template"
msgstr "Kategorieparametervorlage bearbeiten"

#: part/views.py:2642
msgid "Delete Category Parameter Template"
msgstr "Kategorieparametervorlage löschen"

#: part/views.py:2661
msgid "Create BOM Item"
msgstr "Stücklisten-Position anlegen"

#: part/views.py:2731
msgid "Edit BOM item"
msgstr "Stücklisten-Position bearbeiten"

#: part/views.py:2792
msgid "Added new price break"
msgstr "neue Preisstaffel hinzufügt"

#: part/views.py:2868
msgid "Edit Internal Price Break"
msgstr ""

#: part/views.py:2876
msgid "Delete Internal Price Break"
msgstr ""

#: report/models.py:181
msgid "Template name"
msgstr "Vorlagen Name"

#: report/models.py:187
msgid "Report template file"
msgstr "Bericht-Vorlage Datei"

#: report/models.py:194
msgid "Report template description"
msgstr "Bericht-Vorlage Beschreibung"

#: report/models.py:200
msgid "Report revision number (auto-increments)"
msgstr "Bericht Revisionsnummer (autom. erhöht)"

#: report/models.py:291
msgid "Pattern for generating report filenames"
msgstr "Muster für die Erstellung von Berichtsdateinamen"

#: report/models.py:298
msgid "Report template is enabled"
msgstr "Bericht-Vorlage ist ein"

#: report/models.py:318
msgid "StockItem query filters (comma-separated list of key=value pairs)"
msgstr "BestandsObjekte-Abfragefilter (kommagetrennte Liste mit Schlüssel=Wert-Paaren)"

#: report/models.py:326
msgid "Include Installed Tests"
msgstr "einfügen Installiert in Tests"

#: report/models.py:327
msgid "Include test results for stock items installed inside assembled item"
msgstr "Test-Ergebnisse für BestandsObjekte in Baugruppen einschließen"

#: report/models.py:371
msgid "Build Filters"
msgstr "Bauauftrag Filter"

#: report/models.py:372
msgid "Build query filters (comma-separated list of key=value pairs"
msgstr "Bau-Abfragefilter (kommagetrennte Liste mit Schlüssel=Wert-Paaren)"

#: report/models.py:410
msgid "Part Filters"
msgstr "Teil Filter"

#: report/models.py:411
msgid "Part query filters (comma-separated list of key=value pairs"
msgstr "Teile-Abfragefilter (kommagetrennte Liste mit Schlüssel=Wert-Paaren)"

#: report/models.py:441
msgid "Purchase order query filters"
msgstr "Bestellungs-Abfragefilter"

#: report/models.py:475
msgid "Sales order query filters"
msgstr "Auftrags-Abfragefilter"

#: report/models.py:525
msgid "Snippet"
msgstr "Snippet"

#: report/models.py:526
msgid "Report snippet file"
msgstr "Berichts-Snippet"

#: report/models.py:530
msgid "Snippet file description"
msgstr "Snippet-Beschreibung"

#: report/models.py:565
msgid "Asset"
msgstr "Ressource"

#: report/models.py:566
msgid "Report asset file"
msgstr "Berichts-Ressource"

#: report/models.py:569
msgid "Asset file description"
msgstr "Ressource-Beschreibung"

#: report/templates/report/inventree_build_order_base.html:147
msgid "Required For"
msgstr "benötigt für"

#: report/templates/report/inventree_po_report.html:85
#: report/templates/report/inventree_so_report.html:85
msgid "Line Items"
msgstr "Positionen"

#: report/templates/report/inventree_test_report_base.html:21
msgid "Stock Item Test Report"
msgstr "BestandsObjekt Test-Bericht"

#: report/templates/report/inventree_test_report_base.html:83
msgid "Test Results"
msgstr "Testergebnisse"

#: report/templates/report/inventree_test_report_base.html:88
#: stock/models.py:1759
msgid "Test"
msgstr "Test"

#: report/templates/report/inventree_test_report_base.html:89
#: stock/models.py:1765
msgid "Result"
msgstr "Ergebnis"

#: report/templates/report/inventree_test_report_base.html:92
#: templates/js/order.js:257 templates/js/stock.js:1026
msgid "Date"
msgstr "Datum"

#: report/templates/report/inventree_test_report_base.html:103
msgid "Pass"
msgstr "bestanden"

#: report/templates/report/inventree_test_report_base.html:105
msgid "Fail"
msgstr "fehlgeschlagen"

#: stock/api.py:211
#, python-brace-format
msgid "Updated stock for {n} items"
msgstr "Bestand für {n} Objekte geändert"

#: stock/api.py:280
#, python-brace-format
msgid "Moved {n} parts to {loc}"
msgstr "{n} Teile nach {loc} bewegt"

#: stock/forms.py:81 stock/forms.py:385 stock/models.py:513
#: stock/templates/stock/item_base.html:381 templates/js/stock.js:658
msgid "Expiry Date"
msgstr "Ablaufdatum"

#: stock/forms.py:82 stock/forms.py:386
msgid "Expiration date for this stock item"
msgstr "Ablaufdatum für dieses BestandsObjekt"

#: stock/forms.py:85
msgid "Enter unique serial numbers (or leave blank)"
msgstr "Eindeutige Seriennummern eingeben (oder leer lassen)"

#: stock/forms.py:136
msgid "Destination for serialized stock (by default, will remain in current location)"
msgstr "Lagerort für serial"

#: stock/forms.py:138
msgid "Serial numbers"
msgstr "Seriennummern"

#: stock/forms.py:138
msgid "Unique serial numbers (must match quantity)"
msgstr "Anzahl der eindeutigen Seriennummern (muss mit der Anzahl übereinstimmen)"

#: stock/forms.py:140 stock/forms.py:316
msgid "Add transaction note (optional)"
msgstr " Transaktionsnotizen hinzufügen (optional)"

#: stock/forms.py:170 stock/forms.py:226
msgid "Select test report template"
msgstr "Test Bericht Vorlage auswählen"

#: stock/forms.py:234 templates/js/table_filters.js:75
#: templates/js/table_filters.js:138
msgid "Include sublocations"
msgstr "Unter-Lagerorte einschließen"

#: stock/forms.py:234
msgid "Include stock items in sub locations"
msgstr "BestandsObjekt in untergeordneten Lagerorten einschließen"

#: stock/forms.py:269
msgid "Stock item to install"
msgstr "BestandsObjekt zum verbauen"

#: stock/forms.py:276
msgid "Stock quantity to assign"
msgstr "Bestandmenge zum Zuweisen"

#: stock/forms.py:304
msgid "Must not exceed available quantity"
msgstr "Anzahl darf die verfügbare Anzahl nicht überschreiten"

#: stock/forms.py:314
msgid "Destination location for uninstalled items"
msgstr "Ziel Lagerort für unverbaute Objekte"

#: stock/forms.py:318
msgid "Confirm uninstall"
msgstr "nicht mehr verbauen bestätigen"

#: stock/forms.py:318
msgid "Confirm removal of installed stock items"
msgstr "Entfernen der verbauten BestandsObjekt bestätigen"

#: stock/forms.py:342
msgid "Destination stock location"
msgstr "Ziel-Lagerbestand"

#: stock/forms.py:344
msgid "Add note (required)"
msgstr "Notiz hinzufügen (erforderlich)"

#: stock/forms.py:348 stock/views.py:705 stock/views.py:904
msgid "Confirm stock adjustment"
msgstr "Bestands-Anpassung bestätigen"

#: stock/forms.py:348
msgid "Confirm movement of stock items"
msgstr "Verschieben der BestandsObjekt bestätigen"

#: stock/forms.py:350
msgid "Set Default Location"
msgstr "Standard-Lagerort ändern"

#: stock/forms.py:350
msgid "Set the destination as the default location for selected parts"
msgstr "Setze das Ziel als Standard-Lagerort für ausgewählte Teile"

#: stock/models.py:56 stock/models.py:550
msgid "Owner"
msgstr "Besitzer"

#: stock/models.py:57 stock/models.py:551
msgid "Select Owner"
msgstr "Besitzer auswählen"

#: stock/models.py:279
msgid "StockItem with this serial number already exists"
msgstr "Ein BestandsObjekt mit dieser Seriennummer existiert bereits"

#: stock/models.py:315
#, python-brace-format
msgid "Part type ('{pf}') must be {pe}"
msgstr "Teile-Typ ('{pf}') muss {pe} sein"

#: stock/models.py:325 stock/models.py:334
msgid "Quantity must be 1 for item with a serial number"
msgstr "Anzahl muss für Objekte mit Seriennummer 1 sein"

#: stock/models.py:326
msgid "Serial number cannot be set if quantity greater than 1"
msgstr "Seriennummer kann nicht gesetzt werden wenn die Anzahl größer als 1 ist"

#: stock/models.py:348
msgid "Item cannot belong to itself"
msgstr "Teil kann nicht zu sich selbst gehören"

#: stock/models.py:354
msgid "Item must have a build reference if is_building=True"
msgstr "Teil muss eine Referenz haben wenn is_building wahr ist"

#: stock/models.py:361
msgid "Build reference does not point to the same part object"
msgstr "Referenz verweist nicht auf das gleiche Teil"

#: stock/models.py:403
msgid "Parent Stock Item"
msgstr "Eltern-BestandsObjekt"

#: stock/models.py:412
msgid "Base part"
msgstr "Basis-Teil"

#: stock/models.py:421
msgid "Select a matching supplier part for this stock item"
msgstr "Passendes Zuliefererteil für dieses BestandsObjekt auswählen"

#: stock/models.py:426 stock/templates/stock/stock_app_base.html:8
msgid "Stock Location"
msgstr "Bestand-Lagerort"

#: stock/models.py:429
msgid "Where is this stock item located?"
msgstr "Wo wird dieses Teil normalerweise gelagert?"

#: stock/models.py:436
msgid "Packaging this stock item is stored in"
msgstr "Die Verpackung dieses BestandsObjekt ist gelagert in"

#: stock/models.py:441 stock/templates/stock/item_base.html:270
msgid "Installed In"
msgstr "verbaut in"

#: stock/models.py:444
msgid "Is this item installed in another item?"
msgstr "Ist dieses Teil in einem anderen verbaut?"

#: stock/models.py:460
msgid "Serial number for this item"
msgstr "Seriennummer für dieses Teil"

#: stock/models.py:472
msgid "Batch code for this stock item"
msgstr "Losnummer für dieses BestandsObjekt"

#: stock/models.py:476
msgid "Stock Quantity"
msgstr "Bestand"

#: stock/models.py:485
msgid "Source Build"
msgstr "Quellbau"

#: stock/models.py:487
msgid "Build for this stock item"
msgstr "Bauauftrag für dieses BestandsObjekt"

#: stock/models.py:498
msgid "Source Purchase Order"
msgstr "Quelle Bestellung"

#: stock/models.py:501
msgid "Purchase order for this stock item"
msgstr "Bestellung für dieses BestandsObjekt"

#: stock/models.py:507
msgid "Destination Sales Order"
msgstr "Ziel-Auftrag"

#: stock/models.py:514
msgid "Expiry date for stock item. Stock will be considered expired after this date"
msgstr "Ablaufdatum für BestandsObjekt. Bestand wird danach als abgelaufen gekennzeichnet"

#: stock/models.py:527
msgid "Delete on deplete"
msgstr "Löschen wenn leer"

#: stock/models.py:527
msgid "Delete this Stock Item when stock is depleted"
msgstr "Dieses BestandsObjekt löschen wenn Bestand aufgebraucht"

#: stock/models.py:537 stock/templates/stock/item_notes.html:13
#: stock/templates/stock/navbar.html:54
msgid "Stock Item Notes"
msgstr "BestandsObjekt-Notizen"

#: stock/models.py:546
msgid "Single unit purchase price at time of purchase"
msgstr "Preis für eine Einheit bei Einkauf"

#: stock/models.py:1014
msgid "Part is not set as trackable"
msgstr "Teil ist nicht verfolgbar"

#: stock/models.py:1020
msgid "Quantity must be integer"
msgstr "Anzahl muss eine Ganzzahl sein"

#: stock/models.py:1026
#, python-brace-format
msgid "Quantity must not exceed available stock quantity ({n})"
msgstr "Anzahl darf nicht die verfügbare Anzahl überschreiten ({n})"

#: stock/models.py:1029
msgid "Serial numbers must be a list of integers"
msgstr "Seriennummern muss eine Liste von Ganzzahlen sein"

#: stock/models.py:1032
msgid "Quantity does not match serial numbers"
msgstr "Anzahl stimmt nicht mit den Seriennummern überein"

#: stock/models.py:1039
#, python-brace-format
msgid "Serial numbers already exist: {exists}"
msgstr "Seriennummern {exists} existieren bereits"

#: stock/models.py:1197
msgid "StockItem cannot be moved as it is not in stock"
msgstr "BestandsObjekt kann nicht bewegt werden, da kein Bestand vorhanden ist"

#: stock/models.py:1679
msgid "Entry notes"
msgstr "Eintrags-Notizen"

#: stock/models.py:1736
msgid "Value must be provided for this test"
msgstr "Wert muss für diesen Test angegeben werden"

#: stock/models.py:1742
msgid "Attachment must be uploaded for this test"
msgstr "Anhang muss für diesen Test hochgeladen werden"

#: stock/models.py:1760
msgid "Test name"
msgstr "Name des Tests"

#: stock/models.py:1766 templates/js/table_filters.js:222
msgid "Test result"
msgstr "Testergebnis"

#: stock/models.py:1772
msgid "Test output value"
msgstr "Test Ausgabe Wert"

#: stock/models.py:1779
msgid "Test result attachment"
msgstr "Test Ergebnis Anhang"

#: stock/models.py:1785
msgid "Test notes"
msgstr "Test Notizen"

#: stock/templates/stock/item.html:12
msgid "Stock Tracking Information"
msgstr "Informationen zum Lagerbestands-Tracking"

#: stock/templates/stock/item.html:30
msgid "New Entry"
msgstr "neuer Eintrag"

#: stock/templates/stock/item_attachments.html:11
msgid "Stock Item Attachments"
msgstr "BestandsObjekt-Anhang"

#: stock/templates/stock/item_base.html:33
#: stock/templates/stock/item_base.html:385 templates/js/table_filters.js:150
msgid "Expired"
msgstr "abgelaufen"

#: stock/templates/stock/item_base.html:43
#: stock/templates/stock/item_base.html:387 templates/js/table_filters.js:155
msgid "Stale"
msgstr "überfällig"

#: stock/templates/stock/item_base.html:80 templates/js/barcode.js:309
#: templates/js/barcode.js:314
msgid "Unlink Barcode"
msgstr "Barcode abhängen"

#: stock/templates/stock/item_base.html:82
msgid "Link Barcode"
msgstr "Barcode anhängen"

#: stock/templates/stock/item_base.html:84 templates/stock_table.html:31
msgid "Scan to Location"
msgstr "zu Lagerort einscannen"

#: stock/templates/stock/item_base.html:91
msgid "Printing actions"
msgstr "Druck Aktionen"

#: stock/templates/stock/item_base.html:95
#: stock/templates/stock/item_tests.html:27
msgid "Test Report"
msgstr "Test-Bericht"

#: stock/templates/stock/item_base.html:104
msgid "Stock adjustment actions"
msgstr "Bestands-Anpassungs Aktionen"

#: stock/templates/stock/item_base.html:108
#: stock/templates/stock/location.html:65 templates/stock_table.html:57
msgid "Count stock"
msgstr "Bestand zählen"

#: stock/templates/stock/item_base.html:111 templates/stock_table.html:55
msgid "Add stock"
msgstr "Bestand hinzufügen"

#: stock/templates/stock/item_base.html:114 templates/stock_table.html:56
msgid "Remove stock"
msgstr "Bestand entfernen"

#: stock/templates/stock/item_base.html:117
msgid "Serialize stock"
msgstr "Lagerbestand serialisieren"

#: stock/templates/stock/item_base.html:121
msgid "Transfer stock"
msgstr "Bestand verschieben"

#: stock/templates/stock/item_base.html:124
msgid "Assign to customer"
msgstr "Kunden zuweisen"

#: stock/templates/stock/item_base.html:127
msgid "Return to stock"
msgstr "zu Bestand zurückgeben"

#: stock/templates/stock/item_base.html:131
msgid "Uninstall stock item"
msgstr "BestandsObjekt deinstallieren"

#: stock/templates/stock/item_base.html:131
msgid "Uninstall"
msgstr "Deinstallieren"

#: stock/templates/stock/item_base.html:140
#: stock/templates/stock/location.html:62
msgid "Stock actions"
msgstr "Bestands-Aktionen"

#: stock/templates/stock/item_base.html:143
msgid "Convert to variant"
msgstr "in Variante ändern"

#: stock/templates/stock/item_base.html:146
msgid "Duplicate stock item"
msgstr "BestandsObjekt duplizieren"

#: stock/templates/stock/item_base.html:148
msgid "Edit stock item"
msgstr "BestandsObjekt bearbeiten"

#: stock/templates/stock/item_base.html:151
msgid "Delete stock item"
msgstr "BestandsObjekt löschen"

#: stock/templates/stock/item_base.html:171
msgid "You are not in the list of owners of this item. This stock item cannot be edited."
msgstr "Sie gehören nicht zu den Eigentümern dieses Objekts und können es nicht ändern."

#: stock/templates/stock/item_base.html:178
msgid "This stock item is in production and cannot be edited."
msgstr "Dieses BestandsObjekt wird gerade hergestellt und kann nicht geändert werden."

#: stock/templates/stock/item_base.html:179
msgid "Edit the stock item from the build view."
msgstr "Ändern des BestandsObjekts in der Bauauftrag-Ansicht."

#: stock/templates/stock/item_base.html:192
msgid "This stock item has not passed all required tests"
msgstr "Dieses BestandsObjekt hat nicht alle Tests bestanden"

#: stock/templates/stock/item_base.html:200
#, python-format
msgid "This stock item is allocated to Sales Order %(link)s (Quantity: %(qty)s)"
msgstr "Dieses BestandsObjekt ist dem Auftrag %(link)s zugewiesen (Menge: %(qty)s)"

#: stock/templates/stock/item_base.html:208
#, python-format
msgid "This stock item is allocated to Build %(link)s (Quantity: %(qty)s)"
msgstr "Dieses BestandsObjekt ist dem Bauauftrag %(link)s zugewiesen (Menge: %(qty)s)"

#: stock/templates/stock/item_base.html:214
msgid "This stock item is serialized - it has a unique serial number and the quantity cannot be adjusted."
msgstr "Dieses BestandsObjekt ist serialisiert. Es hat eine eindeutige Seriennummer und die Anzahl kann nicht angepasst werden."

#: stock/templates/stock/item_base.html:218
msgid "This stock item cannot be deleted as it has child items"
msgstr "Dieses BestandsObjekt kann nicht gelöscht werden, da es Kinder besitzt"

#: stock/templates/stock/item_base.html:222
msgid "This stock item will be automatically deleted when all stock is depleted."
msgstr "Dieses BestandsObjekt wird automatisch gelöscht wenn der Lagerbestand aufgebraucht ist."

#: stock/templates/stock/item_base.html:230
msgid "Stock Item Details"
msgstr "BestandsObjekt-Details"

#: stock/templates/stock/item_base.html:289 templates/js/build.js:594
msgid "No location set"
msgstr "Kein Lagerort gesetzt"

#: stock/templates/stock/item_base.html:296
msgid "Barcode Identifier"
msgstr "Barcode-Bezeichner"

#: stock/templates/stock/item_base.html:338
msgid "Parent Item"
msgstr "Elternposition"

#: stock/templates/stock/item_base.html:356
msgid "No manufacturer set"
msgstr ""

#: stock/templates/stock/item_base.html:385
#, python-format
msgid "This StockItem expired on %(item.expiry_date)s"
msgstr "Dieses BestandsObjekt lief am %(item.expiry_date)s ab"

#: stock/templates/stock/item_base.html:387
#, python-format
msgid "This StockItem expires on %(item.expiry_date)s"
msgstr "Dieses BestandsObjekt läuft am %(item.expiry_date)s ab"

#: stock/templates/stock/item_base.html:394 templates/js/stock.js:664
msgid "Last Updated"
msgstr "Zuletzt aktualisiert"

#: stock/templates/stock/item_base.html:399
msgid "Last Stocktake"
msgstr "Letzte Inventur"

#: stock/templates/stock/item_base.html:403
msgid "No stocktake performed"
msgstr "Keine Inventur ausgeführt"

#: stock/templates/stock/item_base.html:499
<<<<<<< HEAD
#, fuzzy
#| msgid "Edit Stock Item Status"
msgid "Edit Stock Status"
msgstr "Status bearbeiten"
=======
msgid "Edit Stock Status"
msgstr ""
>>>>>>> 6f3ff6c8

#: stock/templates/stock/item_childs.html:12
msgid "Child Stock Items"
msgstr "Kind-BestandsObjekt"

#: stock/templates/stock/item_childs.html:20
msgid "This stock item does not have any child items"
msgstr "Dieses BestandsObjekt hat keine Kinder"

#: stock/templates/stock/item_delete.html:9
msgid "Are you sure you want to delete this stock item?"
msgstr "Sind Sie sicher, dass Sie dieses BestandsObjekt löschen wollen?"

#: stock/templates/stock/item_delete.html:12
#, python-format
msgid "This will remove <b>%(qty)s</b> units of <b>%(full_name)s</b> from stock."
msgstr "Damit werden <b>%(qty)s</b> Elemente vom Bestand von <b>%(full_name)s</b> entfernt."

#: stock/templates/stock/item_install.html:7
msgid "Install another StockItem into this item."
msgstr "Ein weiteres BestandsObjekt in dieses Teil installiert"

#: stock/templates/stock/item_install.html:10
msgid "Stock items can only be installed if they meet the following criteria"
msgstr "BestandsObjekte können nur installiert werden wenn folgende Kriterien erfüllt werden"

#: stock/templates/stock/item_install.html:13
msgid "The StockItem links to a Part which is in the BOM for this StockItem"
msgstr "Das BestandsObjekt ist auf ein Teil verknüpft das in der Stückliste für dieses BestandsObjekt ist"

#: stock/templates/stock/item_install.html:14
msgid "The StockItem is currently in stock"
msgstr "Dieses BestandsObjekt ist aktuell vorhanden"

#: stock/templates/stock/item_installed.html:11
#: stock/templates/stock/navbar.html:27
msgid "Installed Stock Items"
msgstr "Installierte BestandsObjekte"

#: stock/templates/stock/item_serialize.html:5
msgid "Create serialized items from this stock item."
msgstr "Teile mit Seriennummern mit diesem BestandObjekt anlegen."

#: stock/templates/stock/item_serialize.html:7
msgid "Select quantity to serialize, and unique serial numbers."
msgstr "Zu serialisierende Anzahl und eindeutige Seriennummern angeben."

#: stock/templates/stock/item_tests.html:11
#: stock/templates/stock/navbar.html:19 stock/templates/stock/navbar.html:22
msgid "Test Data"
msgstr "Testdaten"

#: stock/templates/stock/item_tests.html:20
msgid "Delete Test Data"
msgstr "Testdaten löschen"

#: stock/templates/stock/item_tests.html:24
msgid "Add Test Data"
msgstr "Testdaten hinzufügen"

#: stock/templates/stock/item_tests.html:86
#: stock/templates/stock/item_tests.html:111
msgid "Add Test Result"
msgstr "Testergebnis hinzufügen"

#: stock/templates/stock/item_tests.html:131
msgid "Edit Test Result"
msgstr "Testergebnis bearbeiten"

#: stock/templates/stock/item_tests.html:145
msgid "Delete Test Result"
msgstr "Testergebnis löschen"

#: stock/templates/stock/location.html:20
msgid "You are not in the list of owners of this location. This stock location cannot be edited."
msgstr "Sie sind nicht auf der Liste der Besitzer dieses Lagerorts. Der Bestands-Lagerort kann nicht verändert werden."

#: stock/templates/stock/location.html:37
msgid "All stock items"
msgstr "Alle BestandsObjekte"

#: stock/templates/stock/location.html:55
msgid "Check-in Items"
msgstr "Teile einchecken"

#: stock/templates/stock/location.html:71
msgid "Location actions"
msgstr "Lagerort-Aktionen"

#: stock/templates/stock/location.html:73
msgid "Edit location"
msgstr "Lagerort bearbeiten"

#: stock/templates/stock/location.html:75
msgid "Delete location"
msgstr "Lagerort löschen"

#: stock/templates/stock/location.html:87
msgid "Location Details"
msgstr "Lagerort-Details"

#: stock/templates/stock/location.html:92
msgid "Location Path"
msgstr "Lagerort-Pfad"

#: stock/templates/stock/location.html:97
msgid "Location Description"
msgstr "Lagerort-Beschreibung"

#: stock/templates/stock/location.html:102
#: stock/templates/stock/location_navbar.html:11
#: stock/templates/stock/location_navbar.html:18
#: stock/templates/stock/sublocation.html:16
msgid "Sublocations"
msgstr "Unter-Lagerorte"

#: stock/templates/stock/location.html:112
msgid "Stock Details"
msgstr "Objekt-Details"

#: stock/templates/stock/location.html:117 templates/InvenTree/search.html:279
#: templates/stats.html:97 users/models.py:42
msgid "Stock Locations"
msgstr "Bestand-Lagerorte"

#: stock/templates/stock/location_delete.html:7
msgid "Are you sure you want to delete this stock location?"
msgstr "Sind Sie sicher, dass Sie diesen Lagerort löschen wollen?"

#: stock/templates/stock/navbar.html:11
msgid "Stock Item Tracking"
msgstr "BestandsObjekt-Verfolgung"

#: stock/templates/stock/navbar.html:14
msgid "History"
msgstr "Geschichte"

#: stock/templates/stock/navbar.html:30
msgid "Installed Items"
msgstr "verbaute Objekte"

#: stock/templates/stock/navbar.html:38
msgid "Child Items"
msgstr "Kindobjekte"

#: stock/templates/stock/navbar.html:41
msgid "Children"
msgstr "Kinder"

#: stock/templates/stock/stock_adjust.html:43
msgid "Remove item"
msgstr "Teil entfernen"

#: stock/templates/stock/stock_app_base.html:16
msgid "Loading..."
msgstr "Lade..."

#: stock/templates/stock/stock_uninstall.html:8
msgid "The following stock items will be uninstalled"
msgstr "Die folgenden BestandsObjekte werden nicht mehr verbaut"

#: stock/templates/stock/stockitem_convert.html:7 stock/views.py:1196
msgid "Convert Stock Item"
msgstr "BestandsObjekt umwandeln"

#: stock/templates/stock/stockitem_convert.html:8
#, python-format
msgid "This stock item is current an instance of <i>%(part)s</i>"
msgstr "BestandsObjekt ist aktuell eine Instanz von <i>%(part)s</i>"

#: stock/templates/stock/stockitem_convert.html:9
msgid "It can be converted to one of the part variants listed below."
msgstr "Es kann in eine der folgenden Varianten konvertiert werden."

#: stock/templates/stock/stockitem_convert.html:14
msgid "This action cannot be easily undone"
msgstr "Diese Aktion kann nicht einfach rückgängig gemacht werden"

#: stock/templates/stock/sublocation.html:23 templates/stock_table.html:37
msgid "Printing Actions"
msgstr "Druck Aktionen"

#: stock/templates/stock/sublocation.html:27 templates/stock_table.html:41
msgid "Print labels"
msgstr "Label drucken"

#: stock/templates/stock/tracking_delete.html:6
msgid "Are you sure you want to delete this stock tracking entry?"
msgstr "Sind Sie sicher, dass Sie diesen BestandsObjekt-Verfolgungs-Eintrag löschen wollen?"

#: stock/views.py:123
msgid "Edit Stock Location"
msgstr "BestandsObjekt-Lagerort bearbeiten"

#: stock/views.py:230 stock/views.py:1175 stock/views.py:1297
#: stock/views.py:1662
msgid "Owner is required (ownership control is enabled)"
msgstr "Eigentümer notwendig (Eigentümerkontrolle aktiv)"

#: stock/views.py:245
msgid "Stock Location QR code"
msgstr "QR-Code für diesen Lagerort"

#: stock/views.py:264
msgid "Assign to Customer"
msgstr "Kunden zuweisen"

#: stock/views.py:273
msgid "Customer must be specified"
msgstr "Kunde muss angegeben werden"

#: stock/views.py:297
msgid "Return to Stock"
msgstr "zurück ins Lager"

#: stock/views.py:306
msgid "Specify a valid location"
msgstr "gültigen Lagerort angeben"

#: stock/views.py:317
msgid "Stock item returned from customer"
msgstr "BestandsObjekt retoure vom Kunden"

#: stock/views.py:328
msgid "Delete All Test Data"
msgstr "alle Testdaten löschen"

#: stock/views.py:345
msgid "Confirm test data deletion"
msgstr "Löschen Testdaten bestätigen"

#: stock/views.py:362
msgid "Stock Export Options"
msgstr "Lagerbestand Exportoptionen"

#: stock/views.py:483
msgid "Stock Item QR Code"
msgstr "BestandsObjekt-QR-Code"

#: stock/views.py:509
msgid "Install Stock Item"
msgstr "BestandsObjekt installiert"

#: stock/views.py:608
msgid "Uninstall Stock Items"
msgstr "BestandsObjekte deinstallieren"

#: stock/views.py:716
msgid "Uninstalled stock items"
msgstr "BestandsObjekte deinstalliert"

#: stock/views.py:741
msgid "Adjust Stock"
msgstr "Lagerbestand anpassen"

#: stock/views.py:851
msgid "Move Stock Items"
msgstr "BestandsObjekte bewegen"

#: stock/views.py:851
msgid "Move"
msgstr "Verschieben"

#: stock/views.py:852
msgid "Count Stock Items"
msgstr "BestandsObjekte zählen"

#: stock/views.py:852
msgid "Count"
msgstr "Anzahl"

#: stock/views.py:853
msgid "Remove From Stock"
msgstr "Aus Lagerbestand entfernen"

#: stock/views.py:853
msgid "Take"
msgstr "Entfernen"

#: stock/views.py:854
msgid "Add Stock Items"
msgstr "BestandsObjekte hinzufügen"

#: stock/views.py:854 users/models.py:188
msgid "Add"
msgstr "Hinzufügen"

#: stock/views.py:855
msgid "Delete Stock Items"
msgstr "BestandsObjekte löschen"

#: stock/views.py:884
msgid "Must enter integer value"
msgstr "Nur Ganzzahl eingeben"

#: stock/views.py:889
msgid "Quantity must be positive"
msgstr "Anzahl muss positiv sein"

#: stock/views.py:896
#, python-brace-format
msgid "Quantity must not exceed {x}"
msgstr "Anzahl darf {x} nicht überschreiten"

#: stock/views.py:960
msgid "No action performed"
msgstr "Keine Aktion durchgeführt"

#: stock/views.py:975
#, python-brace-format
msgid "Added stock to {n} items"
msgstr "Vorrat zu {n} BestandsObjekten hinzugefügt"

#: stock/views.py:990
#, python-brace-format
msgid "Removed stock from {n} items"
msgstr "Vorrat von {n} BestandsObjekten entfernt"

#: stock/views.py:1003
#, python-brace-format
msgid "Counted stock for {n} items"
msgstr "Bestand für {n} Objekte erfasst"

#: stock/views.py:1043
msgid "No items were moved"
msgstr "Keine BestandsObjekt wurden bewegt"

#: stock/views.py:1046
#, python-brace-format
msgid "Moved {n} items to {dest}"
msgstr "{n} Teile nach {dest} bewegt"

#: stock/views.py:1065
#, python-brace-format
msgid "Deleted {n} stock items"
msgstr "{n} BestandsObjekte gelöscht"

#: stock/views.py:1077
msgid "Edit Stock Item"
msgstr "BestandsObjekt bearbeiten"

#: stock/views.py:1314
msgid "Serialize Stock"
msgstr "Lagerbestand erfassen"

#: stock/views.py:1407 templates/js/build.js:327
msgid "Create new Stock Item"
msgstr "Neues BestandsObjekt hinzufügen"

#: stock/views.py:1549
msgid "Duplicate Stock Item"
msgstr "Bestand duplizieren"

#: stock/views.py:1631
msgid "Quantity cannot be negative"
msgstr "Anzahl kann nicht negativ sein"

#: stock/views.py:1731
msgid "Delete Stock Location"
msgstr "Bestand-Lagerort löschen"

#: stock/views.py:1744
msgid "Delete Stock Item"
msgstr "BestandsObjekt löschen"

#: stock/views.py:1755
msgid "Delete Stock Tracking Entry"
msgstr "Lagerbestands-Tracking-Eintrag löschen"

#: stock/views.py:1762
msgid "Edit Stock Tracking Entry"
msgstr "Lagerbestands-Tracking-Eintrag bearbeiten"

#: stock/views.py:1771
msgid "Add Stock Tracking Entry"
msgstr "Lagerbestands-Tracking-Eintrag hinzufügen"

#: templates/403.html:5 templates/403.html:11
msgid "Permission Denied"
msgstr "Zugriff verweigert"

#: templates/403.html:14
msgid "You do not have permission to view this page."
msgstr "Keine Berechtigung zum Anzeigen dieser Seite."

#: templates/404.html:5 templates/404.html:11
msgid "Page Not Found"
msgstr "Seite nicht gefunden"

#: templates/404.html:14
msgid "The requested page does not exist"
msgstr "Seite existiert nicht"

#: templates/InvenTree/index.html:7
msgid "Index"
msgstr "Index"

#: templates/InvenTree/index.html:98
msgid "Starred Parts"
msgstr "Teilfavoriten"

#: templates/InvenTree/index.html:99
msgid "Latest Parts"
msgstr "neueste Teile"

#: templates/InvenTree/index.html:100
msgid "BOM Waiting Validation"
msgstr "Stücklisten erwarten Kontrolle"

#: templates/InvenTree/index.html:129
msgid "Recently Updated"
msgstr "kürzlich aktualisiert"

#: templates/InvenTree/index.html:131
<<<<<<< HEAD
#, fuzzy
#| msgid "Delete Stock"
msgid "Depleted Stock"
msgstr "Bestand löschen"
=======
msgid "Depleted Stock"
msgstr ""
>>>>>>> 6f3ff6c8

#: templates/InvenTree/index.html:146
msgid "Expired Stock"
msgstr "abgelaufener Bestand"

#: templates/InvenTree/index.html:147
msgid "Stale Stock"
msgstr "Lagerbestand überfällig"

#: templates/InvenTree/index.html:192
msgid "Build Orders In Progress"
msgstr "laufende Bauaufträge"

#: templates/InvenTree/index.html:193
msgid "Overdue Build Orders"
msgstr "überfällige Bauaufträge"

#: templates/InvenTree/index.html:214
msgid "Outstanding Purchase Orders"
msgstr "ausstehende Bestellungen"

#: templates/InvenTree/index.html:215
msgid "Overdue Purchase Orders"
msgstr "überfällige Bestellungen"

#: templates/InvenTree/index.html:237
msgid "Outstanding Sales Orders"
msgstr "ausstehende Aufträge"

#: templates/InvenTree/index.html:238
msgid "Overdue Sales Orders"
msgstr "überfällige Aufträge"

#: templates/InvenTree/search.html:8 templates/InvenTree/search.html:14
msgid "Search Results"
msgstr "Suchergebnisse"

#: templates/InvenTree/search.html:24
msgid "Enter a search query"
msgstr "Eine Sucheanfrage eingeben"

#: templates/InvenTree/search.html:268 templates/js/stock.js:303
msgid "Shipped to customer"
msgstr "an Kunde versand"

#: templates/InvenTree/search.html:271 templates/js/stock.js:313
msgid "No stock location set"
msgstr "Kein Lagerort gesetzt"

#: templates/InvenTree/settings/appearance.html:10
msgid "Theme Settings"
msgstr "Anzeige-Einstellungen"

#: templates/InvenTree/settings/appearance.html:17
msgid "Color Themes"
msgstr "Farbschemata"

#: templates/InvenTree/settings/appearance.html:29
#, python-format
msgid "\n"
"        The CSS sheet \"%(invalid_color_theme)s.css\" for the currently selected color theme was not found.<br>\n"
"        Please select another color theme :)\n"
"    "
msgstr "\n"
"\t\tDie CSS Datei \"%(invalid_color_theme)s.css\" für das aktuell ausgewählte Farbschema wurde nicht gefunden.<br>\n"
"\t\tBitte ein anderes Farbschema auswählen:)\n"
"\t    "

#: templates/InvenTree/settings/appearance.html:39
msgid "Language"
msgstr "Sprache"

#: templates/InvenTree/settings/appearance.html:61
msgid "Set Language"
msgstr "Sprache festlegen"

#: templates/InvenTree/settings/build.html:10
msgid "Build Order Settings"
msgstr "Bauauftrag-Einstellungen"

#: templates/InvenTree/settings/category.html:9
msgid "Category Settings"
msgstr "Kategorie-Einstellungen"

#: templates/InvenTree/settings/category.html:25
msgid "Category Parameter Templates"
msgstr "Kategorie-Parametervorlagen"

#: templates/InvenTree/settings/category.html:52
msgid "No category parameter templates found"
msgstr "Keine Kategorie-Parametervorlagen gefunden"

#: templates/InvenTree/settings/category.html:70
#: templates/InvenTree/settings/part.html:102
msgid "Edit Template"
msgstr "Vorlage bearbeiten"

#: templates/InvenTree/settings/category.html:71
#: templates/InvenTree/settings/part.html:103
msgid "Delete Template"
msgstr "Vorlage löschen"

#: templates/InvenTree/settings/currencies.html:10
msgid "Currency Settings"
msgstr "Währungseinstellungen"

#: templates/InvenTree/settings/currencies.html:25
msgid "Base Currency"
msgstr "Basiswährung"

#: templates/InvenTree/settings/currencies.html:29
msgid "Exchange Rates"
msgstr "Wechselkurse"

#: templates/InvenTree/settings/currencies.html:39
msgid "Last Update"
msgstr "Letzte Aktualisierung"

#: templates/InvenTree/settings/currencies.html:45
msgid "Never"
msgstr "Nie"

#: templates/InvenTree/settings/currencies.html:50
msgid "Update Now"
msgstr "Jetzt aktualisieren"

#: templates/InvenTree/settings/global.html:10
msgid "Global InvenTree Settings"
msgstr "Systemweite InvenTree-Einstellungen"

#: templates/InvenTree/settings/global.html:26
msgid "Barcode Settings"
msgstr "Barcode-Einstellungen"

#: templates/InvenTree/settings/header.html:7
msgid "Setting"
msgstr "Einstellungen"

#: templates/InvenTree/settings/part.html:9
msgid "Part Settings"
msgstr "Teil-Einstellungen"

#: templates/InvenTree/settings/part.html:14
msgid "Part Options"
msgstr "Teil-Optionen"

#: templates/InvenTree/settings/part.html:45
msgid "Part Import"
msgstr ""

#: templates/InvenTree/settings/part.html:48
msgid "Import Part"
msgstr ""

#: templates/InvenTree/settings/part.html:61
msgid "Part Parameter Templates"
msgstr "Teil-Parametervorlage"

#: templates/InvenTree/settings/part.html:82
msgid "No part parameter templates found"
msgstr "Keine Teilparametervorlagen gefunden"

#: templates/InvenTree/settings/po.html:9
msgid "Purchase Order Settings"
msgstr "Bestellungs-Einstellungen"

#: templates/InvenTree/settings/report.html:10
msgid "Report Settings"
msgstr "Berichts-Einstellungen"

#: templates/InvenTree/settings/setting.html:23
msgid "No value set"
msgstr "Kein Wert angegeben"

#: templates/InvenTree/settings/setting.html:31
msgid "Edit setting"
msgstr "Einstellungen ändern"

#: templates/InvenTree/settings/settings.html:8
#: templates/InvenTree/settings/settings.html:14 templates/navbar.html:84
msgid "Settings"
msgstr "Einstellungen"

#: templates/InvenTree/settings/so.html:9
msgid "Sales Order Settings"
msgstr "Auftrags-Einstellungen"

#: templates/InvenTree/settings/stock.html:9
msgid "Stock Settings"
msgstr "Bestands-Einstellungen"

#: templates/InvenTree/settings/stock.html:13 templates/stock_table.html:50
msgid "Stock Options"
msgstr "Bestands-Einstellungen "

#: templates/InvenTree/settings/tabs.html:3
#: templates/InvenTree/settings/user.html:10
msgid "User Settings"
msgstr "Benutzer-Einstellungen"

#: templates/InvenTree/settings/tabs.html:6
msgid "Account"
msgstr "Konto"

#: templates/InvenTree/settings/tabs.html:9
msgid "Appearance"
msgstr "Anzeige"

#: templates/InvenTree/settings/tabs.html:13
msgid "InvenTree Settings"
msgstr "InvenTree-Einstellungen"

#: templates/InvenTree/settings/tabs.html:16
msgid "Global"
msgstr "Systemweit"

#: templates/InvenTree/settings/tabs.html:19
msgid "Currencies"
msgstr "Währungen"

#: templates/InvenTree/settings/tabs.html:22
msgid "Report"
msgstr "Bericht"

#: templates/InvenTree/settings/tabs.html:25
msgid "Categories"
msgstr "Kategorien"

#: templates/InvenTree/settings/user.html:16
msgid "User Information"
msgstr "Benutzerinformation"

#: templates/InvenTree/settings/user.html:21
msgid "Change Password"
msgstr "Passwort ändern"

#: templates/InvenTree/settings/user.html:28
#: templates/registration/login.html:58
msgid "Username"
msgstr "Benutzername"

#: templates/InvenTree/settings/user.html:32
msgid "First Name"
msgstr "Vorname"

#: templates/InvenTree/settings/user.html:36
msgid "Last Name"
msgstr "Nachname"

#: templates/InvenTree/settings/user.html:40
msgid "Email Address"
msgstr "Mail-Adresse"

#: templates/about.html:13
msgid "InvenTree Version Information"
msgstr "InvenTree-Versionsinformationen"

#: templates/about.html:22
msgid "InvenTree Version"
msgstr "InvenTree-Version"

#: templates/about.html:26
msgid "Up to Date"
msgstr "Aktuell"

#: templates/about.html:28
msgid "Update Available"
msgstr "Aktualisierung verfügbar"

#: templates/about.html:34
msgid "API Version"
msgstr "API-Version"

#: templates/about.html:39
msgid "Python Version"
msgstr ""

#: templates/about.html:44
msgid "Django Version"
msgstr "Django-Version"

#: templates/about.html:51
msgid "Commit Hash"
msgstr "Commit-Hash"

#: templates/about.html:58
msgid "Commit Date"
msgstr "Commit-Datum"

#: templates/about.html:63
msgid "InvenTree Documentation"
msgstr "InvenTree-Dokumentation"

#: templates/about.html:68
msgid "View Code on GitHub"
msgstr "Code auf GitHub ansehen"

#: templates/about.html:73
msgid "Credits"
msgstr "Danksagung"

#: templates/about.html:78
msgid "Mobile App"
msgstr "Mobile App"

#: templates/about.html:83
msgid "Submit Bug Report"
msgstr "Fehlerbericht senden"

#: templates/about.html:90 templates/clip.html:4
msgid "copy to clipboard"
msgstr "In die Zwischenablage kopieren"

#: templates/about.html:90
msgid "copy version information"
msgstr "Versionsinformationen kopieren"

#: templates/about.html:100 templates/js/modals.js:34
#: templates/js/modals.js:677 templates/js/modals.js:970
#: templates/modals.html:29 templates/modals.html:54 templates/modals.html:97
msgid "Close"
msgstr "Schliessen"

#: templates/image_download.html:8
msgid "Specify URL for downloading image"
msgstr "URL für Bild-Donwload angeben"

#: templates/image_download.html:11
msgid "Must be a valid image URL"
msgstr "Muss eine gültige URL für ein Bild sein"

#: templates/image_download.html:12
msgid "Remote server must be accessible"
msgstr "Der angegebene Server muss erreichbar sein"

#: templates/image_download.html:13
msgid "Remote image must not exceed maximum allowable file size"
msgstr "Das Bild darf nicht größer als die maximal-erlaubte Größe sein"

#: templates/js/attachment.js:16
<<<<<<< HEAD
#, fuzzy
#| msgid "No variants found"
msgid "No attachments found"
msgstr "Keine Varianten gefunden"

#: templates/js/attachment.js:56
#, fuzzy
#| msgid "upload date"
msgid "Upload Date"
msgstr "Hochladedatum"
=======
msgid "No attachments found"
msgstr ""

#: templates/js/attachment.js:56
msgid "Upload Date"
msgstr ""
>>>>>>> 6f3ff6c8

#: templates/js/attachment.js:69
msgid "Edit attachment"
msgstr "Anhang bearbeiten"

#: templates/js/attachment.js:76
msgid "Delete attachment"
msgstr "Anhang löschen"

#: templates/js/barcode.js:8
msgid "Scan barcode data here using wedge scanner"
msgstr "Hier den Barcode scannen"

#: templates/js/barcode.js:10
msgid "Enter barcode data"
msgstr "Barcode-Daten eingeben"

#: templates/js/barcode.js:14
msgid "Barcode"
msgstr "Barcode"

#: templates/js/barcode.js:32
msgid "Enter optional notes for stock transfer"
msgstr "Optionale Notizen zu Bestandsübertragung eingeben"

#: templates/js/barcode.js:33
msgid "Enter notes"
msgstr "Notizen eingeben"

#: templates/js/barcode.js:71
msgid "Server error"
msgstr "Server-Fehler"

#: templates/js/barcode.js:92
msgid "Unknown response from server"
msgstr "Unbekannte Antwort von Server erhalten"

#: templates/js/barcode.js:119 templates/js/modals.js:1030
msgid "Invalid server response"
msgstr "Ungültige Antwort von Server"

#: templates/js/barcode.js:212
msgid "Scan barcode data below"
msgstr "Barcode unterhalb scannen"

#: templates/js/barcode.js:270
msgid "No URL in response"
msgstr "keine URL in der Antwort"

#: templates/js/barcode.js:288
msgid "Link Barcode to Stock Item"
msgstr "Barcode mit BestandsObjekt verknüpfen"

#: templates/js/barcode.js:311
msgid "This will remove the association between this stock item and the barcode"
msgstr "Dadurch wird die Verknüpfung zwischen diesem BestandsObjekt und dem Barcode entfernt"

#: templates/js/barcode.js:317
msgid "Unlink"
msgstr "Entfernen"

#: templates/js/barcode.js:376
msgid "Remove stock item"
msgstr "BestandsObjekt entfernen"

#: templates/js/barcode.js:418
msgid "Check Stock Items into Location"
msgstr "BestandsObjekte in Lagerort buchen"

#: templates/js/barcode.js:422 templates/js/barcode.js:547
msgid "Check In"
msgstr "Einbuchen"

#: templates/js/barcode.js:462 templates/js/barcode.js:586
msgid "Error transferring stock"
msgstr "Fehler bei Bestandsübertragung"

#: templates/js/barcode.js:481
msgid "Stock Item already scanned"
msgstr "BestandsObjekte bereits gescannt"

#: templates/js/barcode.js:485
msgid "Stock Item already in this location"
msgstr "BestandsObjekt besteht bereits in diesem Lagerort"

#: templates/js/barcode.js:492
msgid "Added stock item"
msgstr "BestandsObjekt hinzugefügt"

#: templates/js/barcode.js:499
msgid "Barcode does not match Stock Item"
msgstr "Barcode entspricht keinem BestandsObjekt"

#: templates/js/barcode.js:542
msgid "Check Into Location"
msgstr "In Lagerorten buchen"

#: templates/js/barcode.js:605
msgid "Barcode does not match a valid location"
msgstr "Barcode entspricht keinem Lagerort"

#: templates/js/bom.js:175 templates/js/build.js:1092
msgid "Open subassembly"
msgstr "Unterbaugruppe öffnen"

#: templates/js/bom.js:249
msgid "Purchase Price Range"
msgstr "Kaufpreisspanne"

#: templates/js/bom.js:257
msgid "Purchase Price Average"
msgstr "Durchschnittlicher Kaufpreis"

#: templates/js/bom.js:265
msgid "Buy Price"
msgstr ""

#: templates/js/bom.js:271
msgid "No pricing available"
msgstr "Keine Preisinformation verfügbar"

#: templates/js/bom.js:306 templates/js/bom.js:392
msgid "View BOM"
msgstr "Stückliste anzeigen"

#: templates/js/bom.js:366
msgid "Validate BOM Item"
msgstr "Stücklisten-Position kontrollieren"

#: templates/js/bom.js:368
msgid "This line has been validated"
msgstr "Diese Position wurde kontrolliert"

#: templates/js/bom.js:370
msgid "Edit BOM Item"
msgstr "Stücklisten-Position bearbeiten"

#: templates/js/bom.js:372 templates/js/bom.js:519
msgid "Delete BOM Item"
msgstr "Stücklisten-Position löschen"

#: templates/js/bom.js:463 templates/js/build.js:424 templates/js/build.js:1190
msgid "No BOM items found"
msgstr "Keine Stücklisten-Position(en) gefunden"

#: templates/js/build.js:62
msgid "Auto-allocate stock items to this output"
msgstr "Teilbestand automatisch Endprodukt zuweisen"

#: templates/js/build.js:70
msgid "Unallocate stock from build output"
msgstr "Bestand von Endpordukt zurücknehmen"

#: templates/js/build.js:80
msgid "Complete build output"
msgstr "Endprodukt fertigstellen"

#: templates/js/build.js:89
msgid "Delete build output"
msgstr "Endprodukt entfernen"

#: templates/js/build.js:184
msgid "No build order allocations found"
msgstr ""

#: templates/js/build.js:222 templates/js/order.js:449
msgid "Location not specified"
msgstr "Standort nicht angegeben"

#: templates/js/build.js:326 templates/stock_table.html:20
msgid "New Stock Item"
msgstr "Neues BestandsObjekt"

#: templates/js/build.js:645
msgid "Required Part"
msgstr "benötigtes Teil"

#: templates/js/build.js:666
msgid "Quantity Per"
msgstr "Anzahl pro"

#: templates/js/build.js:736 templates/js/build.js:1154
#: templates/stock_table.html:59
msgid "Order stock"
msgstr "Bestand bestellen"

#: templates/js/build.js:789
msgid "No builds matching query"
msgstr "Keine Bauaufträge passen zur Anfrage"

#: templates/js/build.js:806 templates/js/part.js:390 templates/js/part.js:635
#: templates/js/stock.js:514 templates/js/stock.js:980
msgid "Select"
msgstr "Auswählen"

#: templates/js/build.js:826
msgid "Build order is overdue"
msgstr "Bauauftrag ist überfällig"

#: templates/js/build.js:925
msgid "No parts allocated for"
msgstr "Keine Teile zugeordnet zu"

#: templates/js/company.js:45
msgid "Edit Company"
msgstr "Firma bearbeiten"

#: templates/js/company.js:66
<<<<<<< HEAD
#, fuzzy
#| msgid "New Company"
msgid "Add new Company"
msgstr "Neue Firma"
=======
msgid "Add new Company"
msgstr ""
>>>>>>> 6f3ff6c8

#: templates/js/company.js:143
msgid "Parts Supplied"
msgstr "Teile geliefert"

#: templates/js/company.js:152
msgid "Parts Manufactured"
msgstr "Hersteller-Teile"

#: templates/js/company.js:165
msgid "No company information found"
msgstr "Keine Firmeninformation gefunden"

#: templates/js/company.js:183
<<<<<<< HEAD
#, fuzzy
#| msgid "The following items will be created"
msgid "The following manufacturer parts will be deleted"
msgstr "Die folgenden Objekte werden erstellt"

#: templates/js/company.js:200
#, fuzzy
#| msgid "Delete Manufacturer Part"
msgid "Delete Manufacturer Parts"
msgstr "Herstellerteil löschen"
=======
msgid "The following manufacturer parts will be deleted"
msgstr ""

#: templates/js/company.js:200
msgid "Delete Manufacturer Parts"
msgstr ""
>>>>>>> 6f3ff6c8

#: templates/js/company.js:253
msgid "No manufacturer parts found"
msgstr "Keine Herstellerteile gefunden"

#: templates/js/company.js:272 templates/js/company.js:472
#: templates/js/part.js:68 templates/js/part.js:153
msgid "Template part"
msgstr "Vorlagenteil"

#: templates/js/company.js:276 templates/js/company.js:476
#: templates/js/part.js:72 templates/js/part.js:157
msgid "Assembled part"
msgstr "Baugruppe"

#: templates/js/company.js:350
msgid "No parameters found"
msgstr ""

#: templates/js/company.js:386
msgid "Edit parameter"
msgstr ""

#: templates/js/company.js:387
msgid "Delete parameter"
msgstr ""

#: templates/js/company.js:406
<<<<<<< HEAD
#, fuzzy
#| msgid "Edit Part Parameter"
msgid "Edit Parameter"
msgstr "Teilparameter bearbeiten"

#: templates/js/company.js:417
#, fuzzy
#| msgid "Delete Part Parameter"
msgid "Delete Parameter"
msgstr "Teilparameter löschen"
=======
msgid "Edit Parameter"
msgstr ""

#: templates/js/company.js:417
msgid "Delete Parameter"
msgstr ""
>>>>>>> 6f3ff6c8

#: templates/js/company.js:453
msgid "No supplier parts found"
msgstr "Keine Zuliefererteile gefunden"

#: templates/js/filters.js:167 templates/js/filters.js:397
msgid "true"
msgstr "ja"

#: templates/js/filters.js:171 templates/js/filters.js:398
msgid "false"
msgstr "nein"

#: templates/js/filters.js:193
msgid "Select filter"
msgstr "Filter auswählen"

#: templates/js/filters.js:268
msgid "Add new filter"
msgstr "Filter hinzufügen"

#: templates/js/filters.js:271
msgid "Clear all filters"
msgstr "Filter entfernen"

#: templates/js/filters.js:296
msgid "Create filter"
msgstr "Filter anlegen"

#: templates/js/forms.js:278 templates/js/forms.js:291
#: templates/js/forms.js:303 templates/js/forms.js:315
msgid "Action Prohibited"
msgstr ""

#: templates/js/forms.js:279
msgid "Create operation not allowed"
msgstr ""

#: templates/js/forms.js:292
<<<<<<< HEAD
#, fuzzy
#| msgid "Supplied value is not allowed"
msgid "Update operation not allowed"
msgstr "Angegebener Wert nicht erlaubt"

#: templates/js/forms.js:304
#, fuzzy
#| msgid "Delete location"
msgid "Delete operation not allowed"
msgstr "Lagerort löschen"

#: templates/js/forms.js:316
#, fuzzy
#| msgid "Supplied value is not allowed"
msgid "View operation not allowed"
msgstr "Angegebener Wert nicht erlaubt"
=======
msgid "Update operation not allowed"
msgstr ""

#: templates/js/forms.js:304
msgid "Delete operation not allowed"
msgstr ""

#: templates/js/forms.js:316
msgid "View operation not allowed"
msgstr ""
>>>>>>> 6f3ff6c8

#: templates/js/forms.js:583 templates/js/modals.js:1040
msgid "No Response"
msgstr "Keine Antwort"

#: templates/js/forms.js:584 templates/js/modals.js:1041
msgid "No response from the InvenTree server"
msgstr "keine Antwort vom InvenTree Server"

#: templates/js/forms.js:590 templates/js/modals.js:1050
msgid "Error 401: Not Authenticated"
msgstr "Fehler 401: Nicht Angemeldet"

#: templates/js/forms.js:591 templates/js/modals.js:1051
msgid "Authentication credentials not supplied"
msgstr "Authentication Kredentials nicht angegeben"

#: templates/js/forms.js:597 templates/js/modals.js:1055
msgid "Error 403: Permission Denied"
msgstr "Fehler 403: keine Berechtigung"

#: templates/js/forms.js:598 templates/js/modals.js:1056
msgid "You do not have the required permissions to access this function"
msgstr "Fehlende Berechtigung für diese Aktion"

#: templates/js/forms.js:604 templates/js/modals.js:1060
msgid "Error 404: Resource Not Found"
msgstr "Fehler 404: Ressource nicht gefunden"

#: templates/js/forms.js:605 templates/js/modals.js:1061
msgid "The requested resource could not be located on the server"
msgstr "Die angefragte Ressource kann auf diesem Server nicht gefunden werden"

#: templates/js/forms.js:611 templates/js/modals.js:1065
msgid "Error 408: Timeout"
msgstr "Fehler 408: Zeitüberschreitung"

#: templates/js/forms.js:612 templates/js/modals.js:1066
msgid "Connection timeout while requesting data from server"
msgstr "Verbindungszeitüberschreitung bei der Datenanforderung"

#: templates/js/forms.js:618 templates/js/modals.js:1069
msgid "Error requesting form data"
msgstr "Fehler bei Formulardaten-Anfrage"

#: templates/js/forms.js:788 templates/modals.html:21 templates/modals.html:47
msgid "Form errors exist"
msgstr "Fehler in Formular"

#: templates/js/forms.js:1161
<<<<<<< HEAD
#, fuzzy
#| msgid "Search"
msgid "Searching"
msgstr "Suche"
=======
msgid "Searching"
msgstr ""
>>>>>>> 6f3ff6c8

#: templates/js/forms.js:1301
msgid "Clear input"
msgstr ""

#: templates/js/label.js:10 templates/js/report.js:98
msgid "Select Stock Items"
msgstr "BestandsObjekte auswählen"

#: templates/js/label.js:11
msgid "Stock item(s) must be selected before printing labels"
msgstr "BestandsObjekt(e) müssen ausgewählt sein bevor Labels gedruckt werden können"

#: templates/js/label.js:29 templates/js/label.js:79
msgid "No Labels Found"
msgstr "Keine Labels gefunden"

#: templates/js/label.js:30
msgid "No labels found which match selected stock item(s)"
msgstr "Keine Labels die zu BestandsObjekt(e) passen gefunden"

#: templates/js/label.js:61
msgid "Select Stock Locations"
msgstr "Bestands-Lagerort auswählen"

#: templates/js/label.js:62
msgid "Stock location(s) must be selected before printing labels"
msgstr "Bestands-Lagerort(e) müssen ausgewählt sein um Labels zu drucken"

#: templates/js/label.js:80
msgid "No labels found which match selected stock location(s)"
msgstr "Keine Labels für die ausgewählten Bestands-Lagerort(e) gefunden"

#: templates/js/label.js:154
msgid "stock items selected"
msgstr "BestandsObjekte ausgewählt"

#: templates/js/label.js:162
msgid "Select Label"
msgstr "Label auswählen"

#: templates/js/label.js:177
msgid "Select Label Template"
msgstr "Label-Vorlage auswählen"

#: templates/js/modals.js:59 templates/js/modals.js:105
#: templates/js/modals.js:601 templates/modals.html:75
msgid "Cancel"
msgstr "abbrechen"

#: templates/js/modals.js:60 templates/js/modals.js:104
#: templates/js/modals.js:676 templates/js/modals.js:969
#: templates/modals.html:30 templates/modals.html:55
msgid "Submit"
msgstr "Abschicken"

#: templates/js/modals.js:103
msgid "Form Title"
msgstr ""

#: templates/js/modals.js:374
msgid "Waiting for server..."
msgstr "Warte auf Server..."

#: templates/js/modals.js:533
msgid "Show Error Information"
msgstr "Fehler-Informationen anzeigen"

#: templates/js/modals.js:600 templates/modals.html:76
msgid "Accept"
msgstr "Akzeptieren"

#: templates/js/modals.js:665
msgid "Loading Data"
msgstr "Lade Daten"

#: templates/js/modals.js:920
msgid "Invalid response from server"
msgstr "ungültige Antwort vom Server"

#: templates/js/modals.js:920
msgid "Form data missing from server response"
msgstr "Formulardaten fehlen bei Serverantwort"

#: templates/js/modals.js:933
msgid "Error posting form data"
msgstr "Formulardaten fehlerhaft"

#: templates/js/modals.js:1030
msgid "JSON response missing form data"
msgstr "JSON Antwort enthält keine Formulardaten"

#: templates/js/modals.js:1045
msgid "Error 400: Bad Request"
msgstr "Fehler 400: Ungültige Anfrage"

#: templates/js/modals.js:1046
msgid "Server returned error code 400"
msgstr "Fehler 400 von Server erhalten"

#: templates/js/model_renderers.js:21
<<<<<<< HEAD
#, fuzzy
#| msgid "Company"
msgid "Company ID"
msgstr "Firma"

#: templates/js/model_renderers.js:63
#, fuzzy
#| msgid "Location"
msgid "Location ID"
msgstr "Lagerort"

#: templates/js/model_renderers.js:90
#, fuzzy
#| msgid "Part 1"
msgid "Part ID"
msgstr "Teil 1"

#: templates/js/model_renderers.js:126
#, fuzzy
#| msgid "Category"
msgid "Category ID"
msgstr "Kategorie"

#: templates/js/model_renderers.js:150
#, fuzzy
#| msgid "Supplier Part"
msgid "Supplier Part ID"
msgstr "Zuliefererteil"
=======
msgid "Company ID"
msgstr ""

#: templates/js/model_renderers.js:63
msgid "Location ID"
msgstr ""

#: templates/js/model_renderers.js:90
msgid "Part ID"
msgstr ""

#: templates/js/model_renderers.js:126
msgid "Category ID"
msgstr ""

#: templates/js/model_renderers.js:150
msgid "Supplier Part ID"
msgstr ""
>>>>>>> 6f3ff6c8

#: templates/js/order.js:31
msgid "Create Sales Order"
msgstr "Auftrag anlegen"

#: templates/js/order.js:200
msgid "No purchase orders found"
msgstr "Keine Bestellungen gefunden"

#: templates/js/order.js:224 templates/js/order.js:319
msgid "Order is overdue"
msgstr "Bestellung überfällig"

#: templates/js/order.js:296
msgid "No sales orders found"
msgstr "Keine Aufträge gefunden"

#: templates/js/order.js:333
<<<<<<< HEAD
#, fuzzy
#| msgid "Invalid date"
msgid "Invalid Customer"
msgstr "Ungültiges Datum"
=======
msgid "Invalid Customer"
msgstr ""
>>>>>>> 6f3ff6c8

#: templates/js/order.js:410
msgid "No sales order allocations found"
msgstr ""

#: templates/js/part.js:10
msgid "YES"
msgstr "JA"

#: templates/js/part.js:12
msgid "NO"
msgstr "NEIN"

#: templates/js/part.js:60 templates/js/part.js:145
msgid "Trackable part"
msgstr "Nachverfolgbares Teil"

#: templates/js/part.js:64 templates/js/part.js:149
msgid "Virtual part"
msgstr "virtuelles Teil"

#: templates/js/part.js:76
msgid "Starred part"
msgstr "Favoritenteil"

#: templates/js/part.js:80
msgid "Salable part"
msgstr "Verkäufliches Teil"

#: templates/js/part.js:194
msgid "No variants found"
msgstr "Keine Varianten gefunden"

#: templates/js/part.js:280 templates/js/part.js:519
msgid "No parts found"
msgstr "Keine Teile gefunden"

#: templates/js/part.js:458
msgid "No category"
msgstr "Keine Kategorie"

#: templates/js/part.js:476 templates/js/table_filters.js:328
msgid "Low stock"
msgstr "Bestand niedrig"

#: templates/js/part.js:660 templates/js/stock.js:1004
msgid "Path"
msgstr "Pfad"

#: templates/js/part.js:703
msgid "No test templates matching query"
msgstr "Keine zur Anfrage passenden Testvorlagen"

#: templates/js/part.js:754 templates/js/stock.js:75
msgid "Edit test result"
msgstr "Testergebnis bearbeiten"

#: templates/js/part.js:755 templates/js/stock.js:76
msgid "Delete test result"
msgstr "Testergebnis löschen"

#: templates/js/part.js:761
msgid "This test is defined for a parent part"
msgstr "Dieses Testergebnis ist für ein Hauptteil"

#: templates/js/part.js:786
#, python-brace-format
msgid "No ${human_name} information found"
msgstr ""

#: templates/js/part.js:839
#, python-brace-format
msgid "Edit ${human_name}"
msgstr ""

#: templates/js/part.js:840
#, python-brace-format
msgid "Delete ${human_name}"
msgstr ""

#: templates/js/part.js:959
msgid "Single Price Difference"
msgstr "Einzelpreisdifferenz"

#: templates/js/report.js:47
msgid "items selected"
msgstr "BestandsObjekt ausgewählt"

#: templates/js/report.js:55
msgid "Select Report Template"
msgstr "Bericht-Vorlage auswählen"

#: templates/js/report.js:70
msgid "Select Test Report Template"
msgstr "Test-Bericht-Vorlage auswählen"

#: templates/js/report.js:99
msgid "Stock item(s) must be selected before printing reports"
msgstr "BestandsObjekt(e) müssen vor dem Berichtsdruck ausgewählt werden"

#: templates/js/report.js:116 templates/js/report.js:169
#: templates/js/report.js:223 templates/js/report.js:277
#: templates/js/report.js:331
msgid "No Reports Found"
msgstr "Keine Berichte gefunden"

#: templates/js/report.js:117
msgid "No report templates found which match selected stock item(s)"
msgstr "Keine Berichtsvorlagen für ausgewählte BestandsObjekt(e) gefunden"

#: templates/js/report.js:152
msgid "Select Builds"
msgstr "Bauauftrag auswählen"

#: templates/js/report.js:153
msgid "Build(s) must be selected before printing reports"
msgstr "Bauauftrag muss vor dem Berichtsdruck ausgewählt werden"

#: templates/js/report.js:170
msgid "No report templates found which match selected build(s)"
msgstr "Keine Berichtvorlagen für ausgewählten Bauauftrag gefunden"

#: templates/js/report.js:205
msgid "Select Parts"
msgstr "Teile auswählen"

#: templates/js/report.js:206
msgid "Part(s) must be selected before printing reports"
msgstr "Teil muss vor dem Berichtsdruck ausgewählt werden"

#: templates/js/report.js:224
msgid "No report templates found which match selected part(s)"
msgstr "Keine Berichtvorlagen für ausgewählte Teile gefunden"

#: templates/js/report.js:259
msgid "Select Purchase Orders"
msgstr "Bestellungen auswählen"

#: templates/js/report.js:260
msgid "Purchase Order(s) must be selected before printing report"
msgstr "Bestellung muss vor dem Berichtsdruck ausgewählt werden"

#: templates/js/report.js:278 templates/js/report.js:332
msgid "No report templates found which match selected orders"
msgstr "Keine Berichtvorlagen für ausgewählte Bestellungen gefunden"

#: templates/js/report.js:313
msgid "Select Sales Orders"
msgstr "Aufträge auswählen"

#: templates/js/report.js:314
msgid "Sales Order(s) must be selected before printing report"
msgstr "Auftrag muss vor dem Berichtsdruck ausgewählt werden"

#: templates/js/stock.js:38
msgid "PASS"
msgstr "ERFOLGREICH"

#: templates/js/stock.js:40
msgid "FAIL"
msgstr "FEHLGESCHLAGEN"

#: templates/js/stock.js:45
msgid "NO RESULT"
msgstr "KEIN ERGEBNIS"

#: templates/js/stock.js:71
msgid "Add test result"
msgstr "Testergebnis hinzufügen"

#: templates/js/stock.js:97
msgid "No test results found"
msgstr "Keine Testergebnisse gefunden"

#: templates/js/stock.js:145
msgid "Test Date"
msgstr "Testdatum"

#: templates/js/stock.js:295
msgid "In production"
msgstr "In Arbeit"

#: templates/js/stock.js:299
msgid "Installed in Stock Item"
msgstr "In BestandsObjekt installiert"

#: templates/js/stock.js:307
msgid "Assigned to Sales Order"
msgstr "Auftrag zugewiesen"

#: templates/js/stock.js:339
msgid "No stock items matching query"
msgstr "Keine zur Anfrage passenden BestandsObjekte"

#: templates/js/stock.js:360
msgid "items"
msgstr "Teile"

#: templates/js/stock.js:452
msgid "batches"
msgstr "lose"

#: templates/js/stock.js:479
msgid "locations"
msgstr "Lagerorte"

#: templates/js/stock.js:481
msgid "Undefined location"
msgstr "unbekannter Lagerort"

#: templates/js/stock.js:582
msgid "Stock item is in production"
msgstr "BestandsObjekt wird produziert"

#: templates/js/stock.js:587
msgid "Stock item assigned to sales order"
msgstr "BestandsObjekt wurde Auftrag zugewiesen"

#: templates/js/stock.js:590
msgid "Stock item assigned to customer"
msgstr "BestandsObjekt wurde Kunden zugewiesen"

#: templates/js/stock.js:594
msgid "Stock item has expired"
msgstr "BestandsObjekt ist abgelaufen"

#: templates/js/stock.js:596
msgid "Stock item will expire soon"
msgstr "BestandsObjekt läuft demnächst ab"

#: templates/js/stock.js:600
msgid "Stock item has been allocated"
msgstr "BestandsObjekt zugewiesen"

#: templates/js/stock.js:604
msgid "Stock item has been installed in another item"
msgstr "BestandsObjekt in anderem Element verbaut"

#: templates/js/stock.js:611
msgid "Stock item has been rejected"
msgstr "BestandsObjekt abgewiesen"

#: templates/js/stock.js:615
msgid "Stock item is lost"
msgstr "BestandsObjekt verloren"

#: templates/js/stock.js:618
msgid "Stock item is destroyed"
msgstr "BestandsObjekt zerstört"

#: templates/js/stock.js:622 templates/js/table_filters.js:143
msgid "Depleted"
msgstr "gelöscht"

#: templates/js/stock.js:651
msgid "Stocktake"
msgstr "Inventur"

#: templates/js/stock.js:867
msgid "Stock Status"
msgstr "Status"

#: templates/js/stock.js:882
msgid "Set Stock Status"
msgstr "Status setzen"

#: templates/js/stock.js:896
msgid "Select Status Code"
msgstr "Status Code setzen"

#: templates/js/stock.js:897
msgid "Status code must be selected"
msgstr "Status Code muss ausgewählt werden"

#: templates/js/stock.js:1036
msgid "Invalid date"
msgstr "Ungültiges Datum"

#: templates/js/stock.js:1083
msgid "Location no longer exists"
msgstr "Standort nicht mehr vorhanden"

#: templates/js/stock.js:1102
msgid "Purchase order no longer exists"
msgstr "Bestellung existiert nicht mehr"

#: templates/js/stock.js:1121
msgid "Customer no longer exists"
msgstr "Kunde existiert nicht mehr"

#: templates/js/stock.js:1139
msgid "Stock item no longer exists"
msgstr "Lagerbestand existiert nicht mehr"

#: templates/js/stock.js:1162
msgid "Added"
msgstr "Hinzugefügt"

#: templates/js/stock.js:1170
msgid "Removed"
msgstr "Entfernt"

#: templates/js/stock.js:1202
msgid "No user information"
msgstr "Keine Benutzerinformation"

#: templates/js/stock.js:1214
msgid "Edit tracking entry"
msgstr "Tracking-Eintrag bearbeiten"

#: templates/js/stock.js:1215
msgid "Delete tracking entry"
msgstr "Tracking-Eintrag löschen"

#: templates/js/stock.js:1339
msgid "Create New Location"
msgstr "Neuen Lagerort anlegen"

#: templates/js/stock.js:1380
msgid "No installed items"
msgstr "Keine installierten Elemente"

#: templates/js/stock.js:1403
msgid "Serial"
msgstr "Seriennummer"

#: templates/js/stock.js:1431
msgid "Uninstall Stock Item"
msgstr "Lagerbestand entfernen"

#: templates/js/table_filters.js:43
msgid "Trackable Part"
msgstr "Nachverfolgbares Teil"

#: templates/js/table_filters.js:47
msgid "Validated"
msgstr "überprüft"

#: templates/js/table_filters.js:55
msgid "Allow Variant Stock"
msgstr "Bestand an Varianten zulassen"

#: templates/js/table_filters.js:76
msgid "Include locations"
msgstr "Lagerorte einschließen"

#: templates/js/table_filters.js:86 templates/js/table_filters.js:87
#: templates/js/table_filters.js:305
msgid "Include subcategories"
msgstr "Unterkategorien einschließen"

#: templates/js/table_filters.js:97 templates/js/table_filters.js:186
msgid "Is Serialized"
msgstr "Hat Seriennummer"

#: templates/js/table_filters.js:100 templates/js/table_filters.js:193
msgid "Serial number GTE"
msgstr "Seriennummer >="

#: templates/js/table_filters.js:101 templates/js/table_filters.js:194
msgid "Serial number greater than or equal to"
msgstr "Seriennummer größer oder gleich"

#: templates/js/table_filters.js:104 templates/js/table_filters.js:197
msgid "Serial number LTE"
msgstr "Seriennummer <="

#: templates/js/table_filters.js:105 templates/js/table_filters.js:198
msgid "Serial number less than or equal to"
msgstr "Seriennummern kleiner oder gleich"

#: templates/js/table_filters.js:108 templates/js/table_filters.js:109
#: templates/js/table_filters.js:189 templates/js/table_filters.js:190
msgid "Serial number"
msgstr "Seriennummer"

#: templates/js/table_filters.js:113 templates/js/table_filters.js:207
msgid "Batch code"
msgstr "Losnummer"

#: templates/js/table_filters.js:123 templates/js/table_filters.js:295
msgid "Active parts"
msgstr "Aktive Teile"

#: templates/js/table_filters.js:124
msgid "Show stock for active parts"
msgstr "Bestand aktiver Teile anzeigen"

#: templates/js/table_filters.js:129
msgid "Part is an assembly"
msgstr "Teil ist eine Baugruppe"

#: templates/js/table_filters.js:133
msgid "Is allocated"
msgstr "Ist zugeordnet"

#: templates/js/table_filters.js:134
msgid "Item has been allocated"
msgstr "Teil wurde zugeordnet"

#: templates/js/table_filters.js:139
msgid "Include stock in sublocations"
msgstr "Bestand in Unter-Lagerorten einschließen"

#: templates/js/table_filters.js:144
msgid "Show stock items which are depleted"
msgstr "Zeige aufgebrauchte BestandsObjekte"

#: templates/js/table_filters.js:151
msgid "Show stock items which have expired"
msgstr "Zeige abgelaufene BestandsObjekte"

#: templates/js/table_filters.js:156
msgid "Show stock which is close to expiring"
msgstr "Bestand, der bald ablaufen, anzeigen"

#: templates/js/table_filters.js:162
msgid "Show items which are in stock"
msgstr "Zeige Objekte welche im Lager sind"

#: templates/js/table_filters.js:166
msgid "In Production"
msgstr "In Arbeit"

#: templates/js/table_filters.js:167
msgid "Show items which are in production"
msgstr "Elemente, die in Produktion sind, anzeigen"

#: templates/js/table_filters.js:171
msgid "Include Variants"
msgstr "Varianten einschließen"

#: templates/js/table_filters.js:172
msgid "Include stock items for variant parts"
msgstr "BestandsObjekte für Teil-Varianten einschließen"

#: templates/js/table_filters.js:176
msgid "Installed"
msgstr "Installiert"

#: templates/js/table_filters.js:177
msgid "Show stock items which are installed in another item"
msgstr "BestandsObjekte, die in anderen Elementen verbaut sind, anzeigen"

#: templates/js/table_filters.js:182
msgid "Show items which have been assigned to a customer"
msgstr "zeige zu Kunden zugeordnete Einträge"

#: templates/js/table_filters.js:202 templates/js/table_filters.js:203
msgid "Stock status"
msgstr "Status"

#: templates/js/table_filters.js:211
msgid "Has purchase price"
msgstr ""

#: templates/js/table_filters.js:212
msgid "Show stock items which have a purchase price set"
msgstr ""

#: templates/js/table_filters.js:241
msgid "Build status"
msgstr "Bauauftrags-Status"

#: templates/js/table_filters.js:260 templates/js/table_filters.js:277
msgid "Order status"
msgstr "Bestellstatus"

#: templates/js/table_filters.js:265 templates/js/table_filters.js:282
msgid "Outstanding"
msgstr "ausstehend"

#: templates/js/table_filters.js:306
msgid "Include parts in subcategories"
msgstr "Teile in Unterkategorien einschließen"

#: templates/js/table_filters.js:310
msgid "Has IPN"
msgstr "Hat IPN"

#: templates/js/table_filters.js:311
msgid "Part has internal part number"
msgstr "Teil hat Interne Teilenummer"

#: templates/js/table_filters.js:316
msgid "Show active parts"
msgstr "Aktive Teile anzeigen"

#: templates/js/table_filters.js:324
msgid "Stock available"
msgstr "verfügbarer Lagerbestand"

#: templates/js/table_filters.js:340
msgid "Starred"
msgstr "Favorit"

#: templates/js/table_filters.js:352
msgid "Purchasable"
msgstr "Käuflich"

#: templates/js/tables.js:323
msgid "Loading data"
msgstr "Lade Daten"

#: templates/js/tables.js:326
msgid "rows per page"
msgstr "Zeilen pro Seite"

#: templates/js/tables.js:329
msgid "Showing"
msgstr "zeige"

#: templates/js/tables.js:329
msgid "to"
msgstr "bis"

#: templates/js/tables.js:329
msgid "of"
msgstr "von"

#: templates/js/tables.js:329
msgid "rows"
msgstr "Zeilen"

#: templates/js/tables.js:332 templates/search_form.html:6
#: templates/search_form.html:8
msgid "Search"
msgstr "Suche"

#: templates/js/tables.js:335
msgid "No matching results"
msgstr "Keine passenden Ergebnisse gefunden"

#: templates/js/tables.js:338
msgid "Hide/Show pagination"
msgstr "Zeige/Verstecke Pagination"

#: templates/js/tables.js:341
msgid "Refresh"
msgstr "Neu laden"

#: templates/js/tables.js:344
msgid "Toggle"
msgstr "umschalten"

#: templates/js/tables.js:347
msgid "Columns"
msgstr "Spalten"

#: templates/js/tables.js:350
msgid "All"
msgstr "Alle"

#: templates/navbar.html:13
msgid "Toggle navigation"
msgstr "Navigation ein-/ausklappen"

#: templates/navbar.html:33
msgid "Buy"
msgstr "Kaufen"

#: templates/navbar.html:43
msgid "Sell"
msgstr "Verkaufen"

#: templates/navbar.html:55
msgid "Scan Barcode"
msgstr "Barcode scannen"

#: templates/navbar.html:77 users/models.py:39
msgid "Admin"
msgstr "Admin"

#: templates/navbar.html:79
msgid "Logout"
msgstr "Ausloggen"

#: templates/navbar.html:81 templates/registration/login.html:89
msgid "Login"
msgstr "Einloggen"

#: templates/navbar.html:104
msgid "About InvenTree"
msgstr "Über InvenTree"

#: templates/qr_code.html:11
msgid "QR data not provided"
msgstr "QR Daten nicht angegeben"

#: templates/registration/logged_out.html:50
msgid "You have been logged out"
msgstr "Sie wurden abgemeldet"

#: templates/registration/logged_out.html:51
#: templates/registration/password_reset_complete.html:51
#: templates/registration/password_reset_done.html:58
msgid "Return to login screen"
msgstr "Zurück zur Anmeldeseite"

#: templates/registration/login.html:64
msgid "Enter username"
msgstr "Benutzername eingeben"

#: templates/registration/login.html:70
msgid "Password"
msgstr "Passwort"

#: templates/registration/login.html:83
msgid "Username / password combination is incorrect"
msgstr "Benutzername / Passwort Kombination ist falsch"

#: templates/registration/login.html:95
#: templates/registration/password_reset_form.html:51
msgid "Forgotten your password?"
msgstr "Passwort vergessen?"

#: templates/registration/login.html:95
msgid "Click here to reset"
msgstr "Hier klicken zum Zurücksetzen"

#: templates/registration/password_reset_complete.html:50
msgid "Password reset complete"
msgstr "Passwort erfolgreich zurückgesetzt"

#: templates/registration/password_reset_confirm.html:52
#: templates/registration/password_reset_confirm.html:56
msgid "Change password"
msgstr "Passwort ändern"

#: templates/registration/password_reset_confirm.html:60
msgid "The password reset link was invalid, possibly because it has already been used. Please request a new password reset."
msgstr "Der Link zum Zurücksetzen des Kennworts war ungültig, möglicherweise, weil er bereits verwendet wurde. Bitte fordern Sie eine neue Passwortwiederherstellung an."

#: templates/registration/password_reset_done.html:51
msgid "We've emailed you instructions for setting your password, if an account exists with the email you entered. You should receive them shortly."
msgstr "Wir haben Ihnen per E-Mail Anweisungen zum Setzen Ihres Passworts zugeschickt, falls ein Konto mit der von Ihnen eingegebenen E-Mail existiert. Sie sollten diese in Kürze erhalten."

#: templates/registration/password_reset_done.html:54
msgid "If you don't receive an email, please make sure you've entered the address you registered with, and check your spam folder."
msgstr "Wenn Sie keine E-Mail erhalten, stellen Sie sicher, dass Sie die E-Mail Adresse eingegeben haben, mit der Sie sich registriert haben, und überprüfen Sie Ihren Spam-Ordner."

#: templates/registration/password_reset_form.html:52
msgid "Enter your email address below."
msgstr "Geben Sie Ihre E-Mail-Adresse ein."

#: templates/registration/password_reset_form.html:53
msgid "An email will be sent with password reset instructions."
msgstr "Eine E-Mail mit Anweisungen zum Zurücksetzen des Passworts wird gesendet."

#: templates/registration/password_reset_form.html:58
msgid "Send email"
msgstr "E-Mail senden"

#: templates/stats.html:9
msgid "Server"
msgstr "Server"

#: templates/stats.html:13
msgid "Instance Name"
msgstr "Instanzname"

#: templates/stats.html:18
msgid "Database"
msgstr "Datenbank"

#: templates/stats.html:26
msgid "Server is running in debug mode"
msgstr "Server läuft im Debug-Modus"

#: templates/stats.html:33
msgid "Docker Mode"
msgstr "Docker-Modus"

#: templates/stats.html:34
msgid "Server is deployed using docker"
msgstr "Server wird mit Docker bereitgestellt"

#: templates/stats.html:40
msgid "Server status"
msgstr "Serverstatus"

#: templates/stats.html:43
msgid "Healthy"
msgstr "Gesund"

#: templates/stats.html:45
msgid "Issues detected"
msgstr "Probleme erkannt"

#: templates/stats.html:52
msgid "Background Worker"
msgstr "Hintergrund-Prozess"

#: templates/stats.html:55
msgid "Background worker not running"
msgstr "Hintergrund-Prozess läuft nicht"

#: templates/stats.html:63
msgid "Email Settings"
msgstr "E-Mail-Einstellungen"

#: templates/stats.html:66
msgid "Email settings not configured"
msgstr "E-Mail-Einstellungen nicht konfiguriert"

#: templates/stock_table.html:14
msgid "Export Stock Information"
msgstr "Aktuellen Bestand exportieren"

#: templates/stock_table.html:27
msgid "Barcode Actions"
msgstr "Barcode Aktionen"

#: templates/stock_table.html:43
msgid "Print test reports"
msgstr "Test-Berichte drucken"

#: templates/stock_table.html:55
msgid "Add to selected stock items"
msgstr "Zu ausgewählten BestandsObjekten hinzufügen"

#: templates/stock_table.html:56
msgid "Remove from selected stock items"
msgstr "Von ausgewählten BestandsObjekten entfernen"

#: templates/stock_table.html:57
msgid "Stocktake selected stock items"
msgstr "Inventur für gewählte BestandsObjekte"

#: templates/stock_table.html:58
msgid "Move selected stock items"
msgstr "Ausgewählte BestandsObjekte verschieben"

#: templates/stock_table.html:58
msgid "Move stock"
msgstr "Bestand verschieben"

#: templates/stock_table.html:59
msgid "Order selected items"
msgstr "Ausgewählte Positionen bestellen"

#: templates/stock_table.html:60
msgid "Change status"
msgstr "Status ändern"

#: templates/stock_table.html:60
msgid "Change stock status"
msgstr "Status ändern"

#: templates/stock_table.html:63
msgid "Delete selected items"
msgstr "Ausgewählte Positionen löschen"

#: templates/stock_table.html:63
msgid "Delete Stock"
msgstr "Bestand löschen"

#: templates/yesnolabel.html:4
msgid "Yes"
msgstr "Ja"

#: templates/yesnolabel.html:6
msgid "No"
msgstr "Nein"

#: users/admin.py:64
msgid "Users"
msgstr "Benutzer"

#: users/admin.py:65
msgid "Select which users are assigned to this group"
msgstr "Welche Benutzer gehören zu dieser Gruppe"

#: users/admin.py:187
msgid "The following users are members of multiple groups:"
msgstr "Folgende Benutzer gehören zu mehreren Gruppen:"

#: users/admin.py:210
msgid "Personal info"
msgstr "Persöhnliche Informationen"

#: users/admin.py:211
msgid "Permissions"
msgstr "Berechtigungen"

#: users/admin.py:214
msgid "Important dates"
msgstr "wichtige Daten"

#: users/models.py:175
msgid "Permission set"
msgstr "Berechtigung geändert"

#: users/models.py:183
msgid "Group"
msgstr "Gruppe"

#: users/models.py:186
msgid "View"
msgstr "Ansicht"

#: users/models.py:186
msgid "Permission to view items"
msgstr "Berechtigung Einträge anzuzeigen"

#: users/models.py:188
msgid "Permission to add items"
msgstr "Berechtigung Einträge zu erstellen"

#: users/models.py:190
msgid "Change"
msgstr "Ändern"

#: users/models.py:190
msgid "Permissions to edit items"
msgstr "Berechtigungen Einträge zu ändern"

#: users/models.py:192
msgid "Permission to delete items"
msgstr "Berechtigung Einträge zu löschen"
<<<<<<< HEAD

#~ msgid "Add Build Order Attachment"
#~ msgstr "Bauauftrags-Anhang hinzufügen"

#~ msgid "Added attachment"
#~ msgstr "Anhang hinzugefügt"

#~ msgid "Attachment updated"
#~ msgstr "Anhang aktualisiert"

#~ msgid "Deleted attachment"
#~ msgstr "Anhang gelöscht"

#~ msgid "Are you sure you want to delete company '%(name)s'?"
#~ msgstr "Sind Sie sicher, dass Sie die Firma '%(name)s' löschen wollen?"

#~ msgid ""
#~ "There are %(count)s parts sourced from this company.<br>\n"
#~ "If this supplier is deleted, these supplier part entries will also be deleted."
#~ msgstr ""
#~ "Es gibt %(count)s Teile, die von diesem Unternehmen bezogen werden.<br>\n"
#~ "Wenn dieser Lieferant gelöscht wird, werden auch diese Zulieferer-Teile gelöscht."

#~ msgid "Are you sure you want to delete the following Manufacturer Parts?"
#~ msgstr "Sind Sie sicher, dass sie die folgenden Herstellerteile löschen möchten?"

#~ msgid "There are %(count)s suppliers defined for this manufacturer part. If you delete it, the following supplier parts will also be deleted:"
#~ msgstr "Für dieses Herstellerteil sind %(count)s Lieferanten definiert. Wenn Sie es löschen, werden die folgenden Lieferantenteile ebenfalls gelöscht:"

#~ msgid "Update Company Image"
#~ msgstr "Firmenbild aktualisieren"

#~ msgid "Updated company image"
#~ msgstr "Aktualisiertes Firmenbild"

#~ msgid "Edited company information"
#~ msgstr "Firmeninformation bearbeitet"

#~ msgid "Create new Customer"
#~ msgstr "Neuen Kunden anlegen"

#~ msgid "Create new Company"
#~ msgstr "Neue Firma anlegen"

#~ msgid "Created new company"
#~ msgstr "Neue Firma angelegt"

#~ msgid "Company was deleted"
#~ msgstr "Firma gelöscht"

#~ msgid "Target date for order delivery. Order will be overdue after this date."
#~ msgstr "Zieldatum für Auftrags-Lieferung."

#~ msgid "Enter sales order number"
#~ msgstr "Auftrag-Nummer eingeben"

#~ msgid "Add Purchase Order Attachment"
#~ msgstr "Bestellungs-Anhang hinzufügen"

#~ msgid "Add Sales Order Attachment"
#~ msgstr "Auftrags-Anhang hinzufügen"

#~ msgid "Supplier part must be specified"
#~ msgstr "Zuliefererteil muss ausgewählt werden"

#~ msgid "Supplier must match for Part and Order"
#~ msgstr "Zulieferer muss zu Teil und Bestellung passen"

#~ msgid "Deleted line item"
#~ msgstr "Position gelöscht"

#~ msgid "Are you sure you want to delete this BOM item?"
#~ msgstr "Sind Sie sicher, dass Sie diese Stücklisten-Position löschen wollen?"

#~ msgid "Deleting this entry will remove the BOM row from the following part"
#~ msgstr "Die Löschung dieses Eintrags wird das Stücklisten-Position vom folgenden Teil entfernen"

#~ msgid "Add part attachment"
#~ msgstr "Teilanhang hinzufügen"

#~ msgid "Part attachment updated"
#~ msgstr "Teilanhang aktualisiert"

#~ msgid "Delete Part Attachment"
#~ msgstr "Teilanhang löschen"

#~ msgid "Deleted part attachment"
#~ msgstr "Teilanhang gelöscht"

#~ msgid "Create Test Template"
#~ msgstr "Testvorlage anlegen"

#~ msgid "Confim BOM item deletion"
#~ msgstr "löschen von Stücklisten-Position bestätigen"

#~ msgid "Add Stock Item Attachment"
#~ msgstr "BestandsObjekt-Anhang hinzufügen"

#~ msgid "Edit Stock Item Attachment"
#~ msgstr "BestandsObjekt-Anhang bearbeiten"

#~ msgid "Delete Stock Item Attachment"
#~ msgstr "BestandsObjekt-Anhang löschen"

#~ msgid "Uploaded"
#~ msgstr "Hochgeladen"

#~ msgid "Order Price Information"
#~ msgstr "Bestellpreisinformationen"

#~ msgid "Order Price"
#~ msgstr "Bestellpreis"

#~ msgid "Sales Price Information"
#~ msgstr "Preisinformationen ansehen"
=======
>>>>>>> 6f3ff6c8
<|MERGE_RESOLUTION|>--- conflicted
+++ resolved
@@ -3,11 +3,7 @@
 "Project-Id-Version: inventree\n"
 "Report-Msgid-Bugs-To: \n"
 "POT-Creation-Date: 2021-07-03 12:15+0000\n"
-<<<<<<< HEAD
-"PO-Revision-Date: 2021-07-03 02:11\n"
-=======
 "PO-Revision-Date: 2021-07-03 12:44\n"
->>>>>>> 6f3ff6c8
 "Last-Translator: \n"
 "Language-Team: German\n"
 "Language: de_DE\n"
@@ -137,15 +133,8 @@
 msgstr "Hochladedatum"
 
 #: InvenTree/models.py:102
-<<<<<<< HEAD
-#, fuzzy
-#| msgid "Invalid date"
 msgid "Invalid choice"
-msgstr "Ungültiges Datum"
-=======
-msgid "Invalid choice"
-msgstr ""
->>>>>>> 6f3ff6c8
+msgstr ""
 
 #: InvenTree/models.py:118 InvenTree/models.py:119 company/models.py:414
 #: label/models.py:103 part/models.py:680 part/models.py:2192
@@ -188,15 +177,8 @@
 msgstr "Eltern"
 
 #: InvenTree/serializers.py:52
-<<<<<<< HEAD
-#, fuzzy
-#| msgid "Must be a valid image URL"
 msgid "Must be a valid number"
-msgstr "Muss eine gültige URL für ein Bild sein"
-=======
-msgid "Must be a valid number"
-msgstr ""
->>>>>>> 6f3ff6c8
+msgstr ""
 
 #: InvenTree/settings.py:505
 msgid "English"
@@ -972,15 +954,8 @@
 #: order/templates/order/so_attachments.html:58
 #: part/templates/part/attachments.html:44
 #: stock/templates/stock/item_attachments.html:58
-<<<<<<< HEAD
-#, fuzzy
-#| msgid "Confirm Part Deletion"
 msgid "Confirm Delete Operation"
-msgstr "Löschen des Teils bestätigen"
-=======
-msgid "Confirm Delete Operation"
-msgstr ""
->>>>>>> 6f3ff6c8
+msgstr ""
 
 #: build/templates/build/attachments.html:77
 #: order/templates/order/so_attachments.html:59
@@ -2225,25 +2200,12 @@
 msgstr "Mehrere bestellen"
 
 #: company/serializers.py:68
-<<<<<<< HEAD
-#, fuzzy
-#| msgid "Default currency used for this company"
-msgid "Default currency used for this supplier"
-msgstr "Standard-Währung für diese Firma"
-
-#: company/serializers.py:69
-#, fuzzy
-#| msgid "Currency"
-msgid "Currency Code"
-msgstr "Währung"
-=======
 msgid "Default currency used for this supplier"
 msgstr ""
 
 #: company/serializers.py:69
 msgid "Currency Code"
 msgstr ""
->>>>>>> 6f3ff6c8
 
 #: company/templates/company/assigned_stock.html:10
 #: company/templates/company/navbar.html:62
@@ -2292,15 +2254,8 @@
 
 #: company/templates/company/company_base.html:166
 #: part/templates/part/part_base.html:307
-<<<<<<< HEAD
-#, fuzzy
-#| msgid "Upload Part Image"
 msgid "Upload Image"
-msgstr "Teilbild hochladen"
-=======
-msgid "Upload Image"
-msgstr ""
->>>>>>> 6f3ff6c8
+msgstr ""
 
 #: company/templates/company/detail.html:21
 msgid "Company Name"
@@ -2527,25 +2482,12 @@
 msgstr "Neuer Parameter"
 
 #: company/templates/company/manufacturer_part_suppliers.html:48
-<<<<<<< HEAD
-#, fuzzy
-#| msgid "Delete parts"
-msgid "Delete parameters"
-msgstr "Teile löschen"
-
-#: company/templates/company/manufacturer_part_suppliers.html:80
-#, fuzzy
-#| msgid "Add new parameter"
-msgid "Add Parameter"
-msgstr "Parameter hinzufügen"
-=======
 msgid "Delete parameters"
 msgstr ""
 
 #: company/templates/company/manufacturer_part_suppliers.html:80
 msgid "Add Parameter"
 msgstr ""
->>>>>>> 6f3ff6c8
 
 #: company/templates/company/manufacturer_part_suppliers.html:97
 #: part/templates/part/supplier.html:51
@@ -2553,25 +2495,12 @@
 msgstr "Neuen Zulieferer anlegen"
 
 #: company/templates/company/manufacturer_part_suppliers.html:127
-<<<<<<< HEAD
-#, fuzzy
-#| msgid "All selected BOM items will be deleted"
-msgid "Selected parameters will be deleted"
-msgstr "Alle ausgewählte Stücklistenpositionen werden gelöscht"
-
-#: company/templates/company/manufacturer_part_suppliers.html:139
-#, fuzzy
-#| msgid "Delete Part Parameter"
-msgid "Delete Parameters"
-msgstr "Teilparameter löschen"
-=======
 msgid "Selected parameters will be deleted"
 msgstr ""
 
 #: company/templates/company/manufacturer_part_suppliers.html:139
 msgid "Delete Parameters"
 msgstr ""
->>>>>>> 6f3ff6c8
 
 #: company/templates/company/navbar.html:20
 #: company/templates/company/navbar.html:23
@@ -3080,25 +3009,12 @@
 msgstr "Anzahl für Bestandszuordnung eingeben"
 
 #: order/serializers.py:139
-<<<<<<< HEAD
-#, fuzzy
-#| msgid "Purchase Order reference"
-msgid "Purchase price currency"
-msgstr "Bestellungs-Referenz"
-
-#: order/serializers.py:359
-#, fuzzy
-#| msgid "Single Price - %(currency)s"
-msgid "Sale price currency"
-msgstr "Einzelpreis - %(currency)s"
-=======
 msgid "Purchase price currency"
 msgstr ""
 
 #: order/serializers.py:359
 msgid "Sale price currency"
 msgstr ""
->>>>>>> 6f3ff6c8
 
 #: order/templates/order/delete_attachment.html:5
 #: stock/templates/stock/attachment_delete.html:5
@@ -4509,15 +4425,8 @@
 msgstr "Neuen Lagerort erstellen"
 
 #: part/templates/part/category.html:279
-<<<<<<< HEAD
-#, fuzzy
-#| msgid "Select part category"
 msgid "Select parent category"
-msgstr "Teil-Kategorie wählen"
-=======
-msgid "Select parent category"
-msgstr ""
->>>>>>> 6f3ff6c8
+msgstr ""
 
 #: part/templates/part/category.html:286 part/views.py:2389
 msgid "Edit Part Category"
@@ -4845,24 +4754,6 @@
 msgstr "Berechnen"
 
 #: part/templates/part/part_base.html:379
-<<<<<<< HEAD
-#, fuzzy
-#| msgid "Create new Part Category"
-msgid "Create New Part Category"
-msgstr "Neue Teil-Kategorie anlegen"
-
-#: part/templates/part/part_base.html:387
-#, fuzzy
-#| msgid "New Part"
-msgid "New Parent"
-msgstr "Neues Teil"
-
-#: part/templates/part/part_base.html:435
-#, fuzzy
-#| msgid "Edit part"
-msgid "Edit Part"
-msgstr "Teil bearbeiten"
-=======
 msgid "Create New Part Category"
 msgstr ""
 
@@ -4873,7 +4764,6 @@
 #: part/templates/part/part_base.html:435
 msgid "Edit Part"
 msgstr ""
->>>>>>> 6f3ff6c8
 
 #: part/templates/part/part_pricing.html:22 part/templates/part/prices.html:27
 msgid "Supplier Pricing"
@@ -4928,24 +4818,6 @@
 msgstr "Test Vorlage hinzufügen"
 
 #: part/templates/part/part_tests.html:61
-<<<<<<< HEAD
-#, fuzzy
-#| msgid "Add Test Template"
-msgid "Add Test Result Template"
-msgstr "Test Vorlage hinzufügen"
-
-#: part/templates/part/part_tests.html:79
-#, fuzzy
-#| msgid "Edit Test Template"
-msgid "Edit Test Result Template"
-msgstr "Testvorlage bearbeiten"
-
-#: part/templates/part/part_tests.html:91
-#, fuzzy
-#| msgid "Delete Test Template"
-msgid "Delete Test Result Template"
-msgstr "Testvorlage löschen"
-=======
 msgid "Add Test Result Template"
 msgstr ""
 
@@ -4956,7 +4828,6 @@
 #: part/templates/part/part_tests.html:91
 msgid "Delete Test Result Template"
 msgstr ""
->>>>>>> 6f3ff6c8
 
 #: part/templates/part/part_thumb.html:20
 msgid "Select from existing images"
@@ -5929,15 +5800,8 @@
 msgstr "Keine Inventur ausgeführt"
 
 #: stock/templates/stock/item_base.html:499
-<<<<<<< HEAD
-#, fuzzy
-#| msgid "Edit Stock Item Status"
 msgid "Edit Stock Status"
-msgstr "Status bearbeiten"
-=======
-msgid "Edit Stock Status"
-msgstr ""
->>>>>>> 6f3ff6c8
+msgstr ""
 
 #: stock/templates/stock/item_childs.html:12
 msgid "Child Stock Items"
@@ -6352,15 +6216,8 @@
 msgstr "kürzlich aktualisiert"
 
 #: templates/InvenTree/index.html:131
-<<<<<<< HEAD
-#, fuzzy
-#| msgid "Delete Stock"
 msgid "Depleted Stock"
-msgstr "Bestand löschen"
-=======
-msgid "Depleted Stock"
-msgstr ""
->>>>>>> 6f3ff6c8
+msgstr ""
 
 #: templates/InvenTree/index.html:146
 msgid "Expired Stock"
@@ -6701,25 +6558,12 @@
 msgstr "Das Bild darf nicht größer als die maximal-erlaubte Größe sein"
 
 #: templates/js/attachment.js:16
-<<<<<<< HEAD
-#, fuzzy
-#| msgid "No variants found"
-msgid "No attachments found"
-msgstr "Keine Varianten gefunden"
-
-#: templates/js/attachment.js:56
-#, fuzzy
-#| msgid "upload date"
-msgid "Upload Date"
-msgstr "Hochladedatum"
-=======
 msgid "No attachments found"
 msgstr ""
 
 #: templates/js/attachment.js:56
 msgid "Upload Date"
 msgstr ""
->>>>>>> 6f3ff6c8
 
 #: templates/js/attachment.js:69
 msgid "Edit attachment"
@@ -6928,15 +6772,8 @@
 msgstr "Firma bearbeiten"
 
 #: templates/js/company.js:66
-<<<<<<< HEAD
-#, fuzzy
-#| msgid "New Company"
 msgid "Add new Company"
-msgstr "Neue Firma"
-=======
-msgid "Add new Company"
-msgstr ""
->>>>>>> 6f3ff6c8
+msgstr ""
 
 #: templates/js/company.js:143
 msgid "Parts Supplied"
@@ -6951,25 +6788,12 @@
 msgstr "Keine Firmeninformation gefunden"
 
 #: templates/js/company.js:183
-<<<<<<< HEAD
-#, fuzzy
-#| msgid "The following items will be created"
-msgid "The following manufacturer parts will be deleted"
-msgstr "Die folgenden Objekte werden erstellt"
-
-#: templates/js/company.js:200
-#, fuzzy
-#| msgid "Delete Manufacturer Part"
-msgid "Delete Manufacturer Parts"
-msgstr "Herstellerteil löschen"
-=======
 msgid "The following manufacturer parts will be deleted"
 msgstr ""
 
 #: templates/js/company.js:200
 msgid "Delete Manufacturer Parts"
 msgstr ""
->>>>>>> 6f3ff6c8
 
 #: templates/js/company.js:253
 msgid "No manufacturer parts found"
@@ -6998,25 +6822,12 @@
 msgstr ""
 
 #: templates/js/company.js:406
-<<<<<<< HEAD
-#, fuzzy
-#| msgid "Edit Part Parameter"
-msgid "Edit Parameter"
-msgstr "Teilparameter bearbeiten"
-
-#: templates/js/company.js:417
-#, fuzzy
-#| msgid "Delete Part Parameter"
-msgid "Delete Parameter"
-msgstr "Teilparameter löschen"
-=======
 msgid "Edit Parameter"
 msgstr ""
 
 #: templates/js/company.js:417
 msgid "Delete Parameter"
 msgstr ""
->>>>>>> 6f3ff6c8
 
 #: templates/js/company.js:453
 msgid "No supplier parts found"
@@ -7056,24 +6867,6 @@
 msgstr ""
 
 #: templates/js/forms.js:292
-<<<<<<< HEAD
-#, fuzzy
-#| msgid "Supplied value is not allowed"
-msgid "Update operation not allowed"
-msgstr "Angegebener Wert nicht erlaubt"
-
-#: templates/js/forms.js:304
-#, fuzzy
-#| msgid "Delete location"
-msgid "Delete operation not allowed"
-msgstr "Lagerort löschen"
-
-#: templates/js/forms.js:316
-#, fuzzy
-#| msgid "Supplied value is not allowed"
-msgid "View operation not allowed"
-msgstr "Angegebener Wert nicht erlaubt"
-=======
 msgid "Update operation not allowed"
 msgstr ""
 
@@ -7084,7 +6877,6 @@
 #: templates/js/forms.js:316
 msgid "View operation not allowed"
 msgstr ""
->>>>>>> 6f3ff6c8
 
 #: templates/js/forms.js:583 templates/js/modals.js:1040
 msgid "No Response"
@@ -7135,15 +6927,8 @@
 msgstr "Fehler in Formular"
 
 #: templates/js/forms.js:1161
-<<<<<<< HEAD
-#, fuzzy
-#| msgid "Search"
 msgid "Searching"
-msgstr "Suche"
-=======
-msgid "Searching"
-msgstr ""
->>>>>>> 6f3ff6c8
+msgstr ""
 
 #: templates/js/forms.js:1301
 msgid "Clear input"
@@ -7245,36 +7030,6 @@
 msgstr "Fehler 400 von Server erhalten"
 
 #: templates/js/model_renderers.js:21
-<<<<<<< HEAD
-#, fuzzy
-#| msgid "Company"
-msgid "Company ID"
-msgstr "Firma"
-
-#: templates/js/model_renderers.js:63
-#, fuzzy
-#| msgid "Location"
-msgid "Location ID"
-msgstr "Lagerort"
-
-#: templates/js/model_renderers.js:90
-#, fuzzy
-#| msgid "Part 1"
-msgid "Part ID"
-msgstr "Teil 1"
-
-#: templates/js/model_renderers.js:126
-#, fuzzy
-#| msgid "Category"
-msgid "Category ID"
-msgstr "Kategorie"
-
-#: templates/js/model_renderers.js:150
-#, fuzzy
-#| msgid "Supplier Part"
-msgid "Supplier Part ID"
-msgstr "Zuliefererteil"
-=======
 msgid "Company ID"
 msgstr ""
 
@@ -7293,7 +7048,6 @@
 #: templates/js/model_renderers.js:150
 msgid "Supplier Part ID"
 msgstr ""
->>>>>>> 6f3ff6c8
 
 #: templates/js/order.js:31
 msgid "Create Sales Order"
@@ -7312,15 +7066,8 @@
 msgstr "Keine Aufträge gefunden"
 
 #: templates/js/order.js:333
-<<<<<<< HEAD
-#, fuzzy
-#| msgid "Invalid date"
 msgid "Invalid Customer"
-msgstr "Ungültiges Datum"
-=======
-msgid "Invalid Customer"
-msgstr ""
->>>>>>> 6f3ff6c8
+msgstr ""
 
 #: templates/js/order.js:410
 msgid "No sales order allocations found"
@@ -8141,121 +7888,3 @@
 #: users/models.py:192
 msgid "Permission to delete items"
 msgstr "Berechtigung Einträge zu löschen"
-<<<<<<< HEAD
-
-#~ msgid "Add Build Order Attachment"
-#~ msgstr "Bauauftrags-Anhang hinzufügen"
-
-#~ msgid "Added attachment"
-#~ msgstr "Anhang hinzugefügt"
-
-#~ msgid "Attachment updated"
-#~ msgstr "Anhang aktualisiert"
-
-#~ msgid "Deleted attachment"
-#~ msgstr "Anhang gelöscht"
-
-#~ msgid "Are you sure you want to delete company '%(name)s'?"
-#~ msgstr "Sind Sie sicher, dass Sie die Firma '%(name)s' löschen wollen?"
-
-#~ msgid ""
-#~ "There are %(count)s parts sourced from this company.<br>\n"
-#~ "If this supplier is deleted, these supplier part entries will also be deleted."
-#~ msgstr ""
-#~ "Es gibt %(count)s Teile, die von diesem Unternehmen bezogen werden.<br>\n"
-#~ "Wenn dieser Lieferant gelöscht wird, werden auch diese Zulieferer-Teile gelöscht."
-
-#~ msgid "Are you sure you want to delete the following Manufacturer Parts?"
-#~ msgstr "Sind Sie sicher, dass sie die folgenden Herstellerteile löschen möchten?"
-
-#~ msgid "There are %(count)s suppliers defined for this manufacturer part. If you delete it, the following supplier parts will also be deleted:"
-#~ msgstr "Für dieses Herstellerteil sind %(count)s Lieferanten definiert. Wenn Sie es löschen, werden die folgenden Lieferantenteile ebenfalls gelöscht:"
-
-#~ msgid "Update Company Image"
-#~ msgstr "Firmenbild aktualisieren"
-
-#~ msgid "Updated company image"
-#~ msgstr "Aktualisiertes Firmenbild"
-
-#~ msgid "Edited company information"
-#~ msgstr "Firmeninformation bearbeitet"
-
-#~ msgid "Create new Customer"
-#~ msgstr "Neuen Kunden anlegen"
-
-#~ msgid "Create new Company"
-#~ msgstr "Neue Firma anlegen"
-
-#~ msgid "Created new company"
-#~ msgstr "Neue Firma angelegt"
-
-#~ msgid "Company was deleted"
-#~ msgstr "Firma gelöscht"
-
-#~ msgid "Target date for order delivery. Order will be overdue after this date."
-#~ msgstr "Zieldatum für Auftrags-Lieferung."
-
-#~ msgid "Enter sales order number"
-#~ msgstr "Auftrag-Nummer eingeben"
-
-#~ msgid "Add Purchase Order Attachment"
-#~ msgstr "Bestellungs-Anhang hinzufügen"
-
-#~ msgid "Add Sales Order Attachment"
-#~ msgstr "Auftrags-Anhang hinzufügen"
-
-#~ msgid "Supplier part must be specified"
-#~ msgstr "Zuliefererteil muss ausgewählt werden"
-
-#~ msgid "Supplier must match for Part and Order"
-#~ msgstr "Zulieferer muss zu Teil und Bestellung passen"
-
-#~ msgid "Deleted line item"
-#~ msgstr "Position gelöscht"
-
-#~ msgid "Are you sure you want to delete this BOM item?"
-#~ msgstr "Sind Sie sicher, dass Sie diese Stücklisten-Position löschen wollen?"
-
-#~ msgid "Deleting this entry will remove the BOM row from the following part"
-#~ msgstr "Die Löschung dieses Eintrags wird das Stücklisten-Position vom folgenden Teil entfernen"
-
-#~ msgid "Add part attachment"
-#~ msgstr "Teilanhang hinzufügen"
-
-#~ msgid "Part attachment updated"
-#~ msgstr "Teilanhang aktualisiert"
-
-#~ msgid "Delete Part Attachment"
-#~ msgstr "Teilanhang löschen"
-
-#~ msgid "Deleted part attachment"
-#~ msgstr "Teilanhang gelöscht"
-
-#~ msgid "Create Test Template"
-#~ msgstr "Testvorlage anlegen"
-
-#~ msgid "Confim BOM item deletion"
-#~ msgstr "löschen von Stücklisten-Position bestätigen"
-
-#~ msgid "Add Stock Item Attachment"
-#~ msgstr "BestandsObjekt-Anhang hinzufügen"
-
-#~ msgid "Edit Stock Item Attachment"
-#~ msgstr "BestandsObjekt-Anhang bearbeiten"
-
-#~ msgid "Delete Stock Item Attachment"
-#~ msgstr "BestandsObjekt-Anhang löschen"
-
-#~ msgid "Uploaded"
-#~ msgstr "Hochgeladen"
-
-#~ msgid "Order Price Information"
-#~ msgstr "Bestellpreisinformationen"
-
-#~ msgid "Order Price"
-#~ msgstr "Bestellpreis"
-
-#~ msgid "Sales Price Information"
-#~ msgstr "Preisinformationen ansehen"
-=======
->>>>>>> 6f3ff6c8
