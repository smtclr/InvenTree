--- conflicted
+++ resolved
@@ -3,11 +3,7 @@
 "Project-Id-Version: inventree\n"
 "Report-Msgid-Bugs-To: \n"
 "POT-Creation-Date: 2021-09-12 13:15+0000\n"
-<<<<<<< HEAD
-"PO-Revision-Date: 2021-09-08 04:15\n"
-=======
 "PO-Revision-Date: 2021-09-12 13:44\n"
->>>>>>> 0bd37e61
 "Last-Translator: \n"
 "Language-Team: German\n"
 "Language: de_DE\n"
@@ -6584,15 +6580,8 @@
 msgstr "InvenTree-Version"
 
 #: templates/about.html:27
-<<<<<<< HEAD
-#, fuzzy
-#| msgid "InvenTree Version"
-msgid "Development Version"
-msgstr "InvenTree-Version"
-=======
 msgid "Development Version"
 msgstr ""
->>>>>>> 0bd37e61
 
 #: templates/about.html:30
 msgid "Up to Date"
@@ -8290,4 +8279,4 @@
 
 #: users/models.py:194
 msgid "Permission to delete items"
-msgstr "Berechtigung Einträge zu löschen"+msgstr "Berechtigung Einträge zu löschen"
