msgid ""
msgstr ""
"Project-Id-Version: inventree\n"
"Report-Msgid-Bugs-To: \n"
"POT-Creation-Date: 2021-07-12 13:57+0000\n"
<<<<<<< HEAD
"PO-Revision-Date: 2021-07-10 04:50\n"
=======
"PO-Revision-Date: 2021-07-12 14:31\n"
>>>>>>> 30b99f09
"Last-Translator: \n"
"Language-Team: Chinese Simplified\n"
"Language: zh_CN\n"
"MIME-Version: 1.0\n"
"Content-Type: text/plain; charset=UTF-8\n"
"Content-Transfer-Encoding: 8bit\n"
"Plural-Forms: nplurals=1; plural=0;\n"
"X-Crowdin-Project: inventree\n"
"X-Crowdin-Project-ID: 452300\n"
"X-Crowdin-Language: zh-CN\n"
"X-Crowdin-File: /[inventree.InvenTree] l10/InvenTree/locale/en/LC_MESSAGES/django.po\n"
"X-Crowdin-File-ID: 138\n"

#: InvenTree/api.py:64
msgid "API endpoint not found"
msgstr "未找到 API 端点"

#: InvenTree/api.py:110
msgid "No action specified"
msgstr "未指定操作"

#: InvenTree/api.py:124
msgid "No matching action found"
msgstr "未找到指定操作"

#: InvenTree/fields.py:99
msgid "Enter date"
msgstr "输入日期"

#: InvenTree/forms.py:112 build/forms.py:102 build/forms.py:123
#: build/forms.py:145 build/forms.py:169 build/forms.py:185 build/forms.py:227
#: order/forms.py:30 order/forms.py:41 order/forms.py:52 order/forms.py:63
#: order/forms.py:74 part/forms.py:109 templates/js/forms.js:510
msgid "Confirm"
msgstr "确认"

#: InvenTree/forms.py:128
msgid "Confirm delete"
msgstr "确认删除"

#: InvenTree/forms.py:129
msgid "Confirm item deletion"
msgstr ""

#: InvenTree/forms.py:161 templates/registration/login.html:76
msgid "Enter password"
msgstr "输入密码"

#: InvenTree/forms.py:162
msgid "Enter new password"
msgstr "输入新密码"

#: InvenTree/forms.py:169
msgid "Confirm password"
msgstr "确认密码"

#: InvenTree/forms.py:170
msgid "Confirm new password"
msgstr "确认新密码"

#: InvenTree/forms.py:205
msgid "Apply Theme"
msgstr "应用主题"

#: InvenTree/forms.py:235
msgid "Select Category"
msgstr "选择分类"

#: InvenTree/helpers.py:396
#, python-brace-format
msgid "Duplicate serial: {n}"
msgstr ""

#: InvenTree/helpers.py:403 order/models.py:315 order/models.py:425
#: stock/views.py:1311
msgid "Invalid quantity provided"
msgstr ""

#: InvenTree/helpers.py:406
msgid "Empty serial number string"
msgstr ""

#: InvenTree/helpers.py:428 InvenTree/helpers.py:431 InvenTree/helpers.py:434
#: InvenTree/helpers.py:459
#, python-brace-format
msgid "Invalid group: {g}"
msgstr ""

#: InvenTree/helpers.py:464
#, python-brace-format
msgid "Duplicate serial: {g}"
msgstr ""

#: InvenTree/helpers.py:472
msgid "No serial numbers found"
msgstr "未找到序列号"

#: InvenTree/helpers.py:476
#, python-brace-format
msgid "Number of unique serial number ({s}) must match quantity ({q})"
msgstr ""

#: InvenTree/models.py:61 stock/models.py:1778
msgid "Attachment"
msgstr "附件"

#: InvenTree/models.py:62
msgid "Select file to attach"
msgstr "选择附件"

#: InvenTree/models.py:64 templates/js/attachment.js:52
msgid "Comment"
msgstr "注释"

#: InvenTree/models.py:64
msgid "File comment"
msgstr "文件注释"

#: InvenTree/models.py:70 InvenTree/models.py:71 part/models.py:2042
#: report/templates/report/inventree_test_report_base.html:91
#: templates/js/stock.js:1489
msgid "User"
msgstr "用户"

#: InvenTree/models.py:74
msgid "upload date"
msgstr "上传日期"

#: InvenTree/models.py:102
msgid "Invalid choice"
msgstr ""

#: InvenTree/models.py:118 InvenTree/models.py:119 company/models.py:414
#: label/models.py:112 part/models.py:680 part/models.py:2191
#: report/models.py:181 templates/InvenTree/search.html:137
#: templates/InvenTree/search.html:289 templates/js/company.js:365
#: templates/js/part.js:118 templates/js/part.js:251 templates/js/part.js:743
#: templates/js/stock.js:1282
msgid "Name"
msgstr "名称"

#: InvenTree/models.py:125 build/models.py:179
#: build/templates/build/detail.html:21 company/models.py:353
#: company/models.py:554 company/templates/company/detail.html:27
#: company/templates/company/manufacturer_part_base.html:72
#: company/templates/company/supplier_part_base.html:71
#: company/templates/company/supplier_part_detail.html:31 label/models.py:119
#: order/models.py:158 order/templates/order/purchase_order_detail.html:174
#: part/models.py:703 part/templates/part/detail.html:55
#: part/templates/part/set_category.html:14 report/models.py:194
#: report/models.py:551 report/models.py:590
#: report/templates/report/inventree_build_order_base.html:118
#: templates/InvenTree/search.html:144 templates/InvenTree/search.html:224
#: templates/InvenTree/search.html:296
#: templates/InvenTree/settings/header.html:9 templates/js/bom.js:190
#: templates/js/build.js:868 templates/js/build.js:1162
#: templates/js/company.js:125 templates/js/company.js:323
#: templates/js/company.js:561 templates/js/order.js:245
#: templates/js/order.js:347 templates/js/part.js:177 templates/js/part.js:361
#: templates/js/part.js:538 templates/js/part.js:755 templates/js/part.js:823
#: templates/js/stock.js:868 templates/js/stock.js:1294
#: templates/js/stock.js:1339
msgid "Description"
msgstr ""

#: InvenTree/models.py:126
msgid "Description (optional)"
msgstr ""

#: InvenTree/models.py:134
msgid "parent"
msgstr ""

#: InvenTree/serializers.py:52 part/models.py:2427
msgid "Must be a valid number"
msgstr ""

#: InvenTree/settings.py:505
msgid "English"
msgstr ""

#: InvenTree/settings.py:506
msgid "French"
msgstr ""

#: InvenTree/settings.py:507
msgid "German"
msgstr ""

#: InvenTree/settings.py:508
msgid "Polish"
msgstr ""

#: InvenTree/settings.py:509
msgid "Turkish"
msgstr ""

#: InvenTree/status.py:94
msgid "Background worker check failed"
msgstr ""

#: InvenTree/status.py:98
msgid "Email backend not configured"
msgstr ""

#: InvenTree/status.py:101
msgid "InvenTree system health checks failed"
msgstr ""

#: InvenTree/status_codes.py:104 InvenTree/status_codes.py:145
#: InvenTree/status_codes.py:314
msgid "Pending"
msgstr ""

#: InvenTree/status_codes.py:105
msgid "Placed"
msgstr ""

#: InvenTree/status_codes.py:106 InvenTree/status_codes.py:317
msgid "Complete"
msgstr ""

#: InvenTree/status_codes.py:107 InvenTree/status_codes.py:147
#: InvenTree/status_codes.py:316
msgid "Cancelled"
msgstr ""

#: InvenTree/status_codes.py:108 InvenTree/status_codes.py:148
#: InvenTree/status_codes.py:190
msgid "Lost"
msgstr ""

#: InvenTree/status_codes.py:109 InvenTree/status_codes.py:149
#: InvenTree/status_codes.py:192
msgid "Returned"
msgstr ""

#: InvenTree/status_codes.py:146
#: order/templates/order/sales_order_base.html:126
msgid "Shipped"
msgstr ""

#: InvenTree/status_codes.py:186
msgid "OK"
msgstr ""

#: InvenTree/status_codes.py:187
msgid "Attention needed"
msgstr ""

#: InvenTree/status_codes.py:188
msgid "Damaged"
msgstr ""

#: InvenTree/status_codes.py:189
msgid "Destroyed"
msgstr ""

#: InvenTree/status_codes.py:191
msgid "Rejected"
msgstr ""

#: InvenTree/status_codes.py:272
msgid "Legacy stock tracking entry"
msgstr ""

#: InvenTree/status_codes.py:274
msgid "Stock item created"
msgstr ""

#: InvenTree/status_codes.py:276
msgid "Edited stock item"
msgstr ""

#: InvenTree/status_codes.py:277
msgid "Assigned serial number"
msgstr ""

#: InvenTree/status_codes.py:279
msgid "Stock counted"
msgstr ""

#: InvenTree/status_codes.py:280
msgid "Stock manually added"
msgstr ""

#: InvenTree/status_codes.py:281
msgid "Stock manually removed"
msgstr ""

#: InvenTree/status_codes.py:283
msgid "Location changed"
msgstr ""

#: InvenTree/status_codes.py:285
msgid "Installed into assembly"
msgstr ""

#: InvenTree/status_codes.py:286
msgid "Removed from assembly"
msgstr ""

#: InvenTree/status_codes.py:288
msgid "Installed component item"
msgstr ""

#: InvenTree/status_codes.py:289
msgid "Removed component item"
msgstr ""

#: InvenTree/status_codes.py:291
msgid "Split from parent item"
msgstr ""

#: InvenTree/status_codes.py:292
msgid "Split child item"
msgstr ""

#: InvenTree/status_codes.py:294 templates/js/table_filters.js:185
msgid "Sent to customer"
msgstr ""

#: InvenTree/status_codes.py:295
msgid "Returned from customer"
msgstr ""

#: InvenTree/status_codes.py:297
msgid "Build order output created"
msgstr ""

#: InvenTree/status_codes.py:298
msgid "Build order output completed"
msgstr ""

#: InvenTree/status_codes.py:300
msgid "Received against purchase order"
msgstr ""

#: InvenTree/status_codes.py:315
msgid "Production"
msgstr ""

#: InvenTree/validators.py:22
msgid "Not a valid currency code"
msgstr ""

#: InvenTree/validators.py:50
msgid "Invalid character in part name"
msgstr ""

#: InvenTree/validators.py:63
#, python-brace-format
msgid "IPN must match regex pattern {pat}"
msgstr ""

#: InvenTree/validators.py:77 InvenTree/validators.py:91
#: InvenTree/validators.py:105
#, python-brace-format
msgid "Reference must match pattern {pattern}"
msgstr ""

#: InvenTree/validators.py:113
#, python-brace-format
msgid "Illegal character in name ({x})"
msgstr ""

#: InvenTree/validators.py:132 InvenTree/validators.py:148
msgid "Overage value must not be negative"
msgstr ""

#: InvenTree/validators.py:150
msgid "Overage must not exceed 100%"
msgstr ""

#: InvenTree/validators.py:157
msgid "Overage must be an integer value or a percentage"
msgstr ""

#: InvenTree/views.py:608
msgid "Delete Item"
msgstr ""

#: InvenTree/views.py:657
msgid "Check box to confirm item deletion"
msgstr ""

#: InvenTree/views.py:672 templates/InvenTree/settings/user.html:18
msgid "Edit User Information"
msgstr ""

#: InvenTree/views.py:683 templates/InvenTree/settings/user.html:22
msgid "Set Password"
msgstr ""

#: InvenTree/views.py:702
msgid "Password fields must match"
msgstr ""

#: InvenTree/views.py:953 templates/navbar.html:95
msgid "System Information"
msgstr ""

#: barcodes/api.py:53 barcodes/api.py:150
msgid "Must provide barcode_data parameter"
msgstr ""

#: barcodes/api.py:126
msgid "No match found for barcode data"
msgstr ""

#: barcodes/api.py:128
msgid "Match found for barcode data"
msgstr ""

#: barcodes/api.py:153
msgid "Must provide stockitem parameter"
msgstr ""

#: barcodes/api.py:160
msgid "No matching stock item found"
msgstr ""

#: barcodes/api.py:190
msgid "Barcode already matches StockItem object"
msgstr ""

#: barcodes/api.py:194
msgid "Barcode already matches StockLocation object"
msgstr ""

#: barcodes/api.py:198
msgid "Barcode already matches Part object"
msgstr ""

#: barcodes/api.py:204 barcodes/api.py:216
msgid "Barcode hash already matches StockItem object"
msgstr ""

#: barcodes/api.py:222
msgid "Barcode associated with StockItem"
msgstr ""

#: build/forms.py:37
msgid "Build Order reference"
msgstr ""

#: build/forms.py:38
msgid "Order target date"
msgstr ""

#: build/forms.py:42 build/templates/build/build_base.html:146
#: build/templates/build/detail.html:121
#: order/templates/order/order_base.html:124
#: order/templates/order/sales_order_base.html:119
#: report/templates/report/inventree_build_order_base.html:126
#: templates/js/build.js:945 templates/js/order.js:262
#: templates/js/order.js:365
msgid "Target Date"
msgstr ""

#: build/forms.py:43 build/models.py:269
msgid "Target date for build completion. Build will be overdue after this date."
msgstr ""

#: build/forms.py:48 build/forms.py:90 build/forms.py:266 build/models.py:1394
#: build/templates/build/allocation_card.html:23
#: build/templates/build/auto_allocate.html:17
#: build/templates/build/build_base.html:133
#: build/templates/build/detail.html:31 common/models.py:741
#: company/forms.py:104 company/templates/company/supplier_part_pricing.html:79
#: order/forms.py:120 order/forms.py:142 order/forms.py:159 order/models.py:706
#: order/models.py:952 order/templates/order/order_wizard/match_parts.html:30
#: order/templates/order/order_wizard/select_parts.html:34
#: order/templates/order/purchase_order_detail.html:210
#: order/templates/order/sales_order_detail.html:80
#: order/templates/order/sales_order_detail.html:87
#: order/templates/order/sales_order_detail.html:172
#: order/templates/order/sales_order_detail.html:244 part/forms.py:317
#: part/forms.py:347 part/forms.py:363 part/forms.py:379 part/models.py:2329
#: part/templates/part/bom_upload/match_parts.html:31
#: part/templates/part/part_pricing.html:16 part/templates/part/prices.html:377
#: part/templates/part/prices.html:474
#: report/templates/report/inventree_build_order_base.html:114
#: report/templates/report/inventree_po_report.html:91
#: report/templates/report/inventree_so_report.html:91
#: report/templates/report/inventree_test_report_base.html:77
#: stock/forms.py:142 stock/forms.py:275
#: stock/templates/stock/item_base.html:267
#: stock/templates/stock/stock_adjust.html:18 templates/js/barcode.js:364
#: templates/js/bom.js:205 templates/js/build.js:271 templates/js/build.js:606
#: templates/js/build.js:1172 templates/js/model_renderers.js:56
#: templates/js/order.js:460 templates/js/part.js:928 templates/js/part.js:1050
#: templates/js/part.js:1106 templates/js/stock.js:1474
#: templates/js/stock.js:1693
msgid "Quantity"
msgstr ""

#: build/forms.py:49
msgid "Number of items to build"
msgstr ""

#: build/forms.py:91
msgid "Enter quantity for build output"
msgstr ""

#: build/forms.py:95 order/forms.py:114 stock/forms.py:85
msgid "Serial Numbers"
msgstr ""

#: build/forms.py:97
msgid "Enter serial numbers for build outputs"
msgstr ""

#: build/forms.py:103
msgid "Confirm creation of build output"
msgstr ""

#: build/forms.py:124
msgid "Confirm deletion of build output"
msgstr ""

#: build/forms.py:145
msgid "Confirm unallocation of stock"
msgstr ""

#: build/forms.py:169
msgid "Confirm stock allocation"
msgstr ""

#: build/forms.py:186
msgid "Mark build as complete"
msgstr ""

#: build/forms.py:210 build/templates/build/auto_allocate.html:18
#: stock/forms.py:314 stock/templates/stock/item_base.html:297
#: stock/templates/stock/stock_adjust.html:17
#: templates/InvenTree/search.html:260 templates/js/barcode.js:363
#: templates/js/barcode.js:531 templates/js/build.js:256
#: templates/js/build.js:620 templates/js/order.js:445 templates/js/stock.js:75
#: templates/js/stock.js:201 templates/js/stock.js:954
#: templates/js/stock.js:1366
msgid "Location"
msgstr ""

#: build/forms.py:211
msgid "Location of completed parts"
msgstr ""

#: build/forms.py:215 build/templates/build/build_base.html:138
#: build/templates/build/detail.html:59 order/models.py:549
#: order/templates/order/receive_parts.html:24
#: stock/templates/stock/item_base.html:420 templates/InvenTree/search.html:252
#: templates/js/barcode.js:119 templates/js/build.js:902
#: templates/js/order.js:249 templates/js/order.js:352
#: templates/js/stock.js:941 templates/js/stock.js:1443
#: templates/js/stock.js:1709
msgid "Status"
msgstr ""

#: build/forms.py:216
msgid "Build output stock status"
msgstr ""

#: build/forms.py:223
msgid "Confirm incomplete"
msgstr ""

#: build/forms.py:224
msgid "Confirm completion with incomplete stock allocation"
msgstr ""

#: build/forms.py:227
msgid "Confirm build completion"
msgstr ""

#: build/forms.py:252
msgid "Confirm cancel"
msgstr ""

#: build/forms.py:252 build/views.py:66
msgid "Confirm build cancellation"
msgstr ""

#: build/forms.py:266
msgid "Select quantity of stock to allocate"
msgstr ""

#: build/models.py:105
msgid "Invalid choice for parent build"
msgstr ""

#: build/models.py:109 build/templates/build/build_base.html:9
#: build/templates/build/build_base.html:73
#: report/templates/report/inventree_build_order_base.html:106
#: templates/js/build.js:233
msgid "Build Order"
msgstr ""

#: build/models.py:110 build/templates/build/index.html:8
#: build/templates/build/index.html:15 order/templates/order/so_builds.html:12
#: order/templates/order/so_navbar.html:19
#: order/templates/order/so_navbar.html:22 part/templates/part/navbar.html:52
#: part/templates/part/navbar.html:55 templates/InvenTree/index.html:191
#: templates/InvenTree/search.html:185
#: templates/InvenTree/settings/tabs.html:34 users/models.py:44
msgid "Build Orders"
msgstr ""

#: build/models.py:170
msgid "Build Order Reference"
msgstr ""

#: build/models.py:171 order/models.py:246 order/models.py:533
#: order/models.py:713 order/templates/order/purchase_order_detail.html:205
#: order/templates/order/sales_order_detail.html:239 part/models.py:2338
#: part/templates/part/bom_upload/match_parts.html:30
#: report/templates/report/inventree_po_report.html:92
#: report/templates/report/inventree_so_report.html:92 templates/js/bom.js:197
#: templates/js/build.js:695 templates/js/build.js:1166
msgid "Reference"
msgstr ""

#: build/models.py:182
msgid "Brief description of the build"
msgstr ""

#: build/models.py:191 build/templates/build/build_base.html:163
#: build/templates/build/detail.html:77
msgid "Parent Build"
msgstr ""

#: build/models.py:192
msgid "BuildOrder to which this build is allocated"
msgstr ""

#: build/models.py:197 build/templates/build/auto_allocate.html:16
#: build/templates/build/build_base.html:128
#: build/templates/build/detail.html:26 company/models.py:689
#: order/models.py:766 order/models.py:825
#: order/templates/order/order_wizard/select_parts.html:32
#: order/templates/order/purchase_order_detail.html:159
#: order/templates/order/receive_parts.html:19
#: order/templates/order/sales_order_detail.html:224 part/models.py:325
#: part/models.py:1987 part/models.py:2003 part/models.py:2022
#: part/models.py:2040 part/models.py:2119 part/models.py:2223
#: part/models.py:2313 part/templates/part/part_app_base.html:8
#: part/templates/part/part_pricing.html:12 part/templates/part/related.html:29
#: part/templates/part/set_category.html:13
#: report/templates/report/inventree_build_order_base.html:110
#: report/templates/report/inventree_po_report.html:90
#: report/templates/report/inventree_so_report.html:90
#: templates/InvenTree/search.html:112 templates/InvenTree/search.html:210
#: templates/js/barcode.js:362 templates/js/bom.js:163
#: templates/js/build.js:586 templates/js/build.js:873
#: templates/js/build.js:1139 templates/js/company.js:264
#: templates/js/company.js:470 templates/js/part.js:342
#: templates/js/part.js:505 templates/js/stock.js:73 templates/js/stock.js:837
#: templates/js/stock.js:1681
msgid "Part"
msgstr ""

#: build/models.py:205
msgid "Select part to build"
msgstr ""

#: build/models.py:210
msgid "Sales Order Reference"
msgstr ""

#: build/models.py:214
msgid "SalesOrder to which this build is allocated"
msgstr ""

#: build/models.py:219
msgid "Source Location"
msgstr ""

#: build/models.py:223
msgid "Select location to take stock from for this build (leave blank to take from any stock location)"
msgstr ""

#: build/models.py:228
msgid "Destination Location"
msgstr ""

#: build/models.py:232
msgid "Select location where the completed items will be stored"
msgstr ""

#: build/models.py:236
msgid "Build Quantity"
msgstr ""

#: build/models.py:239
msgid "Number of stock items to build"
msgstr ""

#: build/models.py:243
msgid "Completed items"
msgstr ""

#: build/models.py:245
msgid "Number of stock items which have been completed"
msgstr ""

#: build/models.py:249 part/templates/part/part_base.html:183
msgid "Build Status"
msgstr ""

#: build/models.py:253
msgid "Build status code"
msgstr ""

#: build/models.py:257 stock/models.py:470
msgid "Batch Code"
msgstr ""

#: build/models.py:261
msgid "Batch code for this build output"
msgstr ""

#: build/models.py:264 order/models.py:162 part/models.py:875
#: part/templates/part/detail.html:127 templates/js/order.js:360
msgid "Creation Date"
msgstr ""

#: build/models.py:268 order/models.py:555
msgid "Target completion date"
msgstr ""

#: build/models.py:272 order/models.py:288 templates/js/build.js:950
msgid "Completion Date"
msgstr ""

#: build/models.py:278
msgid "completed by"
msgstr ""

#: build/models.py:286 templates/js/build.js:915
msgid "Issued by"
msgstr ""

#: build/models.py:287
msgid "User who issued this build order"
msgstr ""

#: build/models.py:295 build/templates/build/build_base.html:184
#: build/templates/build/detail.html:105 order/models.py:176
#: order/templates/order/order_base.html:138
#: order/templates/order/sales_order_base.html:140 part/models.py:879
#: report/templates/report/inventree_build_order_base.html:159
msgid "Responsible"
msgstr ""

#: build/models.py:296
msgid "User responsible for this build order"
msgstr ""

#: build/models.py:301 build/templates/build/detail.html:91
#: company/templates/company/manufacturer_part_base.html:79
#: company/templates/company/manufacturer_part_detail.html:28
#: company/templates/company/supplier_part_base.html:78
#: company/templates/company/supplier_part_detail.html:28
#: part/templates/part/detail.html:84 part/templates/part/part_base.html:110
#: stock/models.py:464 stock/templates/stock/item_base.html:357
msgid "External Link"
msgstr ""

#: build/models.py:302 part/models.py:737 stock/models.py:466
msgid "Link to external URL"
msgstr ""

#: build/models.py:306 build/templates/build/navbar.html:53
#: company/models.py:141 company/models.py:561
#: company/templates/company/navbar.html:70
#: company/templates/company/navbar.html:73 order/models.py:180
#: order/models.py:715 order/templates/order/po_navbar.html:38
#: order/templates/order/po_navbar.html:41
#: order/templates/order/purchase_order_detail.html:274
#: order/templates/order/sales_order_detail.html:319
#: order/templates/order/so_navbar.html:33
#: order/templates/order/so_navbar.html:36 part/models.py:864
#: part/templates/part/detail.html:150
#: report/templates/report/inventree_build_order_base.html:173
#: stock/forms.py:140 stock/forms.py:284 stock/forms.py:316 stock/models.py:536
#: stock/models.py:1678 stock/models.py:1784
#: stock/templates/stock/navbar.html:57 templates/js/barcode.js:37
#: templates/js/bom.js:349 templates/js/company.js:566
#: templates/js/stock.js:209 templates/js/stock.js:450
#: templates/js/stock.js:1033
msgid "Notes"
msgstr ""

#: build/models.py:307
msgid "Extra build notes"
msgstr ""

#: build/models.py:784
msgid "No build output specified"
msgstr ""

#: build/models.py:787
msgid "Build output is already completed"
msgstr ""

#: build/models.py:790
msgid "Build output does not match Build Order"
msgstr ""

#: build/models.py:1200
msgid "BuildItem must be unique for build, stock_item and install_into"
msgstr ""

#: build/models.py:1225
msgid "Build item must specify a build output, as master part is marked as trackable"
msgstr ""

#: build/models.py:1229
#, python-brace-format
msgid "Allocated quantity ({n}) must not exceed available quantity ({q})"
msgstr ""

#: build/models.py:1236 order/models.py:926
msgid "StockItem is over-allocated"
msgstr ""

#: build/models.py:1240 order/models.py:929
msgid "Allocation quantity must be greater than zero"
msgstr ""

#: build/models.py:1244
msgid "Quantity must be 1 for serialized stock"
msgstr ""

#: build/models.py:1304
#, python-brace-format
msgid "Selected stock item not found in BOM for part '{p}'"
msgstr ""

#: build/models.py:1364 stock/templates/stock/item_base.html:329
#: templates/InvenTree/search.html:183 templates/js/build.js:846
#: templates/navbar.html:29
msgid "Build"
msgstr ""

#: build/models.py:1365
msgid "Build to allocate parts"
msgstr ""

#: build/models.py:1381 stock/templates/stock/item_base.html:8
#: stock/templates/stock/item_base.html:31
#: stock/templates/stock/item_base.html:351
#: stock/templates/stock/stock_adjust.html:16 templates/js/build.js:244
#: templates/js/build.js:249 templates/js/build.js:993
#: templates/js/order.js:433 templates/js/order.js:438
#: templates/js/stock.js:1425
msgid "Stock Item"
msgstr ""

#: build/models.py:1382
msgid "Source stock item"
msgstr ""

#: build/models.py:1395
msgid "Stock quantity to allocate to build"
msgstr ""

#: build/models.py:1403
msgid "Install into"
msgstr ""

#: build/models.py:1404
msgid "Destination stock item"
msgstr ""

#: build/templates/build/allocate.html:7
msgid "Allocate Parts"
msgstr ""

#: build/templates/build/allocate.html:15
msgid "Allocate Stock to Build"
msgstr ""

#: build/templates/build/allocate.html:22
msgid "Allocate stock to build"
msgstr ""

#: build/templates/build/allocate.html:23
msgid "Auto Allocate"
msgstr ""

#: build/templates/build/allocate.html:25 templates/js/build.js:778
msgid "Unallocate stock"
msgstr ""

#: build/templates/build/allocate.html:26 build/views.py:319 build/views.py:685
msgid "Unallocate Stock"
msgstr ""

#: build/templates/build/allocate.html:29
msgid "Order required parts"
msgstr ""

#: build/templates/build/allocate.html:30
#: company/templates/company/detail_manufacturer_part.html:33
#: company/templates/company/detail_supplier_part.html:32 order/views.py:724
#: part/templates/part/category.html:136
msgid "Order Parts"
msgstr ""

#: build/templates/build/allocate.html:36
msgid "Untracked stock has been fully allocated for this Build Order"
msgstr ""

#: build/templates/build/allocate.html:40
msgid "Untracked stock has not been fully allocated for this Build Order"
msgstr ""

#: build/templates/build/allocate.html:47
msgid "This Build Order does not have any associated untracked BOM items"
msgstr ""

#: build/templates/build/allocation_card.html:21
#: build/templates/build/complete_output.html:46
#: order/templates/order/sales_order_detail.html:85
#: order/templates/order/sales_order_detail.html:170
#: report/templates/report/inventree_test_report_base.html:75
#: stock/models.py:458 stock/templates/stock/item_base.html:249
#: templates/js/build.js:604 templates/js/model_renderers.js:54
msgid "Serial Number"
msgstr ""

#: build/templates/build/attachments.html:12
#: build/templates/build/navbar.html:43 build/templates/build/navbar.html:46
#: order/templates/order/po_navbar.html:35
#: order/templates/order/so_navbar.html:29 part/templates/part/detail.html:294
#: stock/templates/stock/navbar.html:47 stock/templates/stock/navbar.html:50
msgid "Attachments"
msgstr ""

#: build/templates/build/attachments.html:51
#: order/templates/order/po_attachments.html:79
#: order/templates/order/so_attachments.html:79
#: part/templates/part/detail.html:451
#: stock/templates/stock/item_attachments.html:81
#: templates/attachment_table.html:6
msgid "Add Attachment"
msgstr ""

#: build/templates/build/attachments.html:69
#: order/templates/order/po_attachments.html:51
#: order/templates/order/so_attachments.html:52
#: part/templates/part/detail.html:405
#: stock/templates/stock/item_attachments.html:49
msgid "Edit Attachment"
msgstr ""

#: build/templates/build/attachments.html:76
#: order/templates/order/po_attachments.html:58
#: order/templates/order/so_attachments.html:58
#: part/templates/part/detail.html:414
#: stock/templates/stock/item_attachments.html:58
msgid "Confirm Delete Operation"
msgstr ""

#: build/templates/build/attachments.html:77
#: order/templates/order/po_attachments.html:59
#: order/templates/order/so_attachments.html:59
#: part/templates/part/detail.html:415
#: stock/templates/stock/item_attachments.html:59
msgid "Delete Attachment"
msgstr ""

#: build/templates/build/auto_allocate.html:9
msgid "Automatically Allocate Stock"
msgstr ""

#: build/templates/build/auto_allocate.html:10
msgid "The following stock items will be allocated to the specified build output"
msgstr ""

#: build/templates/build/auto_allocate.html:37
msgid "No stock items found that can be automatically allocated to this build"
msgstr ""

#: build/templates/build/auto_allocate.html:39
msgid "Stock items will have to be manually allocated"
msgstr ""

#: build/templates/build/build_base.html:18
#, python-format
msgid "This Build Order is allocated to Sales Order %(link)s"
msgstr ""

#: build/templates/build/build_base.html:25
#, python-format
msgid "This Build Order is a child of Build Order %(link)s"
msgstr ""

#: build/templates/build/build_base.html:32
msgid "Build Order is ready to mark as completed"
msgstr ""

#: build/templates/build/build_base.html:37
msgid "Build Order cannot be completed as outstanding outputs remain"
msgstr ""

#: build/templates/build/build_base.html:42
msgid "Required build quantity has not yet been completed"
msgstr ""

#: build/templates/build/build_base.html:47
msgid "Stock has not been fully allocated to this Build Order"
msgstr ""

#: build/templates/build/build_base.html:75
#: company/templates/company/company_base.html:40
#: company/templates/company/manufacturer_part_base.html:25
#: company/templates/company/supplier_part_base.html:26
#: order/templates/order/order_base.html:26
#: order/templates/order/sales_order_base.html:37
#: part/templates/part/category.html:27 part/templates/part/part_base.html:22
#: stock/templates/stock/item_base.html:62
#: stock/templates/stock/location.html:31
msgid "Admin view"
msgstr ""

#: build/templates/build/build_base.html:81
#: build/templates/build/build_base.html:150
#: order/templates/order/order_base.html:32
#: order/templates/order/order_base.html:86
#: order/templates/order/sales_order_base.html:43
#: order/templates/order/sales_order_base.html:88
#: templates/js/table_filters.js:254 templates/js/table_filters.js:273
#: templates/js/table_filters.js:290
msgid "Overdue"
msgstr ""

#: build/templates/build/build_base.html:90
msgid "Print actions"
msgstr ""

#: build/templates/build/build_base.html:94
msgid "Print Build Order"
msgstr ""

#: build/templates/build/build_base.html:100
#: build/templates/build/build_base.html:222
msgid "Complete Build"
msgstr ""

#: build/templates/build/build_base.html:105
msgid "Build actions"
msgstr ""

#: build/templates/build/build_base.html:109
msgid "Edit Build"
msgstr ""

#: build/templates/build/build_base.html:111
#: build/templates/build/build_base.html:206 build/views.py:57
msgid "Cancel Build"
msgstr ""

#: build/templates/build/build_base.html:124
#: build/templates/build/detail.html:11
msgid "Build Details"
msgstr ""

#: build/templates/build/build_base.html:150
#, python-format
msgid "This build was due on %(target)s"
msgstr ""

#: build/templates/build/build_base.html:157
#: build/templates/build/detail.html:64
msgid "Progress"
msgstr ""

#: build/templates/build/build_base.html:170
#: build/templates/build/detail.html:84 order/models.py:823
#: order/templates/order/sales_order_base.html:9
#: order/templates/order/sales_order_base.html:35
#: order/templates/order/sales_order_ship.html:25
#: report/templates/report/inventree_build_order_base.html:136
#: report/templates/report/inventree_so_report.html:77
#: stock/templates/stock/item_base.html:291 templates/js/order.js:307
msgid "Sales Order"
msgstr ""

#: build/templates/build/build_base.html:177
#: build/templates/build/detail.html:98
#: report/templates/report/inventree_build_order_base.html:153
msgid "Issued By"
msgstr ""

#: build/templates/build/build_base.html:214
msgid "Incomplete Outputs"
msgstr ""

#: build/templates/build/build_base.html:215
msgid "Build Order cannot be completed as incomplete build outputs remain"
msgstr ""

#: build/templates/build/build_children.html:10
#: build/templates/build/navbar.html:36
msgid "Child Build Orders"
msgstr ""

#: build/templates/build/build_output.html:15
msgid "Incomplete Build Outputs"
msgstr ""

#: build/templates/build/build_output.html:22
msgid "Create new build output"
msgstr ""

#: build/templates/build/build_output.html:23
msgid "Create New Output"
msgstr ""

#: build/templates/build/build_output.html:36
msgid "Create a new build output"
msgstr ""

#: build/templates/build/build_output.html:37
msgid "No incomplete build outputs remain."
msgstr ""

#: build/templates/build/build_output.html:38
msgid "Create a new build output using the button above"
msgstr ""

#: build/templates/build/build_output.html:49
msgid "Completed Build Outputs"
msgstr ""

#: build/templates/build/build_output_create.html:7
msgid "The Bill of Materials contains trackable parts"
msgstr ""

#: build/templates/build/build_output_create.html:8
msgid "Build outputs must be generated individually."
msgstr ""

#: build/templates/build/build_output_create.html:9
msgid "Multiple build outputs will be created based on the quantity specified."
msgstr ""

#: build/templates/build/build_output_create.html:15
msgid "Trackable parts can have serial numbers specified"
msgstr ""

#: build/templates/build/build_output_create.html:16
msgid "Enter serial numbers to generate multiple single build outputs"
msgstr ""

#: build/templates/build/cancel.html:5
msgid "Are you sure you wish to cancel this build?"
msgstr ""

#: build/templates/build/complete.html:8
msgid "Build Order is complete"
msgstr ""

#: build/templates/build/complete.html:12
msgid "Build Order is incomplete"
msgstr ""

#: build/templates/build/complete.html:15
msgid "Incompleted build outputs remain"
msgstr ""

#: build/templates/build/complete.html:18
msgid "Required build quantity has not been completed"
msgstr ""

#: build/templates/build/complete.html:21
msgid "Required stock has not been fully allocated"
msgstr ""

#: build/templates/build/complete_output.html:10
msgid "Stock allocation is complete for this output"
msgstr ""

#: build/templates/build/complete_output.html:14
msgid "Stock allocation is incomplete"
msgstr ""

#: build/templates/build/complete_output.html:20
msgid "tracked parts have not been fully allocated"
msgstr ""

#: build/templates/build/complete_output.html:41
msgid "The following items will be created"
msgstr ""

#: build/templates/build/create_build_item.html:7
msgid "Select a stock item to allocate to the selected build output"
msgstr ""

#: build/templates/build/create_build_item.html:11
#, python-format
msgid "The allocated stock will be installed into the following build output:<br><i>%(output)s</i>"
msgstr ""

#: build/templates/build/create_build_item.html:17
#, python-format
msgid "No stock available for %(part)s"
msgstr ""

#: build/templates/build/delete_build_item.html:8
msgid "Are you sure you want to unallocate this stock?"
msgstr ""

#: build/templates/build/delete_build_item.html:11
msgid "The selected stock will be unallocated from the build output"
msgstr ""

#: build/templates/build/detail.html:35
msgid "Stock Source"
msgstr ""

#: build/templates/build/detail.html:40
msgid "Stock can be taken from any available location."
msgstr ""

#: build/templates/build/detail.html:46 order/forms.py:88 order/models.py:782
#: order/templates/order/purchase_order_detail.html:270
#: order/templates/order/receive_parts.html:25 stock/forms.py:136
msgid "Destination"
msgstr ""

#: build/templates/build/detail.html:53
msgid "Destination location not specified"
msgstr ""

#: build/templates/build/detail.html:70
#: stock/templates/stock/item_base.html:315 templates/js/stock.js:949
#: templates/js/stock.js:1716 templates/js/table_filters.js:116
#: templates/js/table_filters.js:210
msgid "Batch"
msgstr ""

#: build/templates/build/detail.html:116
#: order/templates/order/order_base.html:111
#: order/templates/order/sales_order_base.html:113 templates/js/build.js:910
msgid "Created"
msgstr ""

#: build/templates/build/detail.html:127
msgid "No target date set"
msgstr ""

#: build/templates/build/detail.html:132 templates/js/build.js:888
msgid "Completed"
msgstr ""

#: build/templates/build/detail.html:136
msgid "Build not complete"
msgstr ""

#: build/templates/build/edit_build_item.html:7
msgid "Alter the quantity of stock allocated to the build output"
msgstr ""

#: build/templates/build/index.html:28
msgid "New Build Order"
msgstr ""

#: build/templates/build/index.html:37 build/templates/build/index.html:38
msgid "Print Build Orders"
msgstr ""

#: build/templates/build/index.html:43
#: order/templates/order/purchase_orders.html:27
#: order/templates/order/sales_orders.html:27
msgid "Display calendar view"
msgstr ""

#: build/templates/build/index.html:46
#: order/templates/order/purchase_orders.html:30
#: order/templates/order/sales_orders.html:30
msgid "Display list view"
msgstr ""

#: build/templates/build/navbar.html:12
msgid "Build Order Details"
msgstr ""

#: build/templates/build/navbar.html:15
#: company/templates/company/navbar.html:15
#: order/templates/order/po_navbar.html:15
#: order/templates/order/so_navbar.html:15 part/templates/part/navbar.html:18
#: templates/js/stock.js:1354
msgid "Details"
msgstr ""

#: build/templates/build/navbar.html:21 build/templates/build/navbar.html:24
#: build/views.py:91
msgid "Allocate Stock"
msgstr ""

#: build/templates/build/navbar.html:29 build/templates/build/navbar.html:32
msgid "Build Outputs"
msgstr ""

#: build/templates/build/navbar.html:39
msgid "Child Builds"
msgstr ""

#: build/templates/build/navbar.html:50
msgid "Build Order Notes"
msgstr ""

#: build/templates/build/notes.html:12
msgid "Build Notes"
msgstr ""

#: build/templates/build/notes.html:14 company/templates/company/notes.html:13
#: order/templates/order/order_notes.html:15
#: order/templates/order/sales_order_notes.html:16
#: stock/templates/stock/item_notes.html:15
msgid "Edit notes"
msgstr ""

#: build/templates/build/notes.html:26 company/templates/company/notes.html:24
#: order/templates/order/order_notes.html:27
#: order/templates/order/sales_order_notes.html:29
#: stock/templates/stock/item_base.html:499
#: stock/templates/stock/item_notes.html:26
msgid "Save"
msgstr ""

#: build/templates/build/unallocate.html:10
msgid "Are you sure you wish to unallocate all stock for this build?"
msgstr ""

#: build/templates/build/unallocate.html:12
msgid "All incomplete stock allocations will be removed from the build"
msgstr ""

#: build/views.py:77
msgid "Build was cancelled"
msgstr ""

#: build/views.py:138
msgid "Allocated stock to build output"
msgstr ""

#: build/views.py:150
msgid "Create Build Output"
msgstr ""

#: build/views.py:168
msgid "Maximum output quantity is "
msgstr ""

#: build/views.py:184 stock/views.py:1337
msgid "Serial numbers already exist"
msgstr ""

#: build/views.py:193
msgid "Serial numbers required for trackable build output"
msgstr ""

#: build/views.py:259
msgid "Delete Build Output"
msgstr ""

#: build/views.py:280 build/views.py:370
msgid "Confirm unallocation of build stock"
msgstr ""

#: build/views.py:281 build/views.py:371 stock/views.py:369
msgid "Check the confirmation box"
msgstr ""

#: build/views.py:293
msgid "Build output does not match build"
msgstr ""

#: build/views.py:295 build/views.py:496
msgid "Build output must be specified"
msgstr ""

#: build/views.py:307
msgid "Build output deleted"
msgstr ""

#: build/views.py:405
msgid "Complete Build Order"
msgstr ""

#: build/views.py:411
msgid "Build order cannot be completed - incomplete outputs remain"
msgstr ""

#: build/views.py:422
msgid "Completed build order"
msgstr ""

#: build/views.py:438
msgid "Complete Build Output"
msgstr ""

#: build/views.py:480
msgid "Invalid stock status value selected"
msgstr ""

#: build/views.py:487
msgid "Quantity to complete cannot exceed build output quantity"
msgstr ""

#: build/views.py:493
msgid "Confirm completion of incomplete build"
msgstr ""

#: build/views.py:592
msgid "Build output completed"
msgstr ""

#: build/views.py:675
msgid "Delete Build Order"
msgstr ""

#: build/views.py:690
msgid "Removed parts from build allocation"
msgstr ""

#: build/views.py:702
msgid "Allocate stock to build output"
msgstr ""

#: build/views.py:745
msgid "Item must be currently in stock"
msgstr ""

#: build/views.py:751
msgid "Stock item is over-allocated"
msgstr ""

#: build/views.py:752 templates/js/bom.js:230 templates/js/build.js:705
#: templates/js/build.js:1000 templates/js/build.js:1179
msgid "Available"
msgstr ""

#: build/views.py:754
msgid "Stock item must be selected"
msgstr ""

#: build/views.py:917
msgid "Edit Stock Allocation"
msgstr ""

#: build/views.py:921
msgid "Updated Build Item"
msgstr ""

#: common/files.py:66
msgid "Unsupported file format: {ext.upper()}"
msgstr ""

#: common/files.py:71
msgid "Error reading file (invalid format)"
msgstr ""

#: common/files.py:73
msgid "Error reading file (incorrect dimension)"
msgstr ""

#: common/files.py:75
msgid "Error reading file (data could be corrupted)"
msgstr ""

#: common/forms.py:34 templates/js/attachment.js:42
msgid "File"
msgstr ""

#: common/forms.py:35
msgid "Select file to upload"
msgstr ""

#: common/forms.py:50
msgid "{name.title()} File"
msgstr ""

#: common/forms.py:51
#, python-brace-format
msgid "Select {name} file to upload"
msgstr ""

#: common/models.py:59
msgid "InvenTree Instance Name"
msgstr ""

#: common/models.py:61
msgid "String descriptor for the server instance"
msgstr ""

#: common/models.py:65
msgid "Use instance name"
msgstr ""

#: common/models.py:66
msgid "Use the instance name in the title-bar"
msgstr ""

#: common/models.py:72 company/models.py:99 company/models.py:100
msgid "Company name"
msgstr ""

#: common/models.py:73
msgid "Internal company name"
msgstr ""

#: common/models.py:78
msgid "Base URL"
msgstr ""

#: common/models.py:79
msgid "Base URL for server instance"
msgstr ""

#: common/models.py:85
msgid "Default Currency"
msgstr ""

#: common/models.py:86
msgid "Default currency"
msgstr ""

#: common/models.py:92
msgid "Download from URL"
msgstr ""

#: common/models.py:93
msgid "Allow download of remote images and files from external URL"
msgstr ""

#: common/models.py:99
msgid "Barcode Support"
msgstr ""

#: common/models.py:100
msgid "Enable barcode scanner support"
msgstr ""

#: common/models.py:106
msgid "IPN Regex"
msgstr ""

#: common/models.py:107
msgid "Regular expression pattern for matching Part IPN"
msgstr ""

#: common/models.py:111
msgid "Allow Duplicate IPN"
msgstr ""

#: common/models.py:112
msgid "Allow multiple parts to share the same IPN"
msgstr ""

#: common/models.py:118
msgid "Allow Editing IPN"
msgstr ""

#: common/models.py:119
msgid "Allow changing the IPN value while editing a part"
msgstr ""

#: common/models.py:125
msgid "Copy Part BOM Data"
msgstr ""

#: common/models.py:126
msgid "Copy BOM data by default when duplicating a part"
msgstr ""

#: common/models.py:132
msgid "Copy Part Parameter Data"
msgstr ""

#: common/models.py:133
msgid "Copy parameter data by default when duplicating a part"
msgstr ""

#: common/models.py:139
msgid "Copy Part Test Data"
msgstr ""

#: common/models.py:140
msgid "Copy test data by default when duplicating a part"
msgstr ""

#: common/models.py:146
msgid "Copy Category Parameter Templates"
msgstr ""

#: common/models.py:147
msgid "Copy category parameter templates when creating a part"
msgstr ""

#: common/models.py:153
msgid "Recent Part Count"
msgstr ""

#: common/models.py:154
msgid "Number of recent parts to display on index page"
msgstr ""

#: common/models.py:160 part/models.py:2225 part/templates/part/detail.html:188
#: report/models.py:187 stock/forms.py:226 templates/js/table_filters.js:25
#: templates/js/table_filters.js:324
msgid "Template"
msgstr ""

#: common/models.py:161
msgid "Parts are templates by default"
msgstr ""

#: common/models.py:167 part/models.py:827 part/templates/part/detail.html:198
#: templates/js/table_filters.js:132 templates/js/table_filters.js:336
msgid "Assembly"
msgstr ""

#: common/models.py:168
msgid "Parts can be assembled from other components by default"
msgstr ""

#: common/models.py:174 part/models.py:833 part/templates/part/detail.html:208
#: templates/js/table_filters.js:340
msgid "Component"
msgstr ""

#: common/models.py:175
msgid "Parts can be used as sub-components by default"
msgstr ""

#: common/models.py:181 part/models.py:844 part/templates/part/detail.html:228
msgid "Purchaseable"
msgstr ""

#: common/models.py:182
msgid "Parts are purchaseable by default"
msgstr ""

#: common/models.py:188 part/models.py:849 part/templates/part/detail.html:238
#: templates/js/table_filters.js:348
msgid "Salable"
msgstr ""

#: common/models.py:189
msgid "Parts are salable by default"
msgstr ""

#: common/models.py:195 part/models.py:839 part/templates/part/detail.html:218
#: templates/js/table_filters.js:33 templates/js/table_filters.js:352
msgid "Trackable"
msgstr ""

#: common/models.py:196
msgid "Parts are trackable by default"
msgstr ""

#: common/models.py:202 part/models.py:859 part/templates/part/detail.html:178
#: templates/js/table_filters.js:29
msgid "Virtual"
msgstr ""

#: common/models.py:203
msgid "Parts are virtual by default"
msgstr ""

#: common/models.py:209
msgid "Show Quantity in Forms"
msgstr ""

#: common/models.py:210
msgid "Display available part quantity in some forms"
msgstr ""

#: common/models.py:216
msgid "Show Import in Views"
msgstr ""

#: common/models.py:217
msgid "Display the import wizard in some part views"
msgstr ""

#: common/models.py:223
msgid "Show Price in Forms"
msgstr ""

#: common/models.py:224
msgid "Display part price in some forms"
msgstr ""

#: common/models.py:230
msgid "Show related parts"
msgstr ""

#: common/models.py:231
msgid "Display related parts for a part"
msgstr ""

#: common/models.py:237
msgid "Internal Prices"
msgstr ""

#: common/models.py:238
msgid "Enable internal prices for parts"
msgstr ""

#: common/models.py:244
msgid "Internal Price as BOM-Price"
msgstr ""

#: common/models.py:245
msgid "Use the internal price (if set) in BOM-price calculations"
msgstr ""

#: common/models.py:251 templates/stats.html:25
msgid "Debug Mode"
msgstr ""

#: common/models.py:252
msgid "Generate reports in debug mode (HTML output)"
msgstr ""

#: common/models.py:258
msgid "Page Size"
msgstr ""

#: common/models.py:259
msgid "Default page size for PDF reports"
msgstr ""

#: common/models.py:269
msgid "Test Reports"
msgstr ""

#: common/models.py:270
msgid "Enable generation of test reports"
msgstr ""

#: common/models.py:276
msgid "Stock Expiry"
msgstr ""

#: common/models.py:277
msgid "Enable stock expiry functionality"
msgstr ""

#: common/models.py:283
msgid "Sell Expired Stock"
msgstr ""

#: common/models.py:284
msgid "Allow sale of expired stock"
msgstr ""

#: common/models.py:290
msgid "Stock Stale Time"
msgstr ""

#: common/models.py:291
msgid "Number of days stock items are considered stale before expiring"
msgstr ""

#: common/models.py:293 part/templates/part/detail.html:122
msgid "days"
msgstr ""

#: common/models.py:298
msgid "Build Expired Stock"
msgstr ""

#: common/models.py:299
msgid "Allow building with expired stock"
msgstr ""

#: common/models.py:305
msgid "Stock Ownership Control"
msgstr ""

#: common/models.py:306
msgid "Enable ownership control over stock locations and items"
msgstr ""

#: common/models.py:312
msgid "Group by Part"
msgstr ""

#: common/models.py:313
msgid "Group stock items by part reference in table views"
msgstr ""

#: common/models.py:319
msgid "Recent Stock Count"
msgstr ""

#: common/models.py:320
msgid "Number of recent stock items to display on index page"
msgstr ""

#: common/models.py:326
msgid "Build Order Reference Prefix"
msgstr ""

#: common/models.py:327
msgid "Prefix value for build order reference"
msgstr ""

#: common/models.py:332
msgid "Build Order Reference Regex"
msgstr ""

#: common/models.py:333
msgid "Regular expression pattern for matching build order reference"
msgstr ""

#: common/models.py:337
msgid "Sales Order Reference Prefix"
msgstr ""

#: common/models.py:338
msgid "Prefix value for sales order reference"
msgstr ""

#: common/models.py:343
msgid "Purchase Order Reference Prefix"
msgstr ""

#: common/models.py:344
msgid "Prefix value for purchase order reference"
msgstr ""

#: common/models.py:567
msgid "Settings key (must be unique - case insensitive"
msgstr ""

#: common/models.py:569
msgid "Settings value"
msgstr ""

#: common/models.py:604
msgid "Must be an integer value"
msgstr ""

#: common/models.py:627
msgid "Value must be a boolean value"
msgstr ""

#: common/models.py:638
msgid "Value must be an integer value"
msgstr ""

#: common/models.py:661
msgid "Key string must be unique"
msgstr ""

#: common/models.py:742 company/forms.py:105
msgid "Price break quantity"
msgstr ""

#: common/models.py:749 company/templates/company/supplier_part_pricing.html:84
#: templates/js/part.js:933
msgid "Price"
msgstr ""

#: common/models.py:750
msgid "Unit price at specified quantity"
msgstr ""

#: common/models.py:842
msgid "Default"
msgstr ""

#: common/templates/common/edit_setting.html:11
msgid "Current value"
msgstr ""

#: common/views.py:33
msgid "Change Setting"
msgstr ""

#: common/views.py:102
msgid "Supplied value is not allowed"
msgstr ""

#: common/views.py:111
msgid "Supplied value must be a boolean"
msgstr ""

#: common/views.py:184 order/templates/order/order_wizard/po_upload.html:42
#: order/templates/order/po_navbar.html:19
#: order/templates/order/po_navbar.html:22 order/views.py:337
#: part/templates/part/bom_upload/upload_file.html:47
#: part/templates/part/import_wizard/part_upload.html:45 part/views.py:622
#: part/views.py:1282
msgid "Upload File"
msgstr ""

#: common/views.py:185 order/templates/order/order_wizard/match_fields.html:52
#: order/views.py:338 part/templates/part/bom_upload/match_fields.html:52
#: part/templates/part/import_wizard/ajax_match_fields.html:45
#: part/templates/part/import_wizard/match_fields.html:52 part/views.py:623
#: part/views.py:1283
msgid "Match Fields"
msgstr ""

#: common/views.py:186
msgid "Match Items"
msgstr ""

#: common/views.py:531
msgid "Fields matching failed"
msgstr ""

#: common/views.py:586
msgid "Parts imported"
msgstr ""

#: common/views.py:608 order/templates/order/order_wizard/match_fields.html:27
#: order/templates/order/order_wizard/match_parts.html:19
#: order/templates/order/order_wizard/po_upload.html:40
#: part/templates/part/bom_upload/match_fields.html:27
#: part/templates/part/bom_upload/match_parts.html:19
#: part/templates/part/bom_upload/upload_file.html:45
#: part/templates/part/import_wizard/match_fields.html:27
#: part/templates/part/import_wizard/match_references.html:19
#: part/templates/part/import_wizard/part_upload.html:43
msgid "Previous Step"
msgstr ""

#: company/forms.py:25 part/forms.py:47
msgid "URL"
msgstr ""

#: company/forms.py:26 part/forms.py:48
msgid "Image URL"
msgstr ""

#: company/forms.py:47 templates/js/part.js:1041
msgid "Single Price"
msgstr ""

#: company/forms.py:48
msgid "Single quantity price"
msgstr ""

#: company/forms.py:56 company/models.py:335
msgid "Select manufacturer"
msgstr ""

#: company/forms.py:62 company/models.py:342
msgid "Manufacturer Part Number"
msgstr ""

#: company/forms.py:64 company/models.py:341
#: company/templates/company/manufacturer_part_base.html:89
#: company/templates/company/manufacturer_part_detail.html:26
#: company/templates/company/supplier_part_base.html:102
#: company/templates/company/supplier_part_detail.html:35
#: order/templates/order/purchase_order_detail.html:193 part/bom.py:171
#: part/bom.py:242 templates/js/company.js:305 templates/js/company.js:539
msgid "MPN"
msgstr ""

#: company/models.py:104
msgid "Company description"
msgstr ""

#: company/models.py:105
msgid "Description of the company"
msgstr ""

#: company/models.py:111 company/templates/company/company_base.html:70
#: company/templates/company/detail.html:33 templates/js/company.js:129
msgid "Website"
msgstr ""

#: company/models.py:112
msgid "Company website URL"
msgstr ""

#: company/models.py:116 company/templates/company/company_base.html:77
msgid "Address"
msgstr ""

#: company/models.py:117
msgid "Company address"
msgstr ""

#: company/models.py:120
msgid "Phone number"
msgstr ""

#: company/models.py:121
msgid "Contact phone number"
msgstr ""

#: company/models.py:124 company/templates/company/company_base.html:91
msgid "Email"
msgstr ""

#: company/models.py:124
msgid "Contact email address"
msgstr ""

#: company/models.py:127 company/templates/company/company_base.html:98
msgid "Contact"
msgstr ""

#: company/models.py:128
msgid "Point of contact"
msgstr ""

#: company/models.py:130 company/models.py:347 company/models.py:548
#: order/models.py:160 part/models.py:736
#: report/templates/report/inventree_build_order_base.html:165
#: templates/js/company.js:312 templates/js/company.js:550
#: templates/js/part.js:599
msgid "Link"
msgstr ""

#: company/models.py:130
msgid "Link to external company information"
msgstr ""

#: company/models.py:138 part/models.py:746
msgid "Image"
msgstr ""

#: company/models.py:143
msgid "is customer"
msgstr ""

#: company/models.py:143
msgid "Do you sell items to this company?"
msgstr ""

#: company/models.py:145
msgid "is supplier"
msgstr ""

#: company/models.py:145
msgid "Do you purchase items from this company?"
msgstr ""

#: company/models.py:147
msgid "is manufacturer"
msgstr ""

#: company/models.py:147
msgid "Does this company manufacture parts?"
msgstr ""

#: company/models.py:151 company/serializers.py:262
#: company/templates/company/detail.html:42
msgid "Currency"
msgstr ""

#: company/models.py:154
msgid "Default currency used for this company"
msgstr ""

#: company/models.py:319 company/models.py:519 stock/models.py:411
#: stock/templates/stock/item_base.html:235
msgid "Base Part"
msgstr ""

#: company/models.py:323 company/models.py:523 order/views.py:1127
msgid "Select part"
msgstr ""

#: company/models.py:334 company/templates/company/detail.html:57
#: company/templates/company/manufacturer_part_base.html:85
#: company/templates/company/manufacturer_part_detail.html:25
#: company/templates/company/supplier_part_base.html:94
#: company/templates/company/supplier_part_detail.html:34 part/bom.py:170
#: part/bom.py:241 stock/templates/stock/item_base.html:364
#: templates/js/company.js:113 templates/js/company.js:289
#: templates/js/company.js:521
msgid "Manufacturer"
msgstr ""

#: company/models.py:348
msgid "URL for external manufacturer part link"
msgstr ""

#: company/models.py:354
msgid "Manufacturer part description"
msgstr ""

#: company/models.py:408 company/models.py:542
#: company/templates/company/manufacturer_part_base.html:6
#: company/templates/company/manufacturer_part_base.html:19
#: stock/templates/stock/item_base.html:374
msgid "Manufacturer Part"
msgstr ""

#: company/models.py:415
msgid "Parameter name"
msgstr ""

#: company/models.py:421
#: report/templates/report/inventree_test_report_base.html:90
#: stock/models.py:1771 templates/InvenTree/settings/header.html:8
#: templates/js/company.js:371 templates/js/part.js:260
#: templates/js/stock.js:446
msgid "Value"
msgstr ""

#: company/models.py:422
msgid "Parameter value"
msgstr ""

#: company/models.py:428 part/models.py:821 part/models.py:2193
#: part/templates/part/detail.html:107 templates/js/company.js:377
#: templates/js/part.js:266
msgid "Units"
msgstr ""

#: company/models.py:429
msgid "Parameter units"
msgstr ""

#: company/models.py:529 company/templates/company/detail.html:62
#: company/templates/company/supplier_part_base.html:84
#: company/templates/company/supplier_part_detail.html:25 order/models.py:260
#: order/templates/order/order_base.html:92
#: order/templates/order/order_wizard/select_pos.html:30 part/bom.py:175
#: part/bom.py:286 stock/templates/stock/item_base.html:381
#: templates/js/company.js:117 templates/js/company.js:495
#: templates/js/order.js:232
msgid "Supplier"
msgstr ""

#: company/models.py:530
msgid "Select supplier"
msgstr ""

#: company/models.py:535 company/templates/company/supplier_part_base.html:88
#: company/templates/company/supplier_part_detail.html:26
#: order/templates/order/purchase_order_detail.html:180 part/bom.py:176
#: part/bom.py:287
msgid "SKU"
msgstr ""

#: company/models.py:536
msgid "Supplier stock keeping unit"
msgstr ""

#: company/models.py:543
msgid "Select manufacturer part"
msgstr ""

#: company/models.py:549
msgid "URL for external supplier part link"
msgstr ""

#: company/models.py:555
msgid "Supplier part description"
msgstr ""

#: company/models.py:560 company/templates/company/supplier_part_base.html:116
#: company/templates/company/supplier_part_detail.html:38 part/models.py:2341
#: report/templates/report/inventree_po_report.html:93
#: report/templates/report/inventree_so_report.html:93
msgid "Note"
msgstr ""

#: company/models.py:564 part/models.py:1614
msgid "base cost"
msgstr ""

#: company/models.py:564 part/models.py:1614
msgid "Minimum charge (e.g. stocking fee)"
msgstr ""

#: company/models.py:566 company/templates/company/supplier_part_base.html:109
#: stock/models.py:435 stock/templates/stock/item_base.html:322
#: templates/js/company.js:571 templates/js/stock.js:1029
msgid "Packaging"
msgstr ""

#: company/models.py:566
msgid "Part packaging"
msgstr ""

#: company/models.py:568 part/models.py:1616
msgid "multiple"
msgstr ""

#: company/models.py:568
msgid "Order multiple"
msgstr ""

#: company/serializers.py:68
msgid "Default currency used for this supplier"
msgstr ""

#: company/serializers.py:69
msgid "Currency Code"
msgstr ""

#: company/templates/company/assigned_stock.html:10
#: company/templates/company/navbar.html:62
#: company/templates/company/navbar.html:65 templates/js/build.js:597
msgid "Assigned Stock"
msgstr ""

#: company/templates/company/company_base.html:9
#: company/templates/company/company_base.html:35
#: templates/InvenTree/search.html:304 templates/js/company.js:102
msgid "Company"
msgstr ""

#: company/templates/company/company_base.html:25
#: part/templates/part/part_thumb.html:21
msgid "Upload new image"
msgstr ""

#: company/templates/company/company_base.html:27
#: part/templates/part/part_thumb.html:23
msgid "Download image from URL"
msgstr ""

#: company/templates/company/company_base.html:46 templates/js/order.js:61
msgid "Create Purchase Order"
msgstr ""

#: company/templates/company/company_base.html:51
msgid "Edit company information"
msgstr ""

#: company/templates/company/company_base.html:56
#: company/templates/company/company_base.html:126
msgid "Delete Company"
msgstr ""

#: company/templates/company/company_base.html:64
#: company/templates/company/detail.html:10
#: company/templates/company/navbar.html:12
msgid "Company Details"
msgstr ""

#: company/templates/company/company_base.html:84
msgid "Phone"
msgstr ""

#: company/templates/company/company_base.html:166
#: part/templates/part/part_base.html:347
msgid "Upload Image"
msgstr ""

#: company/templates/company/detail.html:21
msgid "Company Name"
msgstr ""

#: company/templates/company/detail.html:36
msgid "No website specified"
msgstr ""

#: company/templates/company/detail.html:45
msgid "Uses default currency"
msgstr ""

#: company/templates/company/detail.html:67 order/models.py:544
#: order/templates/order/sales_order_base.html:94 stock/models.py:453
#: stock/models.py:454 stock/templates/stock/item_base.html:274
#: templates/js/company.js:109 templates/js/order.js:329
#: templates/js/stock.js:1407
msgid "Customer"
msgstr ""

#: company/templates/company/detail_manufacturer_part.html:11
#: templates/InvenTree/search.html:149
msgid "Manufacturer Parts"
msgstr ""

#: company/templates/company/detail_manufacturer_part.html:22
msgid "Create new manufacturer part"
msgstr ""

#: company/templates/company/detail_manufacturer_part.html:23
#: part/templates/part/supplier.html:47
msgid "New Manufacturer Part"
msgstr ""

#: company/templates/company/detail_manufacturer_part.html:28
#: company/templates/company/detail_supplier_part.html:27
#: company/templates/company/manufacturer_part_suppliers.html:20
#: company/templates/company/manufacturer_part_suppliers.html:46
#: part/templates/part/category.html:131 part/templates/part/supplier.html:21
#: part/templates/part/supplier.html:50
msgid "Options"
msgstr ""

#: company/templates/company/detail_manufacturer_part.html:33
#: company/templates/company/detail_supplier_part.html:32
#: part/templates/part/category.html:136
msgid "Order parts"
msgstr ""

#: company/templates/company/detail_manufacturer_part.html:36
#: company/templates/company/detail_supplier_part.html:35
msgid "Delete parts"
msgstr ""

#: company/templates/company/detail_manufacturer_part.html:36
#: company/templates/company/detail_supplier_part.html:35
msgid "Delete Parts"
msgstr ""

#: company/templates/company/detail_manufacturer_part.html:72
#: part/templates/part/supplier.html:164
msgid "Add Manufacturer Part"
msgstr ""

#: company/templates/company/detail_stock.html:10
msgid "Supplier Stock"
msgstr ""

#: company/templates/company/detail_stock.html:37
#: company/templates/company/supplier_part_stock.html:34
#: part/templates/part/category.html:123 part/templates/part/category.html:137
#: part/templates/part/stock.html:55 stock/templates/stock/location.html:175
msgid "Export"
msgstr ""

#: company/templates/company/detail_supplier_part.html:11
#: company/templates/company/manufacturer_part_navbar.html:11
#: templates/InvenTree/search.html:164
msgid "Supplier Parts"
msgstr ""

#: company/templates/company/detail_supplier_part.html:21
#: order/templates/order/order_wizard/select_parts.html:44
#: part/templates/part/part_base.html:469
msgid "Create new supplier part"
msgstr ""

#: company/templates/company/detail_supplier_part.html:22
#: company/templates/company/manufacturer_part_suppliers.html:17
#: part/templates/part/part_base.html:468 part/templates/part/supplier.html:18
#: templates/js/stock.js:1628
msgid "New Supplier Part"
msgstr ""

#: company/templates/company/detail_supplier_part.html:66
#: part/templates/part/bom.html:166 part/templates/part/category.html:127
#: templates/js/stock.js:1622
msgid "New Part"
msgstr ""

#: company/templates/company/detail_supplier_part.html:67
msgid "Create new Part"
msgstr ""

#: company/templates/company/detail_supplier_part.html:72
#: company/templates/company/manufacturer_part_suppliers.html:96
#: company/views.py:59 part/templates/part/supplier.html:80
msgid "New Supplier"
msgstr ""

#: company/templates/company/detail_supplier_part.html:73
msgid "Create new Supplier"
msgstr ""

#: company/templates/company/index.html:8
msgid "Supplier List"
msgstr ""

#: company/templates/company/manufacturer_part_base.html:36
#: company/templates/company/supplier_part_base.html:36
#: company/templates/company/supplier_part_orders.html:17
#: part/templates/part/orders.html:17 part/templates/part/part_base.html:74
msgid "Order part"
msgstr ""

#: company/templates/company/manufacturer_part_base.html:41
msgid "Edit manufacturer part"
msgstr ""

#: company/templates/company/manufacturer_part_base.html:45
msgid "Delete manufacturer part"
msgstr ""

#: company/templates/company/manufacturer_part_base.html:57
#: company/templates/company/manufacturer_part_detail.html:10
msgid "Manufacturer Part Details"
msgstr ""

#: company/templates/company/manufacturer_part_base.html:62
#: company/templates/company/manufacturer_part_detail.html:18
#: company/templates/company/supplier_part_base.html:61
#: company/templates/company/supplier_part_detail.html:18
msgid "Internal Part"
msgstr ""

#: company/templates/company/manufacturer_part_base.html:129
msgid "Edit Manufacturer Part"
msgstr ""

#: company/templates/company/manufacturer_part_base.html:138
msgid "Delete Manufacturer Part"
msgstr ""

#: company/templates/company/manufacturer_part_navbar.html:14
#: company/templates/company/manufacturer_part_suppliers.html:10
#: company/views.py:58 part/templates/part/navbar.html:75
#: part/templates/part/navbar.html:78 part/templates/part/prices.html:153
#: templates/InvenTree/search.html:316 templates/navbar.html:35
msgid "Suppliers"
msgstr ""

#: company/templates/company/manufacturer_part_navbar.html:19
msgid "Manufacturer Part Stock"
msgstr ""

#: company/templates/company/manufacturer_part_navbar.html:22
#: company/templates/company/navbar.html:41
#: company/templates/company/supplier_part_navbar.html:15
#: part/templates/part/navbar.html:33 stock/api.py:53
#: stock/templates/stock/loc_link.html:7 stock/templates/stock/location.html:36
#: stock/templates/stock/stock_app_base.html:10
#: templates/InvenTree/index.html:128 templates/InvenTree/search.html:196
#: templates/InvenTree/search.html:232
#: templates/InvenTree/settings/tabs.html:31 templates/js/part.js:181
#: templates/js/part.js:406 templates/js/part.js:566 templates/js/stock.js:74
#: templates/js/stock.js:877 templates/navbar.html:26
msgid "Stock"
msgstr ""

#: company/templates/company/manufacturer_part_navbar.html:26
msgid "Manufacturer Part Orders"
msgstr ""

#: company/templates/company/manufacturer_part_navbar.html:29
#: company/templates/company/supplier_part_navbar.html:22
msgid "Orders"
msgstr ""

#: company/templates/company/manufacturer_part_suppliers.html:22
#: part/templates/part/supplier.html:23
msgid "Delete supplier parts"
msgstr ""

#: company/templates/company/manufacturer_part_suppliers.html:22
#: company/templates/company/manufacturer_part_suppliers.html:48
#: company/templates/company/manufacturer_part_suppliers.html:142
#: part/templates/part/related.html:44 part/templates/part/supplier.html:23
#: part/templates/part/supplier.html:52 templates/js/company.js:203
#: users/models.py:193
msgid "Delete"
msgstr ""

#: company/templates/company/manufacturer_part_suppliers.html:37
#: part/templates/part/category_navbar.html:46
#: part/templates/part/category_navbar.html:49
#: part/templates/part/detail.html:275
msgid "Parameters"
msgstr ""

#: company/templates/company/manufacturer_part_suppliers.html:43
#: part/templates/part/detail.html:282
#: templates/InvenTree/settings/category.html:29
#: templates/InvenTree/settings/part.html:65
msgid "New Parameter"
msgstr ""

#: company/templates/company/manufacturer_part_suppliers.html:48
msgid "Delete parameters"
msgstr ""

#: company/templates/company/manufacturer_part_suppliers.html:80
#: part/templates/part/detail.html:368
msgid "Add Parameter"
msgstr ""

#: company/templates/company/manufacturer_part_suppliers.html:97
#: part/templates/part/supplier.html:81
msgid "Create new supplier"
msgstr ""

#: company/templates/company/manufacturer_part_suppliers.html:127
msgid "Selected parameters will be deleted"
msgstr ""

#: company/templates/company/manufacturer_part_suppliers.html:139
msgid "Delete Parameters"
msgstr ""

#: company/templates/company/navbar.html:20
#: company/templates/company/navbar.html:23
msgid "Manufactured Parts"
msgstr ""

#: company/templates/company/navbar.html:29
#: company/templates/company/navbar.html:32
msgid "Supplied Parts"
msgstr ""

#: company/templates/company/navbar.html:38 part/templates/part/navbar.html:30
#: stock/templates/stock/location.html:119
#: stock/templates/stock/location.html:134
#: stock/templates/stock/location.html:148
#: stock/templates/stock/location_navbar.html:22
#: stock/templates/stock/location_navbar.html:29
#: templates/InvenTree/search.html:198 templates/js/stock.js:1306
#: templates/stats.html:93 templates/stats.html:102 users/models.py:43
msgid "Stock Items"
msgstr ""

#: company/templates/company/navbar.html:47
#: company/templates/company/navbar.html:56
#: company/templates/company/navbar.html:59
#: company/templates/company/sales_orders.html:11
#: order/templates/order/sales_orders.html:8
#: order/templates/order/sales_orders.html:13
#: part/templates/part/navbar.html:89 part/templates/part/navbar.html:92
#: part/templates/part/sales_orders.html:10 templates/InvenTree/index.html:236
#: templates/InvenTree/search.html:345
#: templates/InvenTree/settings/tabs.html:40 templates/navbar.html:46
#: users/models.py:46
msgid "Sales Orders"
msgstr ""

#: company/templates/company/navbar.html:50
#: company/templates/company/purchase_orders.html:10
#: order/templates/order/purchase_orders.html:8
#: order/templates/order/purchase_orders.html:13
#: part/templates/part/navbar.html:81 part/templates/part/navbar.html:84
#: part/templates/part/orders.html:10 templates/InvenTree/index.html:213
#: templates/InvenTree/search.html:325
#: templates/InvenTree/settings/tabs.html:37 templates/navbar.html:37
#: users/models.py:45
msgid "Purchase Orders"
msgstr ""

#: company/templates/company/notes.html:11
msgid "Company Notes"
msgstr ""

#: company/templates/company/purchase_orders.html:18
#: order/templates/order/purchase_orders.html:20
msgid "Create new purchase order"
msgstr ""

#: company/templates/company/purchase_orders.html:19
#: order/templates/order/purchase_orders.html:21
msgid "New Purchase Order"
msgstr ""

#: company/templates/company/sales_orders.html:19
#: order/templates/order/sales_orders.html:20
msgid "Create new sales order"
msgstr ""

#: company/templates/company/sales_orders.html:20
#: order/templates/order/sales_orders.html:21
msgid "New Sales Order"
msgstr ""

#: company/templates/company/supplier_part_base.html:7
#: company/templates/company/supplier_part_base.html:20 stock/models.py:420
#: stock/templates/stock/item_base.html:386 templates/js/company.js:511
#: templates/js/stock.js:1001
msgid "Supplier Part"
msgstr ""

#: company/templates/company/supplier_part_base.html:40
msgid "Edit supplier part"
msgstr ""

#: company/templates/company/supplier_part_base.html:44
msgid "Delete supplier part"
msgstr ""

#: company/templates/company/supplier_part_base.html:56
#: company/templates/company/supplier_part_detail.html:10
msgid "Supplier Part Details"
msgstr ""

#: company/templates/company/supplier_part_delete.html:5
msgid "Are you sure you want to delete the following Supplier Parts?"
msgstr ""

#: company/templates/company/supplier_part_navbar.html:12
#: company/templates/company/supplier_part_stock.html:10
msgid "Supplier Part Stock"
msgstr ""

#: company/templates/company/supplier_part_navbar.html:19
#: company/templates/company/supplier_part_orders.html:10
msgid "Supplier Part Orders"
msgstr ""

#: company/templates/company/supplier_part_navbar.html:26
msgid "Supplier Part Pricing"
msgstr ""

#: company/templates/company/supplier_part_navbar.html:29
msgid "Pricing"
msgstr ""

#: company/templates/company/supplier_part_orders.html:18
#: part/templates/part/orders.html:18
msgid "Order Part"
msgstr ""

#: company/templates/company/supplier_part_pricing.html:11
#: part/templates/part/navbar.html:68
msgid "Pricing Information"
msgstr ""

#: company/templates/company/supplier_part_pricing.html:19
#: company/templates/company/supplier_part_pricing.html:118
#: part/templates/part/prices.html:264 part/views.py:2305
msgid "Add Price Break"
msgstr ""

#: company/templates/company/supplier_part_pricing.html:38
msgid "No price break information found"
msgstr ""

#: company/templates/company/supplier_part_pricing.html:52 part/views.py:2367
msgid "Delete Price Break"
msgstr ""

#: company/templates/company/supplier_part_pricing.html:66 part/views.py:2353
msgid "Edit Price Break"
msgstr ""

#: company/templates/company/supplier_part_pricing.html:91
msgid "Edit price break"
msgstr ""

#: company/templates/company/supplier_part_pricing.html:92
msgid "Delete price break"
msgstr ""

#: company/views.py:64 part/templates/part/prices.html:157
#: templates/InvenTree/search.html:306 templates/navbar.html:36
msgid "Manufacturers"
msgstr ""

#: company/views.py:65 part/templates/part/supplier.html:85
msgid "New Manufacturer"
msgstr ""

#: company/views.py:70 templates/InvenTree/search.html:336
#: templates/navbar.html:45
msgid "Customers"
msgstr ""

#: company/views.py:71
msgid "New Customer"
msgstr ""

#: company/views.py:78
msgid "Companies"
msgstr ""

#: company/views.py:79
msgid "New Company"
msgstr ""

#: company/views.py:160 part/views.py:974
msgid "Download Image"
msgstr ""

#: company/views.py:189 part/views.py:1006
msgid "Image size exceeds maximum allowable size for download"
msgstr ""

#: company/views.py:196 part/views.py:1013
#, python-brace-format
msgid "Invalid response: {code}"
msgstr ""

#: company/views.py:205 part/views.py:1022
msgid "Supplied URL is not a valid image file"
msgstr ""

#: company/views.py:265
msgid "Edit Supplier Part"
msgstr ""

#: company/views.py:316 templates/js/stock.js:1629
msgid "Create new Supplier Part"
msgstr ""

#: company/views.py:460
msgid "Delete Supplier Part"
msgstr ""

#: label/api.py:57 report/api.py:201
msgid "No valid objects provided to template"
msgstr ""

#: label/models.py:113
msgid "Label name"
msgstr ""

#: label/models.py:120
msgid "Label description"
msgstr ""

#: label/models.py:127 stock/forms.py:169
msgid "Label"
msgstr ""

#: label/models.py:128
msgid "Label template file"
msgstr ""

#: label/models.py:134 report/models.py:298
msgid "Enabled"
msgstr ""

#: label/models.py:135
msgid "Label template is enabled"
msgstr ""

#: label/models.py:140
msgid "Width [mm]"
msgstr ""

#: label/models.py:141
msgid "Label width, specified in mm"
msgstr ""

#: label/models.py:147
msgid "Height [mm]"
msgstr ""

#: label/models.py:148
msgid "Label height, specified in mm"
msgstr ""

#: label/models.py:154 report/models.py:291
msgid "Filename Pattern"
msgstr ""

#: label/models.py:155
msgid "Pattern for generating label filenames"
msgstr ""

#: label/models.py:258
msgid "Query filters (comma-separated list of key=value pairs),"
msgstr ""

#: label/models.py:259 label/models.py:317 label/models.py:364
#: report/models.py:322 report/models.py:457 report/models.py:495
msgid "Filters"
msgstr ""

#: label/models.py:316
msgid "Query filters (comma-separated list of key=value pairs"
msgstr ""

#: label/models.py:363
msgid "Part query filters (comma-separated value of key=value pairs)"
msgstr ""

#: order/forms.py:30 order/templates/order/order_base.html:47
msgid "Place order"
msgstr ""

#: order/forms.py:41 order/templates/order/order_base.html:54
msgid "Mark order as complete"
msgstr ""

#: order/forms.py:52 order/forms.py:63 order/templates/order/order_base.html:59
#: order/templates/order/sales_order_base.html:61
msgid "Cancel order"
msgstr ""

#: order/forms.py:74 order/templates/order/sales_order_base.html:58
msgid "Ship order"
msgstr ""

#: order/forms.py:89
msgid "Receive parts to this location"
msgstr ""

#: order/forms.py:116
msgid "Enter stock item serial numbers"
msgstr ""

#: order/forms.py:122
msgid "Enter quantity of stock items"
msgstr ""

#: order/models.py:158
msgid "Order description"
msgstr ""

#: order/models.py:160
msgid "Link to external page"
msgstr ""

#: order/models.py:168 part/templates/part/detail.html:133
msgid "Created By"
msgstr ""

#: order/models.py:175
msgid "User or group responsible for this order"
msgstr ""

#: order/models.py:180
msgid "Order notes"
msgstr ""

#: order/models.py:247 order/models.py:534
msgid "Order reference"
msgstr ""

#: order/models.py:252 order/models.py:549
msgid "Purchase order status"
msgstr ""

#: order/models.py:261
msgid "Company from which the items are being ordered"
msgstr ""

#: order/models.py:264 order/templates/order/order_base.html:98
#: templates/js/order.js:241
msgid "Supplier Reference"
msgstr ""

#: order/models.py:264
msgid "Supplier order reference code"
msgstr ""

#: order/models.py:271
msgid "received by"
msgstr ""

#: order/models.py:276
msgid "Issue Date"
msgstr ""

#: order/models.py:277
msgid "Date order was issued"
msgstr ""

#: order/models.py:282
msgid "Target Delivery Date"
msgstr ""

#: order/models.py:283
msgid "Expected date for order delivery. Order will be overdue after this date."
msgstr ""

#: order/models.py:289
msgid "Date order was completed"
msgstr ""

#: order/models.py:313 stock/models.py:308 stock/models.py:1023
msgid "Quantity must be greater than zero"
msgstr ""

#: order/models.py:318
msgid "Part supplier must match PO supplier"
msgstr ""

#: order/models.py:416
msgid "Lines can only be received against an order marked as 'Placed'"
msgstr ""

#: order/models.py:420
msgid "Quantity must be an integer"
msgstr ""

#: order/models.py:422
msgid "Quantity must be a positive number"
msgstr ""

#: order/models.py:545
msgid "Company to which the items are being sold"
msgstr ""

#: order/models.py:551
msgid "Customer Reference "
msgstr ""

#: order/models.py:551
msgid "Customer order reference code"
msgstr ""

#: order/models.py:556
msgid "Target date for order completion. Order will be overdue after this date."
msgstr ""

#: order/models.py:559 templates/js/order.js:370
msgid "Shipment Date"
msgstr ""

#: order/models.py:566
msgid "shipped by"
msgstr ""

#: order/models.py:610
msgid "SalesOrder cannot be shipped as it is not currently pending"
msgstr ""

#: order/models.py:707
msgid "Item quantity"
msgstr ""

#: order/models.py:713
msgid "Line item reference"
msgstr ""

#: order/models.py:715
msgid "Line item notes"
msgstr ""

#: order/models.py:745 order/models.py:823 templates/js/order.js:420
msgid "Order"
msgstr ""

#: order/models.py:746 order/templates/order/order_base.html:9
#: order/templates/order/order_base.html:24
#: report/templates/report/inventree_po_report.html:77
#: stock/templates/stock/item_base.html:336 templates/js/order.js:210
#: templates/js/stock.js:980 templates/js/stock.js:1388
msgid "Purchase Order"
msgstr ""

#: order/models.py:767
msgid "Supplier part"
msgstr ""

#: order/models.py:770 order/templates/order/order_base.html:131
#: order/templates/order/purchase_order_detail.html:250
#: order/templates/order/receive_parts.html:22
#: order/templates/order/sales_order_base.html:133
msgid "Received"
msgstr ""

#: order/models.py:770
msgid "Number of items received"
msgstr ""

#: order/models.py:776 part/templates/part/prices.html:166 stock/models.py:545
#: stock/templates/stock/item_base.html:343 templates/js/stock.js:1024
msgid "Purchase Price"
msgstr ""

#: order/models.py:777
msgid "Unit purchase price"
msgstr ""

#: order/models.py:785
msgid "Where does the Purchaser want this item to be stored?"
msgstr ""

#: order/models.py:831 part/templates/part/part_pricing.html:97
#: part/templates/part/prices.html:103 part/templates/part/prices.html:278
msgid "Sale Price"
msgstr ""

#: order/models.py:832
msgid "Unit sale price"
msgstr ""

#: order/models.py:911 order/models.py:913
msgid "Stock item has not been assigned"
msgstr ""

#: order/models.py:917
msgid "Cannot allocate stock item to a line with a different part"
msgstr ""

#: order/models.py:919
msgid "Cannot allocate stock to a line without a part"
msgstr ""

#: order/models.py:922
msgid "Allocation quantity cannot exceed stock quantity"
msgstr ""

#: order/models.py:932
msgid "Quantity must be 1 for serialized stock item"
msgstr ""

#: order/models.py:937
msgid "Line"
msgstr ""

#: order/models.py:948
msgid "Item"
msgstr ""

#: order/models.py:949
msgid "Select stock item to allocate"
msgstr ""

#: order/models.py:952
msgid "Enter stock allocation quantity"
msgstr ""

#: order/serializers.py:139
msgid "Purchase price currency"
msgstr ""

#: order/serializers.py:359
msgid "Sale price currency"
msgstr ""

#: order/templates/order/delete_attachment.html:5
#: stock/templates/stock/attachment_delete.html:5
#: templates/attachment_delete.html:5
msgid "Are you sure you want to delete this attachment?"
msgstr ""

#: order/templates/order/order_base.html:39
#: order/templates/order/sales_order_base.html:50
msgid "Print"
msgstr ""

#: order/templates/order/order_base.html:43
#: order/templates/order/sales_order_base.html:54
msgid "Edit order information"
msgstr ""

#: order/templates/order/order_base.html:51
msgid "Receive items"
msgstr ""

#: order/templates/order/order_base.html:64
msgid "Export order to file"
msgstr ""

#: order/templates/order/order_base.html:72
#: order/templates/order/po_navbar.html:12
msgid "Purchase Order Details"
msgstr ""

#: order/templates/order/order_base.html:77
#: order/templates/order/sales_order_base.html:79
msgid "Order Reference"
msgstr ""

#: order/templates/order/order_base.html:82
#: order/templates/order/sales_order_base.html:84
msgid "Order Status"
msgstr ""

#: order/templates/order/order_base.html:117
#: report/templates/report/inventree_build_order_base.html:122
msgid "Issued"
msgstr ""

#: order/templates/order/order_base.html:188
msgid "Edit Purchase Order"
msgstr ""

#: order/templates/order/order_base.html:199
#: order/templates/order/purchase_order_detail.html:127
#: part/templates/part/category.html:217 part/templates/part/category.html:259
#: part/templates/part/part_base.html:455
#: stock/templates/stock/location.html:203 templates/js/stock.js:1634
msgid "New Location"
msgstr ""

#: order/templates/order/order_base.html:200
#: order/templates/order/purchase_order_detail.html:128
#: part/templates/part/part_base.html:456
#: stock/templates/stock/location.html:42
msgid "Create new stock location"
msgstr ""

#: order/templates/order/order_cancel.html:8
msgid "Cancelling this order means that the order and line items will no longer be editable."
msgstr ""

#: order/templates/order/order_complete.html:7
msgid "Mark this order as complete?"
msgstr ""

#: order/templates/order/order_complete.html:10
msgid "This order has line items which have not been marked as received."
msgstr ""

#: order/templates/order/order_complete.html:11
msgid "Completing this order means that the order and line items will no longer be editable."
msgstr ""

#: order/templates/order/order_issue.html:8
msgid "After placing this purchase order, line items will no longer be editable."
msgstr ""

#: order/templates/order/order_notes.html:13
msgid "Order Notes"
msgstr ""

#: order/templates/order/order_wizard/match_fields.html:9
#: part/templates/part/bom_upload/match_fields.html:9
#: part/templates/part/import_wizard/ajax_match_fields.html:9
#: part/templates/part/import_wizard/match_fields.html:9
msgid "Missing selections for the following required columns"
msgstr ""

#: order/templates/order/order_wizard/match_fields.html:20
#: part/templates/part/bom_upload/match_fields.html:20
#: part/templates/part/import_wizard/ajax_match_fields.html:20
#: part/templates/part/import_wizard/match_fields.html:20
msgid "Duplicate selections found, see below. Fix them then retry submitting."
msgstr ""

#: order/templates/order/order_wizard/match_fields.html:29
#: order/templates/order/order_wizard/match_parts.html:21
#: part/templates/part/bom_upload/match_fields.html:29
#: part/templates/part/bom_upload/match_parts.html:21
#: part/templates/part/import_wizard/match_fields.html:29
#: part/templates/part/import_wizard/match_references.html:21
msgid "Submit Selections"
msgstr ""

#: order/templates/order/order_wizard/match_fields.html:35
#: part/templates/part/bom_upload/match_fields.html:35
#: part/templates/part/import_wizard/ajax_match_fields.html:28
#: part/templates/part/import_wizard/match_fields.html:35
msgid "File Fields"
msgstr ""

#: order/templates/order/order_wizard/match_fields.html:42
#: part/templates/part/bom_upload/match_fields.html:42
#: part/templates/part/import_wizard/ajax_match_fields.html:35
#: part/templates/part/import_wizard/match_fields.html:42
msgid "Remove column"
msgstr ""

#: order/templates/order/order_wizard/match_fields.html:60
#: part/templates/part/bom_upload/match_fields.html:60
#: part/templates/part/import_wizard/ajax_match_fields.html:53
#: part/templates/part/import_wizard/match_fields.html:60
msgid "Duplicate selection"
msgstr ""

#: order/templates/order/order_wizard/match_fields.html:71
#: order/templates/order/order_wizard/match_parts.html:52
#: part/templates/part/bom_upload/match_fields.html:71
#: part/templates/part/bom_upload/match_parts.html:53
#: part/templates/part/import_wizard/ajax_match_fields.html:64
#: part/templates/part/import_wizard/ajax_match_references.html:42
#: part/templates/part/import_wizard/match_fields.html:71
#: part/templates/part/import_wizard/match_references.html:49
msgid "Remove row"
msgstr ""

#: order/templates/order/order_wizard/match_parts.html:12
#: part/templates/part/bom_upload/match_parts.html:12
#: part/templates/part/import_wizard/ajax_match_references.html:12
#: part/templates/part/import_wizard/match_references.html:12
msgid "Errors exist in the submitted data"
msgstr ""

#: order/templates/order/order_wizard/match_parts.html:28
#: part/templates/part/bom_upload/match_parts.html:28
#: part/templates/part/import_wizard/ajax_match_references.html:21
#: part/templates/part/import_wizard/match_references.html:28
msgid "Row"
msgstr ""

#: order/templates/order/order_wizard/match_parts.html:29
msgid "Select Supplier Part"
msgstr ""

#: order/templates/order/order_wizard/po_upload.html:11
msgid "Upload File for Purchase Order"
msgstr ""

#: order/templates/order/order_wizard/po_upload.html:18
#: part/templates/part/bom_upload/upload_file.html:26
#: part/templates/part/import_wizard/ajax_part_upload.html:10
#: part/templates/part/import_wizard/part_upload.html:21
#, python-format
msgid "Step %(step)s of %(count)s"
msgstr ""

#: order/templates/order/order_wizard/po_upload.html:48
msgid "Order is already processed. Files cannot be uploaded."
msgstr ""

#: order/templates/order/order_wizard/select_parts.html:11
msgid "Step 1 of 2 - Select Part Suppliers"
msgstr ""

#: order/templates/order/order_wizard/select_parts.html:16
msgid "Select suppliers"
msgstr ""

#: order/templates/order/order_wizard/select_parts.html:20
msgid "No purchaseable parts selected"
msgstr ""

#: order/templates/order/order_wizard/select_parts.html:33
msgid "Select Supplier"
msgstr ""

#: order/templates/order/order_wizard/select_parts.html:57
msgid "No price"
msgstr ""

#: order/templates/order/order_wizard/select_parts.html:65
#, python-format
msgid "Select a supplier for <i>%(name)s</i>"
msgstr ""

#: order/templates/order/order_wizard/select_parts.html:77
#: part/templates/part/set_category.html:32
msgid "Remove part"
msgstr ""

#: order/templates/order/order_wizard/select_pos.html:8
msgid "Step 2 of 2 - Select Purchase Orders"
msgstr ""

#: order/templates/order/order_wizard/select_pos.html:12
msgid "Select existing purchase orders, or create new orders."
msgstr ""

#: order/templates/order/order_wizard/select_pos.html:31
#: templates/js/order.js:267 templates/js/order.js:375
msgid "Items"
msgstr ""

#: order/templates/order/order_wizard/select_pos.html:32
msgid "Select Purchase Order"
msgstr ""

#: order/templates/order/order_wizard/select_pos.html:45
#, python-format
msgid "Create new purchase order for %(name)s"
msgstr ""

#: order/templates/order/order_wizard/select_pos.html:68
#, python-format
msgid "Select a purchase order for %(name)s"
msgstr ""

#: order/templates/order/po_attachments.html:12
#: order/templates/order/po_navbar.html:32
msgid "Purchase Order Attachments"
msgstr ""

#: order/templates/order/po_navbar.html:26
msgid "Received Stock Items"
msgstr ""

#: order/templates/order/po_navbar.html:29
#: order/templates/order/po_received_items.html:12
msgid "Received Items"
msgstr ""

#: order/templates/order/purchase_order_detail.html:14
msgid "Purchase Order Items"
msgstr ""

#: order/templates/order/purchase_order_detail.html:24
#: order/templates/order/purchase_order_detail.html:64
#: order/templates/order/sales_order_detail.html:22
#: order/templates/order/sales_order_detail.html:56
msgid "Add Line Item"
msgstr ""

#: order/templates/order/purchase_order_detail.html:100
#: order/templates/order/sales_order_detail.html:398
msgid "Edit Line Item"
msgstr ""

#: order/templates/order/purchase_order_detail.html:110
#: order/templates/order/sales_order_detail.html:408
msgid "Delete Line Item"
msgstr ""

#: order/templates/order/purchase_order_detail.html:141
msgid "No line items found"
msgstr ""

#: order/templates/order/purchase_order_detail.html:169
#: order/templates/order/sales_order_detail.html:233
msgid "Total"
msgstr ""

#: order/templates/order/purchase_order_detail.html:222
#: order/templates/order/sales_order_detail.html:256 templates/js/part.js:908
#: templates/js/part.js:1097
msgid "Unit Price"
msgstr ""

#: order/templates/order/purchase_order_detail.html:229
#: order/templates/order/sales_order_detail.html:263
msgid "Total price"
msgstr ""

#: order/templates/order/purchase_order_detail.html:286
#: order/templates/order/sales_order_detail.html:369
msgid "Edit line item"
msgstr ""

#: order/templates/order/purchase_order_detail.html:287
msgid "Delete line item"
msgstr ""

#: order/templates/order/purchase_order_detail.html:292
msgid "Receive line item"
msgstr ""

#: order/templates/order/purchase_orders.html:24
#: order/templates/order/sales_orders.html:24
msgid "Print Order Reports"
msgstr ""

#: order/templates/order/receive_parts.html:8
#, python-format
msgid "Receive outstanding parts for <b>%(order)s</b> - <i>%(desc)s</i>"
msgstr ""

#: order/templates/order/receive_parts.html:14 part/api.py:47
#: part/models.py:326 part/templates/part/cat_link.html:7
#: part/templates/part/category.html:108 part/templates/part/category.html:157
#: part/templates/part/category_navbar.html:25
#: part/templates/part/category_navbar.html:32
#: part/templates/part/category_partlist.html:10
#: templates/InvenTree/index.html:97 templates/InvenTree/search.html:114
#: templates/InvenTree/settings/tabs.html:28 templates/js/part.js:767
#: templates/navbar.html:23 templates/stats.html:80 templates/stats.html:89
#: users/models.py:41
msgid "Parts"
msgstr ""

#: order/templates/order/receive_parts.html:15
msgid "Select parts to receive against this order"
msgstr ""

#: order/templates/order/receive_parts.html:20
msgid "Order Code"
msgstr ""

#: order/templates/order/receive_parts.html:21
#: part/templates/part/part_base.html:152 templates/js/part.js:582
msgid "On Order"
msgstr ""

#: order/templates/order/receive_parts.html:23
msgid "Receive"
msgstr ""

#: order/templates/order/receive_parts.html:37
msgid "Error: Referenced part has been removed"
msgstr ""

#: order/templates/order/receive_parts.html:61
msgid "Remove line"
msgstr ""

#: order/templates/order/sales_order_base.html:16
msgid "This Sales Order has not been fully allocated"
msgstr ""

#: order/templates/order/sales_order_base.html:66
msgid "Packing List"
msgstr ""

#: order/templates/order/sales_order_base.html:74
#: order/templates/order/so_navbar.html:12
msgid "Sales Order Details"
msgstr ""

#: order/templates/order/sales_order_base.html:100 templates/js/order.js:342
msgid "Customer Reference"
msgstr ""

#: order/templates/order/sales_order_base.html:177
msgid "Edit Sales Order"
msgstr ""

#: order/templates/order/sales_order_cancel.html:8
#: order/templates/order/sales_order_ship.html:9
#: part/templates/part/bom_duplicate.html:12
#: stock/templates/stock/stockitem_convert.html:13
msgid "Warning"
msgstr ""

#: order/templates/order/sales_order_cancel.html:9
msgid "Cancelling this order means that the order will no longer be editable."
msgstr ""

#: order/templates/order/sales_order_detail.html:13
msgid "Sales Order Items"
msgstr ""

#: order/templates/order/sales_order_detail.html:105 templates/js/bom.js:358
#: templates/js/build.js:759 templates/js/build.js:1202
msgid "Actions"
msgstr ""

#: order/templates/order/sales_order_detail.html:112 templates/js/build.js:645
#: templates/js/build.js:1011
msgid "Edit stock allocation"
msgstr ""

#: order/templates/order/sales_order_detail.html:113 templates/js/build.js:647
#: templates/js/build.js:1012
msgid "Delete stock allocation"
msgstr ""

#: order/templates/order/sales_order_detail.html:186
msgid "No matching line items"
msgstr ""

#: order/templates/order/sales_order_detail.html:216
msgid "ID"
msgstr ""

#: order/templates/order/sales_order_detail.html:284 templates/js/build.js:710
#: templates/js/build.js:1007
msgid "Allocated"
msgstr ""

#: order/templates/order/sales_order_detail.html:286
msgid "Fulfilled"
msgstr ""

#: order/templates/order/sales_order_detail.html:323
msgid "PO"
msgstr ""

#: order/templates/order/sales_order_detail.html:353
msgid "Allocate serial numbers"
msgstr ""

#: order/templates/order/sales_order_detail.html:356 templates/js/build.js:773
msgid "Allocate stock"
msgstr ""

#: order/templates/order/sales_order_detail.html:359
msgid "Purchase stock"
msgstr ""

#: order/templates/order/sales_order_detail.html:363 templates/js/build.js:766
#: templates/js/build.js:1210
msgid "Build stock"
msgstr ""

#: order/templates/order/sales_order_detail.html:366
#: order/templates/order/sales_order_detail.html:485
msgid "Calculate price"
msgstr ""

#: order/templates/order/sales_order_detail.html:370
msgid "Delete line item "
msgstr ""

#: order/templates/order/sales_order_detail.html:491
msgid "Update Unit Price"
msgstr ""

#: order/templates/order/sales_order_notes.html:14
msgid "Sales Order Notes"
msgstr ""

#: order/templates/order/sales_order_ship.html:10
msgid "This order has not been fully allocated. If the order is marked as shipped, it can no longer be adjusted."
msgstr ""

#: order/templates/order/sales_order_ship.html:12
msgid "Ensure that the order allocation is correct before shipping the order."
msgstr ""

#: order/templates/order/sales_order_ship.html:18
msgid "Some line items in this order have been over-allocated"
msgstr ""

#: order/templates/order/sales_order_ship.html:20
msgid "Ensure that this is correct before shipping the order."
msgstr ""

#: order/templates/order/sales_order_ship.html:27
msgid "Shipping this order means that the order will no longer be editable."
msgstr ""

#: order/templates/order/so_allocate_by_serial.html:9
msgid "Allocate stock items by serial number"
msgstr ""

#: order/templates/order/so_allocation_delete.html:7
msgid "This action will unallocate the following stock from the Sales Order"
msgstr ""

#: order/templates/order/so_attachments.html:12
#: order/templates/order/so_navbar.html:26
msgid "Sales Order Attachments"
msgstr ""

#: order/views.py:151
msgid "Cancel Order"
msgstr ""

#: order/views.py:160 order/views.py:186
msgid "Confirm order cancellation"
msgstr ""

#: order/views.py:163 order/views.py:189
msgid "Order cannot be cancelled"
msgstr ""

#: order/views.py:177
msgid "Cancel sales order"
msgstr ""

#: order/views.py:203
msgid "Issue Order"
msgstr ""

#: order/views.py:212
msgid "Confirm order placement"
msgstr ""

#: order/views.py:222
msgid "Purchase order issued"
msgstr ""

#: order/views.py:233
msgid "Complete Order"
msgstr ""

#: order/views.py:249
msgid "Confirm order completion"
msgstr ""

#: order/views.py:260
msgid "Purchase order completed"
msgstr ""

#: order/views.py:270
msgid "Ship Order"
msgstr ""

#: order/views.py:286
msgid "Confirm order shipment"
msgstr ""

#: order/views.py:292
msgid "Could not ship order"
msgstr ""

#: order/views.py:339
msgid "Match Supplier Parts"
msgstr ""

#: order/views.py:536
msgid "Receive Parts"
msgstr ""

#: order/views.py:606
msgid "Items received"
msgstr ""

#: order/views.py:620
msgid "No destination set"
msgstr ""

#: order/views.py:665
msgid "Error converting quantity to number"
msgstr ""

#: order/views.py:671
msgid "Receive quantity less than zero"
msgstr ""

#: order/views.py:677
msgid "No lines specified"
msgstr ""

#: order/views.py:750
msgid "Update prices"
msgstr ""

#: order/views.py:1008
#, python-brace-format
msgid "Ordered {n} parts"
msgstr ""

#: order/views.py:1061
msgid "Allocate Serial Numbers"
msgstr ""

#: order/views.py:1106
#, python-brace-format
msgid "Allocated {n} items"
msgstr ""

#: order/views.py:1122
msgid "Select line item"
msgstr ""

#: order/views.py:1153
#, python-brace-format
msgid "No matching item for serial {serial}"
msgstr ""

#: order/views.py:1163
#, python-brace-format
msgid "{serial} is not in stock"
msgstr ""

#: order/views.py:1171
#, python-brace-format
msgid "{serial} already allocated to an order"
msgstr ""

#: order/views.py:1225
msgid "Allocate Stock to Order"
msgstr ""

#: order/views.py:1299
msgid "Edit Allocation Quantity"
msgstr ""

#: order/views.py:1314
msgid "Remove allocation"
msgstr ""

#: order/views.py:1386
msgid "Sales order not found"
msgstr ""

#: order/views.py:1392
msgid "Price not found"
msgstr ""

#: order/views.py:1395
#, python-brace-format
msgid "Updated {part} unit-price to {price}"
msgstr ""

#: order/views.py:1400
#, python-brace-format
msgid "Updated {part} unit-price to {price} and quantity to {qty}"
msgstr ""

#: part/bom.py:133 part/models.py:72 part/models.py:755
#: part/templates/part/category.html:75 part/templates/part/detail.html:91
msgid "Default Location"
msgstr ""

#: part/bom.py:134 part/templates/part/part_base.html:140
msgid "Available Stock"
msgstr ""

#: part/forms.py:64 stock/forms.py:232
msgid "File Format"
msgstr ""

#: part/forms.py:64 stock/forms.py:232
msgid "Select output file format"
msgstr ""

#: part/forms.py:66
msgid "Cascading"
msgstr ""

#: part/forms.py:66
msgid "Download cascading / multi-level BOM"
msgstr ""

#: part/forms.py:68
msgid "Levels"
msgstr ""

#: part/forms.py:68
msgid "Select maximum number of BOM levels to export (0 = all levels)"
msgstr ""

#: part/forms.py:70
msgid "Include Parameter Data"
msgstr ""

#: part/forms.py:70
msgid "Include part parameters data in exported BOM"
msgstr ""

#: part/forms.py:72
msgid "Include Stock Data"
msgstr ""

#: part/forms.py:72
msgid "Include part stock data in exported BOM"
msgstr ""

#: part/forms.py:74
msgid "Include Manufacturer Data"
msgstr ""

#: part/forms.py:74
msgid "Include part manufacturer data in exported BOM"
msgstr ""

#: part/forms.py:76
msgid "Include Supplier Data"
msgstr ""

#: part/forms.py:76
msgid "Include part supplier data in exported BOM"
msgstr ""

#: part/forms.py:97 part/models.py:2223
msgid "Parent Part"
msgstr ""

#: part/forms.py:98 part/templates/part/bom_duplicate.html:7
msgid "Select parent part to copy BOM from"
msgstr ""

#: part/forms.py:104
msgid "Clear existing BOM items"
msgstr ""

#: part/forms.py:110
msgid "Confirm BOM duplication"
msgstr ""

#: part/forms.py:128
msgid "validate"
msgstr ""

#: part/forms.py:128
msgid "Confirm that the BOM is correct"
msgstr ""

#: part/forms.py:171
msgid "Related Part"
msgstr ""

#: part/forms.py:178
msgid "Select part category"
msgstr ""

#: part/forms.py:195
msgid "Duplicate all BOM data for this part"
msgstr ""

#: part/forms.py:196
msgid "Copy BOM"
msgstr ""

#: part/forms.py:201
msgid "Duplicate all parameter data for this part"
msgstr ""

#: part/forms.py:202
msgid "Copy Parameters"
msgstr ""

#: part/forms.py:207
msgid "Confirm part creation"
msgstr ""

#: part/forms.py:212
msgid "Include category parameter templates"
msgstr ""

#: part/forms.py:217
msgid "Include parent categories parameter templates"
msgstr ""

#: part/forms.py:297
msgid "Add parameter template to same level categories"
msgstr ""

#: part/forms.py:301
msgid "Add parameter template to all categories"
msgstr ""

#: part/forms.py:319 part/models.py:2322
msgid "Sub part"
msgstr ""

#: part/forms.py:348
msgid "Input quantity for price calculation"
msgstr ""

#: part/models.py:73
msgid "Default location for parts in this category"
msgstr ""

#: part/models.py:76
msgid "Default keywords"
msgstr ""

#: part/models.py:76
msgid "Default keywords for parts in this category"
msgstr ""

#: part/models.py:86 part/models.py:2269
#: part/templates/part/part_app_base.html:10
msgid "Part Category"
msgstr ""

#: part/models.py:87 part/templates/part/category.html:32
#: part/templates/part/category.html:103 templates/InvenTree/search.html:127
#: templates/stats.html:84 users/models.py:40
msgid "Part Categories"
msgstr ""

#: part/models.py:457 part/models.py:469
#, python-brace-format
msgid "Part '{p1}' is  used in BOM for '{p2}' (recursive)"
msgstr ""

#: part/models.py:566
msgid "Next available serial numbers are"
msgstr ""

#: part/models.py:570
msgid "Next available serial number is"
msgstr ""

#: part/models.py:575
msgid "Most recent serial number is"
msgstr ""

#: part/models.py:654
msgid "Duplicate IPN not allowed in part settings"
msgstr ""

#: part/models.py:679 part/templates/part/detail.html:23
msgid "Part name"
msgstr ""

#: part/models.py:686
msgid "Is Template"
msgstr ""

#: part/models.py:687
msgid "Is this part a template part?"
msgstr ""

#: part/models.py:697
msgid "Is this part a variant of another part?"
msgstr ""

#: part/models.py:698 part/templates/part/detail.html:61
msgid "Variant Of"
msgstr ""

#: part/models.py:704
msgid "Part description"
msgstr ""

#: part/models.py:709 part/templates/part/category.html:82
#: part/templates/part/detail.html:68
msgid "Keywords"
msgstr ""

#: part/models.py:710
msgid "Part keywords to improve visibility in search results"
msgstr ""

#: part/models.py:717 part/models.py:2268 part/templates/part/detail.html:74
#: part/templates/part/set_category.html:15 templates/js/part.js:553
msgid "Category"
msgstr ""

#: part/models.py:718
msgid "Part category"
msgstr ""

#: part/models.py:723 part/templates/part/detail.html:29
#: part/templates/part/part_base.html:103 templates/js/part.js:169
#: templates/js/part.js:397
msgid "IPN"
msgstr ""

#: part/models.py:724
msgid "Internal Part Number"
msgstr ""

#: part/models.py:730
msgid "Part revision or version number"
msgstr ""

#: part/models.py:731 part/templates/part/detail.html:36 report/models.py:200
#: templates/js/part.js:173
msgid "Revision"
msgstr ""

#: part/models.py:753
msgid "Where is this item normally stored?"
msgstr ""

#: part/models.py:800 part/templates/part/detail.html:98
msgid "Default Supplier"
msgstr ""

#: part/models.py:801
msgid "Default supplier part"
msgstr ""

#: part/models.py:808
msgid "Default Expiry"
msgstr ""

#: part/models.py:809
msgid "Expiry time (in days) for stock items of this part"
msgstr ""

#: part/models.py:814 part/templates/part/detail.html:114
msgid "Minimum Stock"
msgstr ""

#: part/models.py:815
msgid "Minimum allowed stock level"
msgstr ""

#: part/models.py:822
msgid "Stock keeping units for this part"
msgstr ""

#: part/models.py:828
msgid "Can this part be built from other parts?"
msgstr ""

#: part/models.py:834
msgid "Can this part be used to build other parts?"
msgstr ""

#: part/models.py:840
msgid "Does this part have tracking for unique items?"
msgstr ""

#: part/models.py:845
msgid "Can this part be purchased from external suppliers?"
msgstr ""

#: part/models.py:850
msgid "Can this part be sold to customers?"
msgstr ""

#: part/models.py:854 part/templates/part/detail.html:255
#: templates/js/table_filters.js:21 templates/js/table_filters.js:69
#: templates/js/table_filters.js:250 templates/js/table_filters.js:319
msgid "Active"
msgstr ""

#: part/models.py:855
msgid "Is this part active?"
msgstr ""

#: part/models.py:860
msgid "Is this a virtual part, such as a software product or license?"
msgstr ""

#: part/models.py:865
msgid "Part notes - supports Markdown formatting"
msgstr ""

#: part/models.py:868
msgid "BOM checksum"
msgstr ""

#: part/models.py:868
msgid "Stored BOM checksum"
msgstr ""

#: part/models.py:871
msgid "BOM checked by"
msgstr ""

#: part/models.py:873
msgid "BOM checked date"
msgstr ""

#: part/models.py:877
msgid "Creation User"
msgstr ""

#: part/models.py:1616
msgid "Sell multiple"
msgstr ""

#: part/models.py:2087
msgid "Test templates can only be created for trackable parts"
msgstr ""

#: part/models.py:2104
msgid "Test with this name already exists for this part"
msgstr ""

#: part/models.py:2124 templates/js/part.js:818 templates/js/stock.js:426
msgid "Test Name"
msgstr ""

#: part/models.py:2125
msgid "Enter a name for the test"
msgstr ""

#: part/models.py:2130
msgid "Test Description"
msgstr ""

#: part/models.py:2131
msgid "Enter description for this test"
msgstr ""

#: part/models.py:2136 templates/js/part.js:827
#: templates/js/table_filters.js:236
msgid "Required"
msgstr ""

#: part/models.py:2137
msgid "Is this test required to pass?"
msgstr ""

#: part/models.py:2142 templates/js/part.js:835
msgid "Requires Value"
msgstr ""

#: part/models.py:2143
msgid "Does this test require a value when adding a test result?"
msgstr ""

#: part/models.py:2148 templates/js/part.js:842
msgid "Requires Attachment"
msgstr ""

#: part/models.py:2149
msgid "Does this test require a file attachment when adding a test result?"
msgstr ""

#: part/models.py:2186
msgid "Parameter template name must be unique"
msgstr ""

#: part/models.py:2191
msgid "Parameter Name"
msgstr ""

#: part/models.py:2193
msgid "Parameter Units"
msgstr ""

#: part/models.py:2225 part/models.py:2274 part/models.py:2275
#: templates/InvenTree/settings/category.html:62
msgid "Parameter Template"
msgstr ""

#: part/models.py:2227
msgid "Data"
msgstr ""

#: part/models.py:2227
msgid "Parameter Value"
msgstr ""

#: part/models.py:2279 templates/InvenTree/settings/category.html:67
msgid "Default Value"
msgstr ""

#: part/models.py:2280
msgid "Default Parameter Value"
msgstr ""

#: part/models.py:2314
msgid "Select parent part"
msgstr ""

#: part/models.py:2323
msgid "Select part to be used in BOM"
msgstr ""

#: part/models.py:2329
msgid "BOM quantity for this BOM item"
msgstr ""

#: part/models.py:2331 templates/js/bom.js:216 templates/js/bom.js:278
msgid "Optional"
msgstr ""

#: part/models.py:2331
msgid "This BOM item is optional"
msgstr ""

#: part/models.py:2334
msgid "Overage"
msgstr ""

#: part/models.py:2335
msgid "Estimated build wastage quantity (absolute or percentage)"
msgstr ""

#: part/models.py:2338
msgid "BOM item reference"
msgstr ""

#: part/models.py:2341
msgid "BOM item notes"
msgstr ""

#: part/models.py:2343
msgid "Checksum"
msgstr ""

#: part/models.py:2343
msgid "BOM line checksum"
msgstr ""

#: part/models.py:2347 templates/js/bom.js:295 templates/js/bom.js:302
#: templates/js/table_filters.js:55
msgid "Inherited"
msgstr ""

#: part/models.py:2348
msgid "This BOM item is inherited by BOMs for variant parts"
msgstr ""

#: part/models.py:2353 templates/js/bom.js:287
msgid "Allow Variants"
msgstr ""

#: part/models.py:2354
msgid "Stock items for variant parts can be used for this BOM item"
msgstr ""

#: part/models.py:2439 stock/models.py:298
msgid "Quantity must be integer value for trackable parts"
msgstr ""

#: part/models.py:2448 part/models.py:2450
msgid "Sub part must be specified"
msgstr ""

#: part/models.py:2453
msgid "BOM Item"
msgstr ""

#: part/models.py:2572
msgid "Part 1"
msgstr ""

#: part/models.py:2576
msgid "Part 2"
msgstr ""

#: part/models.py:2576
msgid "Select Related Part"
msgstr ""

#: part/models.py:2608
msgid "Error creating relationship: check that the part is not related to itself and that the relationship is unique"
msgstr ""

#: part/templates/part/allocation.html:11
msgid "Build Order Allocations"
msgstr ""

#: part/templates/part/allocation.html:24
msgid "Sales  Order Allocations"
msgstr ""

#: part/templates/part/bom.html:10 part/templates/part/navbar.html:45
#: part/templates/part/navbar.html:48
msgid "Bill of Materials"
msgstr ""

#: part/templates/part/bom.html:17
msgid "You do not have permission to edit the BOM."
msgstr ""

#: part/templates/part/bom.html:25
#, python-format
msgid "The BOM for <i>%(part)s</i> has changed, and must be validated.<br>"
msgstr ""

#: part/templates/part/bom.html:27
#, python-format
msgid "The BOM for <i>%(part)s</i> was last checked by %(checker)s on %(check_date)s"
msgstr ""

#: part/templates/part/bom.html:31
#, python-format
msgid "The BOM for <i>%(part)s</i> has not been validated."
msgstr ""

#: part/templates/part/bom.html:38
msgid "Remove selected BOM items"
msgstr ""

#: part/templates/part/bom.html:41
msgid "Import BOM data"
msgstr ""

#: part/templates/part/bom.html:45
msgid "Copy BOM from parent part"
msgstr ""

#: part/templates/part/bom.html:49
msgid "New BOM Item"
msgstr ""

#: part/templates/part/bom.html:52
msgid "Finish Editing"
msgstr ""

#: part/templates/part/bom.html:57
msgid "Edit BOM"
msgstr ""

#: part/templates/part/bom.html:61
msgid "Validate Bill of Materials"
msgstr ""

#: part/templates/part/bom.html:67 part/views.py:1620
msgid "Export Bill of Materials"
msgstr ""

#: part/templates/part/bom.html:70
msgid "Print BOM Report"
msgstr ""

#: part/templates/part/bom.html:116
msgid "Delete selected BOM items?"
msgstr ""

#: part/templates/part/bom.html:117
msgid "All selected BOM items will be deleted"
msgstr ""

#: part/templates/part/bom.html:167 part/views.py:451
#: templates/js/stock.js:1623
msgid "Create New Part"
msgstr ""

#: part/templates/part/bom_duplicate.html:13
msgid "This part already has a Bill of Materials"
msgstr ""

#: part/templates/part/bom_upload/match_parts.html:29
msgid "Select Part"
msgstr ""

#: part/templates/part/bom_upload/upload_file.html:11
msgid "Upload BOM File"
msgstr ""

#: part/templates/part/bom_upload/upload_file.html:18
msgid "Requirements for BOM upload"
msgstr ""

#: part/templates/part/bom_upload/upload_file.html:20
msgid "The BOM file must contain the required named columns as provided in the "
msgstr ""

#: part/templates/part/bom_upload/upload_file.html:20
msgid "BOM Upload Template"
msgstr ""

#: part/templates/part/bom_upload/upload_file.html:21
msgid "Each part must already exist in the database"
msgstr ""

#: part/templates/part/bom_validate.html:6
#, python-format
msgid "Confirm that the Bill of Materials (BOM) is valid for:<br><i>%(part)s</i>"
msgstr ""

#: part/templates/part/bom_validate.html:9
msgid "This will validate each line in the BOM."
msgstr ""

#: part/templates/part/build.html:10
msgid "Part Builds"
msgstr ""

#: part/templates/part/build.html:18
msgid "Start New Build"
msgstr ""

#: part/templates/part/category.html:33
msgid "All parts"
msgstr ""

#: part/templates/part/category.html:38 part/views.py:1958
msgid "Create new part category"
msgstr ""

#: part/templates/part/category.html:44
msgid "Edit part category"
msgstr ""

#: part/templates/part/category.html:49
msgid "Delete part category"
msgstr ""

#: part/templates/part/category.html:59 part/templates/part/category.html:98
msgid "Category Details"
msgstr ""

#: part/templates/part/category.html:64
msgid "Category Path"
msgstr ""

#: part/templates/part/category.html:69
msgid "Category Description"
msgstr ""

#: part/templates/part/category.html:88
#: part/templates/part/category_navbar.html:14
#: part/templates/part/category_navbar.html:21
#: part/templates/part/subcategory.html:16
msgid "Subcategories"
msgstr ""

#: part/templates/part/category.html:93
msgid "Parts (Including subcategories)"
msgstr ""

#: part/templates/part/category.html:122
msgid "Export Part Data"
msgstr ""

#: part/templates/part/category.html:126
msgid "Create new part"
msgstr ""

#: part/templates/part/category.html:134
msgid "Set category"
msgstr ""

#: part/templates/part/category.html:134
msgid "Set Category"
msgstr ""

#: part/templates/part/category.html:137
msgid "Export Data"
msgstr ""

#: part/templates/part/category.html:141
msgid "View list display"
msgstr ""

#: part/templates/part/category.html:144
msgid "View grid display"
msgstr ""

#: part/templates/part/category.html:218
#: stock/templates/stock/location.html:204
msgid "Create new location"
msgstr ""

#: part/templates/part/category.html:223 part/templates/part/category.html:253
#: part/templates/part/part_base.html:418
msgid "New Category"
msgstr ""

#: part/templates/part/category.html:224
msgid "Create new category"
msgstr ""

#: part/templates/part/category.html:254
msgid "Create new Part Category"
msgstr ""

#: part/templates/part/category.html:260 stock/views.py:907
msgid "Create new Stock Location"
msgstr ""

#: part/templates/part/category.html:279
msgid "Select parent category"
msgstr ""

#: part/templates/part/category.html:286 part/views.py:1906
msgid "Edit Part Category"
msgstr ""

#: part/templates/part/category_delete.html:5
msgid "Are you sure you want to delete category"
msgstr ""

#: part/templates/part/category_delete.html:8
#, python-format
msgid "This category contains %(count)s child categories"
msgstr ""

#: part/templates/part/category_delete.html:9
msgid "If this category is deleted, these child categories will be moved to the"
msgstr ""

#: part/templates/part/category_delete.html:11
msgid "category"
msgstr ""

#: part/templates/part/category_delete.html:13
msgid "top level Parts category"
msgstr ""

#: part/templates/part/category_delete.html:25
#, python-format
msgid "This category contains %(count)s parts"
msgstr ""

#: part/templates/part/category_delete.html:27
#, python-format
msgid "If this category is deleted, these parts will be moved to the parent category %(path)s"
msgstr ""

#: part/templates/part/category_delete.html:29
msgid "If this category is deleted, these parts will be moved to the top-level category Teile"
msgstr ""

#: part/templates/part/category_navbar.html:37
#: part/templates/part/category_navbar.html:40
msgid "Import Parts"
msgstr ""

#: part/templates/part/category_parametric.html:10
msgid "Part Parameters"
msgstr ""

#: part/templates/part/copy_part.html:9 part/views.py:327
msgid "Duplicate Part"
msgstr ""

#: part/templates/part/copy_part.html:10
#, python-format
msgid "Make a copy of part '%(full_name)s'."
msgstr ""

#: part/templates/part/copy_part.html:14
#: part/templates/part/create_part.html:11
msgid "Possible Matching Parts"
msgstr ""

#: part/templates/part/copy_part.html:15
#: part/templates/part/create_part.html:12
msgid "The new part may be a duplicate of these existing parts"
msgstr ""

#: part/templates/part/create_part.html:17
#, python-format
msgid "%(full_name)s - <i>%(desc)s</i> (%(match_per)s%% match)"
msgstr ""

#: part/templates/part/detail.html:12 part/templates/part/navbar.html:14
msgid "Part Details"
msgstr ""

#: part/templates/part/detail.html:43 part/templates/part/part_base.html:204
msgid "Latest Serial Number"
msgstr ""

#: part/templates/part/detail.html:48
msgid "No serial numbers recorded"
msgstr ""

#: part/templates/part/detail.html:121
msgid "Stock Expiry Time"
msgstr ""

#: part/templates/part/detail.html:140
msgid "Responsible User"
msgstr ""

#: part/templates/part/detail.html:154
msgid "Edit Notes"
msgstr ""

#: part/templates/part/detail.html:181
msgid "Part is virtual (not a physical part)"
msgstr ""

#: part/templates/part/detail.html:183
msgid "Part is not a virtual part"
msgstr ""

#: part/templates/part/detail.html:191
msgid "Part is a template part (variants can be made from this part)"
msgstr ""

#: part/templates/part/detail.html:193
msgid "Part is not a template part"
msgstr ""

#: part/templates/part/detail.html:201
msgid "Part can be assembled from other parts"
msgstr ""

#: part/templates/part/detail.html:203
msgid "Part cannot be assembled from other parts"
msgstr ""

#: part/templates/part/detail.html:211
msgid "Part can be used in assemblies"
msgstr ""

#: part/templates/part/detail.html:213
msgid "Part cannot be used in assemblies"
msgstr ""

#: part/templates/part/detail.html:221
msgid "Part stock is tracked by serial number"
msgstr ""

#: part/templates/part/detail.html:223
msgid "Part stock is not tracked by serial number"
msgstr ""

#: part/templates/part/detail.html:231 part/templates/part/detail.html:233
msgid "Part can be purchased from external suppliers"
msgstr ""

#: part/templates/part/detail.html:241
msgid "Part can be sold to customers"
msgstr ""

#: part/templates/part/detail.html:243
msgid "Part cannot be sold to customers"
msgstr ""

#: part/templates/part/detail.html:258
msgid "Part is active"
msgstr ""

#: part/templates/part/detail.html:260
msgid "Part is not active"
msgstr ""

#: part/templates/part/detail.html:281
msgid "Add new parameter"
msgstr ""

#: part/templates/part/detail.html:319
msgid "Edit Part Notes"
msgstr ""

#: part/templates/part/import_wizard/ajax_part_upload.html:29
#: part/templates/part/import_wizard/part_upload.html:51
msgid "Unsuffitient privileges."
msgstr ""

#: part/templates/part/import_wizard/part_upload.html:14
msgid "Import Parts from File"
msgstr ""

#: part/templates/part/navbar.html:23 part/templates/part/variants.html:11
msgid "Part Variants"
msgstr ""

#: part/templates/part/navbar.html:26
msgid "Variants"
msgstr ""

#: part/templates/part/navbar.html:37
msgid "Allocated Stock"
msgstr ""

#: part/templates/part/navbar.html:40
msgid "Allocations"
msgstr ""

#: part/templates/part/navbar.html:61 part/templates/part/navbar.html:64
msgid "Used In"
msgstr ""

#: part/templates/part/navbar.html:71
msgid "Prices"
msgstr ""

#: part/templates/part/navbar.html:97 part/templates/part/part_tests.html:10
msgid "Part Test Templates"
msgstr ""

#: part/templates/part/navbar.html:100
msgid "Test Templates"
msgstr ""

#: part/templates/part/navbar.html:105 part/templates/part/navbar.html:108
#: part/templates/part/related.html:10
msgid "Related Parts"
msgstr ""

#: part/templates/part/part_app_base.html:12
msgid "Part List"
msgstr ""

#: part/templates/part/part_base.html:26 templates/js/company.js:280
#: templates/js/company.js:486 templates/js/part.js:84 templates/js/part.js:161
msgid "Inactive"
msgstr ""

#: part/templates/part/part_base.html:33
msgid "Star this part"
msgstr ""

#: part/templates/part/part_base.html:40
#: stock/templates/stock/item_base.html:75
#: stock/templates/stock/location.html:51
msgid "Barcode actions"
msgstr ""

#: part/templates/part/part_base.html:42
#: stock/templates/stock/item_base.html:77
#: stock/templates/stock/location.html:53 templates/qr_button.html:1
msgid "Show QR Code"
msgstr ""

#: part/templates/part/part_base.html:43
#: stock/templates/stock/item_base.html:93
#: stock/templates/stock/location.html:54
msgid "Print Label"
msgstr ""

#: part/templates/part/part_base.html:48
msgid "Show pricing information"
msgstr ""

#: part/templates/part/part_base.html:53
#: stock/templates/stock/item_base.html:140
#: stock/templates/stock/location.html:62
msgid "Stock actions"
msgstr ""

#: part/templates/part/part_base.html:60
msgid "Count part stock"
msgstr ""

#: part/templates/part/part_base.html:66
msgid "Transfer part stock"
msgstr ""

#: part/templates/part/part_base.html:83
msgid "Part actions"
msgstr ""

#: part/templates/part/part_base.html:86
msgid "Duplicate part"
msgstr ""

#: part/templates/part/part_base.html:89
msgid "Edit part"
msgstr ""

#: part/templates/part/part_base.html:92
msgid "Delete part"
msgstr ""

#: part/templates/part/part_base.html:123
msgid "This is a virtual part"
msgstr ""

#: part/templates/part/part_base.html:129
#, python-format
msgid "This part is a variant of %(link)s"
msgstr ""

#: part/templates/part/part_base.html:146 templates/js/table_filters.js:165
msgid "In Stock"
msgstr ""

#: part/templates/part/part_base.html:159 templates/InvenTree/index.html:132
msgid "Required for Build Orders"
msgstr ""

#: part/templates/part/part_base.html:166
msgid "Required for Sales Orders"
msgstr ""

#: part/templates/part/part_base.html:173
msgid "Allocated to Orders"
msgstr ""

#: part/templates/part/part_base.html:188 templates/js/bom.js:316
msgid "Can Build"
msgstr ""

#: part/templates/part/part_base.html:194 templates/js/part.js:413
#: templates/js/part.js:586
msgid "Building"
msgstr ""

#: part/templates/part/part_base.html:325 part/templates/part/prices.html:131
msgid "Calculate"
msgstr ""

#: part/templates/part/part_base.html:419
msgid "Create New Part Category"
msgstr ""

#: part/templates/part/part_base.html:427
msgid "New Parent"
msgstr ""

#: part/templates/part/part_base.html:475
msgid "Edit Part"
msgstr ""

#: part/templates/part/part_pricing.html:22 part/templates/part/prices.html:27
msgid "Supplier Pricing"
msgstr ""

#: part/templates/part/part_pricing.html:26
#: part/templates/part/part_pricing.html:52
#: part/templates/part/part_pricing.html:85
#: part/templates/part/part_pricing.html:100 part/templates/part/prices.html:31
#: part/templates/part/prices.html:58 part/templates/part/prices.html:90
#: part/templates/part/prices.html:107
msgid "Unit Cost"
msgstr ""

#: part/templates/part/part_pricing.html:32
#: part/templates/part/part_pricing.html:58
#: part/templates/part/part_pricing.html:89
#: part/templates/part/part_pricing.html:104 part/templates/part/prices.html:38
#: part/templates/part/prices.html:65 part/templates/part/prices.html:95
#: part/templates/part/prices.html:112
msgid "Total Cost"
msgstr ""

#: part/templates/part/part_pricing.html:40 part/templates/part/prices.html:46
msgid "No supplier pricing available"
msgstr ""

#: part/templates/part/part_pricing.html:48 part/templates/part/prices.html:55
#: part/templates/part/prices.html:235
msgid "BOM Pricing"
msgstr ""

#: part/templates/part/part_pricing.html:66 part/templates/part/prices.html:73
msgid "Note: BOM pricing is incomplete for this part"
msgstr ""

#: part/templates/part/part_pricing.html:73 part/templates/part/prices.html:80
msgid "No BOM pricing available"
msgstr ""

#: part/templates/part/part_pricing.html:82 part/templates/part/prices.html:89
msgid "Internal Price"
msgstr ""

#: part/templates/part/part_pricing.html:113
#: part/templates/part/prices.html:121
msgid "No pricing information is available for this part."
msgstr ""

#: part/templates/part/part_tests.html:17
msgid "Add Test Template"
msgstr ""

#: part/templates/part/part_tests.html:61
msgid "Add Test Result Template"
msgstr ""

#: part/templates/part/part_tests.html:79
msgid "Edit Test Result Template"
msgstr ""

#: part/templates/part/part_tests.html:91
msgid "Delete Test Result Template"
msgstr ""

#: part/templates/part/part_thumb.html:20
msgid "Select from existing images"
msgstr ""

#: part/templates/part/partial_delete.html:7
#, python-format
msgid "Are you sure you want to delete part '<b>%(full_name)s</b>'?"
msgstr ""

#: part/templates/part/partial_delete.html:12
#, python-format
msgid "This part is used in BOMs for %(count)s other parts. If you delete this part, the BOMs for the following parts will be updated"
msgstr ""

#: part/templates/part/partial_delete.html:22
#, python-format
msgid "There are %(count)s stock entries defined for this part. If you delete this part, the following stock entries will also be deleted:"
msgstr ""

#: part/templates/part/partial_delete.html:33
#, python-format
msgid "There are %(count)s manufacturers defined for this part. If you delete this part, the following manufacturer parts will also be deleted:"
msgstr ""

#: part/templates/part/partial_delete.html:44
#, python-format
msgid "There are %(count)s suppliers defined for this part. If you delete this part, the following supplier parts will also be deleted:"
msgstr ""

#: part/templates/part/partial_delete.html:55
#, python-format
msgid "There are %(count)s unique parts tracked for '%(full_name)s'. Deleting this part will permanently remove this tracking information."
msgstr ""

#: part/templates/part/prices.html:12
msgid "General Price Information"
msgstr ""

#: part/templates/part/prices.html:22
msgid "Pricing ranges"
msgstr ""

#: part/templates/part/prices.html:28
msgid "Show supplier cost"
msgstr ""

#: part/templates/part/prices.html:29
msgid "Show purchase price"
msgstr ""

#: part/templates/part/prices.html:56
msgid "Show BOM cost"
msgstr ""

#: part/templates/part/prices.html:104
msgid "Show sale cost"
msgstr ""

#: part/templates/part/prices.html:105
msgid "Show sale price"
msgstr ""

#: part/templates/part/prices.html:127
msgid "Calculation parameters"
msgstr ""

#: part/templates/part/prices.html:146
msgid "Supplier Cost"
msgstr ""

#: part/templates/part/prices.html:147 part/templates/part/prices.html:167
#: part/templates/part/prices.html:193 part/templates/part/prices.html:224
#: part/templates/part/prices.html:251 part/templates/part/prices.html:279
msgid "Jump to overview"
msgstr ""

#: part/templates/part/prices.html:172
msgid "Stock Pricing"
msgstr ""

#: part/templates/part/prices.html:180
msgid "No stock pricing history is available for this part."
msgstr ""

#: part/templates/part/prices.html:192
msgid "Internal Cost"
msgstr ""

#: part/templates/part/prices.html:206 part/views.py:2376
msgid "Add Internal Price Break"
msgstr ""

#: part/templates/part/prices.html:223
msgid "BOM Cost"
msgstr ""

#: part/templates/part/prices.html:250
msgid "Sale Cost"
msgstr ""

#: part/templates/part/prices.html:290
msgid "No sale pice history available for this part."
msgstr ""

#: part/templates/part/prices.html:340
#, python-format
msgid "Single Price - %(currency)s"
msgstr ""

#: part/templates/part/prices.html:352
#, python-format
msgid "Single Price Difference - %(currency)s"
msgstr ""

#: part/templates/part/prices.html:364
#, python-format
msgid "Part Single Price - %(currency)s"
msgstr ""

#: part/templates/part/prices.html:464
#, python-format
msgid "Unit Price - %(currency)s"
msgstr ""

#: part/templates/part/related.html:18
msgid "Add Related"
msgstr ""

#: part/templates/part/sales_orders.html:18
msgid "New sales order"
msgstr ""

#: part/templates/part/sales_orders.html:18
msgid "New Order"
msgstr ""

#: part/templates/part/set_category.html:9
msgid "Set category for the following parts"
msgstr ""

#: part/templates/part/stock.html:10
msgid "Part Stock"
msgstr ""

#: part/templates/part/stock.html:16
#, python-format
msgid "Showing stock for all variants of <i>%(full_name)s</i>"
msgstr ""

#: part/templates/part/stock_count.html:7 templates/js/bom.js:239
#: templates/js/part.js:403 templates/js/part.js:590
msgid "No Stock"
msgstr ""

#: part/templates/part/stock_count.html:9 templates/InvenTree/index.html:130
msgid "Low Stock"
msgstr ""

#: part/templates/part/supplier.html:11
msgid "Part Suppliers"
msgstr ""

#: part/templates/part/supplier.html:39
msgid "Part Manufacturers"
msgstr ""

#: part/templates/part/supplier.html:52
msgid "Delete manufacturer parts"
msgstr ""

#: part/templates/part/supplier.html:86
msgid "Create new manufacturer"
msgstr ""

#: part/templates/part/track.html:10
msgid "Part Tracking"
msgstr ""

#: part/templates/part/used_in.html:9
msgid "Assemblies"
msgstr ""

#: part/templates/part/variant_part.html:9
msgid "Create new part variant"
msgstr ""

#: part/templates/part/variant_part.html:10
#, python-format
msgid "Create a new variant of template <i>'%(full_name)s'</i>."
msgstr ""

#: part/templates/part/variants.html:19
msgid "Create new variant"
msgstr ""

#: part/templates/part/variants.html:20
msgid "New Variant"
msgstr ""

#: part/templatetags/inventree_extras.py:99
msgid "Unknown database"
msgstr ""

#: part/views.py:96
msgid "Add Related Part"
msgstr ""

#: part/views.py:151
msgid "Delete Related Part"
msgstr ""

#: part/views.py:162
msgid "Set Part Category"
msgstr ""

#: part/views.py:212
#, python-brace-format
msgid "Set category for {n} parts"
msgstr ""

#: part/views.py:247
msgid "Create Variant"
msgstr ""

#: part/views.py:332
msgid "Copied part"
msgstr ""

#: part/views.py:386 part/views.py:524
msgid "Possible matches exist - confirm creation of new part"
msgstr ""

#: part/views.py:456
msgid "Created new part"
msgstr ""

#: part/views.py:624
msgid "Match References"
msgstr ""

#: part/views.py:892
msgid "None"
msgstr ""

#: part/views.py:951
msgid "Part QR Code"
msgstr ""

#: part/views.py:1053
msgid "Select Part Image"
msgstr ""

#: part/views.py:1079
msgid "Updated part image"
msgstr ""

#: part/views.py:1082
msgid "Part image not found"
msgstr ""

#: part/views.py:1093
msgid "Edit Part Properties"
msgstr ""

#: part/views.py:1128
msgid "Duplicate BOM"
msgstr ""

#: part/views.py:1158
msgid "Confirm duplication of BOM from parent"
msgstr ""

#: part/views.py:1179
msgid "Validate BOM"
msgstr ""

#: part/views.py:1200
msgid "Confirm that the BOM is valid"
msgstr ""

#: part/views.py:1211
msgid "Validated Bill of Materials"
msgstr ""

#: part/views.py:1284
msgid "Match Parts"
msgstr ""

#: part/views.py:1672
msgid "Confirm Part Deletion"
msgstr ""

#: part/views.py:1679
msgid "Part was deleted"
msgstr ""

#: part/views.py:1688
msgid "Part Pricing"
msgstr ""

#: part/views.py:1829
msgid "Create Part Parameter Template"
msgstr ""

#: part/views.py:1839
msgid "Edit Part Parameter Template"
msgstr ""

#: part/views.py:1846
msgid "Delete Part Parameter Template"
msgstr ""

#: part/views.py:1944
msgid "Delete Part Category"
msgstr ""

#: part/views.py:1950
msgid "Part category was deleted"
msgstr ""

#: part/views.py:2002
msgid "Create Category Parameter Template"
msgstr ""

#: part/views.py:2103
msgid "Edit Category Parameter Template"
msgstr ""

#: part/views.py:2159
msgid "Delete Category Parameter Template"
msgstr ""

#: part/views.py:2178
msgid "Create BOM Item"
msgstr ""

#: part/views.py:2248
msgid "Edit BOM item"
msgstr ""

#: part/views.py:2309
msgid "Added new price break"
msgstr ""

#: part/views.py:2385
msgid "Edit Internal Price Break"
msgstr ""

#: part/views.py:2393
msgid "Delete Internal Price Break"
msgstr ""

#: report/models.py:182
msgid "Template name"
msgstr ""

#: report/models.py:188
msgid "Report template file"
msgstr ""

#: report/models.py:195
msgid "Report template description"
msgstr ""

#: report/models.py:201
msgid "Report revision number (auto-increments)"
msgstr ""

#: report/models.py:292
msgid "Pattern for generating report filenames"
msgstr ""

#: report/models.py:299
msgid "Report template is enabled"
msgstr ""

#: report/models.py:323
msgid "StockItem query filters (comma-separated list of key=value pairs)"
msgstr ""

#: report/models.py:331
msgid "Include Installed Tests"
msgstr ""

#: report/models.py:332
msgid "Include test results for stock items installed inside assembled item"
msgstr ""

#: report/models.py:380
msgid "Build Filters"
msgstr ""

#: report/models.py:381
msgid "Build query filters (comma-separated list of key=value pairs"
msgstr ""

#: report/models.py:423
msgid "Part Filters"
msgstr ""

#: report/models.py:424
msgid "Part query filters (comma-separated list of key=value pairs"
msgstr ""

#: report/models.py:458
msgid "Purchase order query filters"
msgstr ""

#: report/models.py:496
msgid "Sales order query filters"
msgstr ""

#: report/models.py:546
msgid "Snippet"
msgstr ""

#: report/models.py:547
msgid "Report snippet file"
msgstr ""

#: report/models.py:551
msgid "Snippet file description"
msgstr ""

#: report/models.py:586
msgid "Asset"
msgstr ""

#: report/models.py:587
msgid "Report asset file"
msgstr ""

#: report/models.py:590
msgid "Asset file description"
msgstr ""

#: report/templates/report/inventree_build_order_base.html:147
msgid "Required For"
msgstr ""

#: report/templates/report/inventree_po_report.html:85
#: report/templates/report/inventree_so_report.html:85
msgid "Line Items"
msgstr ""

#: report/templates/report/inventree_test_report_base.html:21
msgid "Stock Item Test Report"
msgstr ""

#: report/templates/report/inventree_test_report_base.html:83
msgid "Test Results"
msgstr ""

#: report/templates/report/inventree_test_report_base.html:88
#: stock/models.py:1759
msgid "Test"
msgstr ""

#: report/templates/report/inventree_test_report_base.html:89
#: stock/models.py:1765
msgid "Result"
msgstr ""

#: report/templates/report/inventree_test_report_base.html:92
#: templates/js/order.js:257 templates/js/stock.js:1322
msgid "Date"
msgstr ""

#: report/templates/report/inventree_test_report_base.html:103
msgid "Pass"
msgstr ""

#: report/templates/report/inventree_test_report_base.html:105
msgid "Fail"
msgstr ""

#: stock/api.py:146
msgid "Request must contain list of stock items"
msgstr ""

#: stock/api.py:154
msgid "Improperly formatted data"
msgstr ""

#: stock/api.py:162
msgid "Each entry must contain a valid integer primary-key"
msgstr ""

#: stock/api.py:168
msgid "Primary key does not match valid stock item"
msgstr ""

#: stock/api.py:178
msgid "Invalid quantity value"
msgstr ""

#: stock/api.py:183
msgid "Quantity must not be less than zero"
msgstr ""

#: stock/api.py:211
#, python-brace-format
msgid "Updated stock for {n} items"
msgstr ""

#: stock/api.py:247 stock/api.py:280
msgid "Specified quantity exceeds stock quantity"
msgstr ""

#: stock/api.py:270
<<<<<<< HEAD
#, fuzzy
#| msgid "No action specified"
msgid "Valid location must be specified"
msgstr "未指定操作"
=======
msgid "Valid location must be specified"
msgstr ""
>>>>>>> 30b99f09

#: stock/api.py:290
#, python-brace-format
msgid "Moved {n} parts to {loc}"
msgstr ""

#: stock/forms.py:81 stock/forms.py:341 stock/models.py:513
#: stock/templates/stock/item_base.html:393 templates/js/stock.js:969
msgid "Expiry Date"
msgstr ""

#: stock/forms.py:82 stock/forms.py:342
msgid "Expiration date for this stock item"
msgstr ""

#: stock/forms.py:85
msgid "Enter unique serial numbers (or leave blank)"
msgstr ""

#: stock/forms.py:136
msgid "Destination for serialized stock (by default, will remain in current location)"
msgstr ""

#: stock/forms.py:138
msgid "Serial numbers"
msgstr ""

#: stock/forms.py:138
msgid "Unique serial numbers (must match quantity)"
msgstr ""

#: stock/forms.py:140 stock/forms.py:316
msgid "Add transaction note (optional)"
msgstr ""

#: stock/forms.py:170 stock/forms.py:226
msgid "Select test report template"
msgstr ""

#: stock/forms.py:234 templates/js/table_filters.js:79
#: templates/js/table_filters.js:142
msgid "Include sublocations"
msgstr ""

#: stock/forms.py:234
msgid "Include stock items in sub locations"
msgstr ""

#: stock/forms.py:269
msgid "Stock item to install"
msgstr ""

#: stock/forms.py:276
msgid "Stock quantity to assign"
msgstr ""

#: stock/forms.py:304
msgid "Must not exceed available quantity"
msgstr ""

#: stock/forms.py:314
msgid "Destination location for uninstalled items"
msgstr ""

#: stock/forms.py:318
msgid "Confirm uninstall"
msgstr ""

#: stock/forms.py:318
msgid "Confirm removal of installed stock items"
msgstr ""

#: stock/models.py:56 stock/models.py:550
msgid "Owner"
msgstr ""

#: stock/models.py:57 stock/models.py:551
msgid "Select Owner"
msgstr ""

#: stock/models.py:279
msgid "StockItem with this serial number already exists"
msgstr ""

#: stock/models.py:315
#, python-brace-format
msgid "Part type ('{pf}') must be {pe}"
msgstr ""

#: stock/models.py:325 stock/models.py:334
msgid "Quantity must be 1 for item with a serial number"
msgstr ""

#: stock/models.py:326
msgid "Serial number cannot be set if quantity greater than 1"
msgstr ""

#: stock/models.py:348
msgid "Item cannot belong to itself"
msgstr ""

#: stock/models.py:354
msgid "Item must have a build reference if is_building=True"
msgstr ""

#: stock/models.py:361
msgid "Build reference does not point to the same part object"
msgstr ""

#: stock/models.py:403
msgid "Parent Stock Item"
msgstr ""

#: stock/models.py:412
msgid "Base part"
msgstr ""

#: stock/models.py:421
msgid "Select a matching supplier part for this stock item"
msgstr ""

#: stock/models.py:426 stock/templates/stock/stock_app_base.html:8
msgid "Stock Location"
msgstr ""

#: stock/models.py:429
msgid "Where is this stock item located?"
msgstr ""

#: stock/models.py:436
msgid "Packaging this stock item is stored in"
msgstr ""

#: stock/models.py:441 stock/templates/stock/item_base.html:282
msgid "Installed In"
msgstr ""

#: stock/models.py:444
msgid "Is this item installed in another item?"
msgstr ""

#: stock/models.py:460
msgid "Serial number for this item"
msgstr ""

#: stock/models.py:472
msgid "Batch code for this stock item"
msgstr ""

#: stock/models.py:476
msgid "Stock Quantity"
msgstr ""

#: stock/models.py:485
msgid "Source Build"
msgstr ""

#: stock/models.py:487
msgid "Build for this stock item"
msgstr ""

#: stock/models.py:498
msgid "Source Purchase Order"
msgstr ""

#: stock/models.py:501
msgid "Purchase order for this stock item"
msgstr ""

#: stock/models.py:507
msgid "Destination Sales Order"
msgstr ""

#: stock/models.py:514
msgid "Expiry date for stock item. Stock will be considered expired after this date"
msgstr ""

#: stock/models.py:527
msgid "Delete on deplete"
msgstr ""

#: stock/models.py:527
msgid "Delete this Stock Item when stock is depleted"
msgstr ""

#: stock/models.py:537 stock/templates/stock/item_notes.html:13
#: stock/templates/stock/navbar.html:54
msgid "Stock Item Notes"
msgstr ""

#: stock/models.py:546
msgid "Single unit purchase price at time of purchase"
msgstr ""

#: stock/models.py:1014
msgid "Part is not set as trackable"
msgstr ""

#: stock/models.py:1020
msgid "Quantity must be integer"
msgstr ""

#: stock/models.py:1026
#, python-brace-format
msgid "Quantity must not exceed available stock quantity ({n})"
msgstr ""

#: stock/models.py:1029
msgid "Serial numbers must be a list of integers"
msgstr ""

#: stock/models.py:1032
msgid "Quantity does not match serial numbers"
msgstr ""

#: stock/models.py:1039
#, python-brace-format
msgid "Serial numbers already exist: {exists}"
msgstr ""

#: stock/models.py:1197
msgid "StockItem cannot be moved as it is not in stock"
msgstr ""

#: stock/models.py:1679
msgid "Entry notes"
msgstr ""

#: stock/models.py:1736
msgid "Value must be provided for this test"
msgstr ""

#: stock/models.py:1742
msgid "Attachment must be uploaded for this test"
msgstr ""

#: stock/models.py:1760
msgid "Test name"
msgstr ""

#: stock/models.py:1766 templates/js/table_filters.js:226
msgid "Test result"
msgstr ""

#: stock/models.py:1772
msgid "Test output value"
msgstr ""

#: stock/models.py:1779
msgid "Test result attachment"
msgstr ""

#: stock/models.py:1785
msgid "Test notes"
msgstr ""

#: stock/templates/stock/item.html:12
msgid "Stock Tracking Information"
msgstr ""

#: stock/templates/stock/item.html:30
msgid "New Entry"
msgstr ""

#: stock/templates/stock/item_attachments.html:11
msgid "Stock Item Attachments"
msgstr ""

#: stock/templates/stock/item_base.html:33
#: stock/templates/stock/item_base.html:397 templates/js/table_filters.js:154
msgid "Expired"
msgstr ""

#: stock/templates/stock/item_base.html:43
#: stock/templates/stock/item_base.html:399 templates/js/table_filters.js:159
msgid "Stale"
msgstr ""

#: stock/templates/stock/item_base.html:80 templates/js/barcode.js:309
#: templates/js/barcode.js:314
msgid "Unlink Barcode"
msgstr ""

#: stock/templates/stock/item_base.html:82
msgid "Link Barcode"
msgstr ""

#: stock/templates/stock/item_base.html:84 templates/stock_table.html:31
msgid "Scan to Location"
msgstr ""

#: stock/templates/stock/item_base.html:91
msgid "Printing actions"
msgstr ""

#: stock/templates/stock/item_base.html:95
#: stock/templates/stock/item_tests.html:27
msgid "Test Report"
msgstr ""

#: stock/templates/stock/item_base.html:104
msgid "Stock adjustment actions"
msgstr ""

#: stock/templates/stock/item_base.html:108
#: stock/templates/stock/location.html:69 templates/stock_table.html:57
msgid "Count stock"
msgstr ""

#: stock/templates/stock/item_base.html:111 templates/stock_table.html:55
msgid "Add stock"
msgstr ""

#: stock/templates/stock/item_base.html:114 templates/stock_table.html:56
msgid "Remove stock"
msgstr ""

#: stock/templates/stock/item_base.html:117
msgid "Serialize stock"
msgstr ""

#: stock/templates/stock/item_base.html:121
#: stock/templates/stock/location.html:75
msgid "Transfer stock"
msgstr ""

#: stock/templates/stock/item_base.html:124
msgid "Assign to customer"
msgstr ""

#: stock/templates/stock/item_base.html:127
msgid "Return to stock"
msgstr ""

#: stock/templates/stock/item_base.html:131
msgid "Uninstall stock item"
msgstr ""

#: stock/templates/stock/item_base.html:131
msgid "Uninstall"
msgstr ""

#: stock/templates/stock/item_base.html:143
msgid "Convert to variant"
msgstr ""

#: stock/templates/stock/item_base.html:146
msgid "Duplicate stock item"
msgstr ""

#: stock/templates/stock/item_base.html:148
msgid "Edit stock item"
msgstr ""

#: stock/templates/stock/item_base.html:151
msgid "Delete stock item"
msgstr ""

#: stock/templates/stock/item_base.html:171
msgid "You are not in the list of owners of this item. This stock item cannot be edited."
msgstr ""

#: stock/templates/stock/item_base.html:178
msgid "This stock item is in production and cannot be edited."
msgstr ""

#: stock/templates/stock/item_base.html:179
msgid "Edit the stock item from the build view."
msgstr ""

#: stock/templates/stock/item_base.html:192
msgid "This stock item has not passed all required tests"
msgstr ""

#: stock/templates/stock/item_base.html:200
#, python-format
msgid "This stock item is allocated to Sales Order %(link)s (Quantity: %(qty)s)"
msgstr ""

#: stock/templates/stock/item_base.html:208
#, python-format
msgid "This stock item is allocated to Build %(link)s (Quantity: %(qty)s)"
msgstr ""

#: stock/templates/stock/item_base.html:214
msgid "This stock item is serialized - it has a unique serial number and the quantity cannot be adjusted."
msgstr ""

#: stock/templates/stock/item_base.html:218
msgid "This stock item cannot be deleted as it has child items"
msgstr ""

#: stock/templates/stock/item_base.html:222
msgid "This stock item will be automatically deleted when all stock is depleted."
msgstr ""

#: stock/templates/stock/item_base.html:230
msgid "Stock Item Details"
msgstr ""

#: stock/templates/stock/item_base.html:252
msgid "previous page"
msgstr ""

#: stock/templates/stock/item_base.html:258
msgid "next page"
msgstr ""

#: stock/templates/stock/item_base.html:301 templates/js/build.js:628
msgid "No location set"
msgstr ""

#: stock/templates/stock/item_base.html:308
msgid "Barcode Identifier"
msgstr ""

#: stock/templates/stock/item_base.html:350
msgid "Parent Item"
msgstr ""

#: stock/templates/stock/item_base.html:368
msgid "No manufacturer set"
msgstr ""

#: stock/templates/stock/item_base.html:397
#, python-format
msgid "This StockItem expired on %(item.expiry_date)s"
msgstr ""

#: stock/templates/stock/item_base.html:399
#, python-format
msgid "This StockItem expires on %(item.expiry_date)s"
msgstr ""

#: stock/templates/stock/item_base.html:406 templates/js/stock.js:975
msgid "Last Updated"
msgstr ""

#: stock/templates/stock/item_base.html:411
msgid "Last Stocktake"
msgstr ""

#: stock/templates/stock/item_base.html:415
msgid "No stocktake performed"
msgstr ""

#: stock/templates/stock/item_base.html:426
msgid "Tests"
msgstr ""

#: stock/templates/stock/item_base.html:511
msgid "Edit Stock Status"
msgstr ""

#: stock/templates/stock/item_childs.html:12
msgid "Child Stock Items"
msgstr ""

#: stock/templates/stock/item_childs.html:20
msgid "This stock item does not have any child items"
msgstr ""

#: stock/templates/stock/item_delete.html:9
msgid "Are you sure you want to delete this stock item?"
msgstr ""

#: stock/templates/stock/item_delete.html:12
#, python-format
msgid "This will remove <b>%(qty)s</b> units of <b>%(full_name)s</b> from stock."
msgstr ""

#: stock/templates/stock/item_install.html:7
msgid "Install another StockItem into this item."
msgstr ""

#: stock/templates/stock/item_install.html:10
msgid "Stock items can only be installed if they meet the following criteria"
msgstr ""

#: stock/templates/stock/item_install.html:13
msgid "The StockItem links to a Part which is in the BOM for this StockItem"
msgstr ""

#: stock/templates/stock/item_install.html:14
msgid "The StockItem is currently in stock"
msgstr ""

#: stock/templates/stock/item_installed.html:11
#: stock/templates/stock/navbar.html:27
msgid "Installed Stock Items"
msgstr ""

#: stock/templates/stock/item_serialize.html:5
msgid "Create serialized items from this stock item."
msgstr ""

#: stock/templates/stock/item_serialize.html:7
msgid "Select quantity to serialize, and unique serial numbers."
msgstr ""

#: stock/templates/stock/item_tests.html:11
#: stock/templates/stock/navbar.html:19 stock/templates/stock/navbar.html:22
msgid "Test Data"
msgstr ""

#: stock/templates/stock/item_tests.html:20
msgid "Delete Test Data"
msgstr ""

#: stock/templates/stock/item_tests.html:24
msgid "Add Test Data"
msgstr ""

#: stock/templates/stock/item_tests.html:86
#: stock/templates/stock/item_tests.html:111
msgid "Add Test Result"
msgstr ""

#: stock/templates/stock/item_tests.html:131
msgid "Edit Test Result"
msgstr ""

#: stock/templates/stock/item_tests.html:145
msgid "Delete Test Result"
msgstr ""

#: stock/templates/stock/location.html:20
msgid "You are not in the list of owners of this location. This stock location cannot be edited."
msgstr ""

#: stock/templates/stock/location.html:37
msgid "All stock items"
msgstr ""

#: stock/templates/stock/location.html:55
msgid "Check-in Items"
msgstr ""

#: stock/templates/stock/location.html:83
msgid "Location actions"
msgstr ""

#: stock/templates/stock/location.html:85
msgid "Edit location"
msgstr ""

#: stock/templates/stock/location.html:87
msgid "Delete location"
msgstr ""

#: stock/templates/stock/location.html:99
msgid "Location Details"
msgstr ""

#: stock/templates/stock/location.html:104
msgid "Location Path"
msgstr ""

#: stock/templates/stock/location.html:109
msgid "Location Description"
msgstr ""

#: stock/templates/stock/location.html:114
#: stock/templates/stock/location_navbar.html:11
#: stock/templates/stock/location_navbar.html:18
#: stock/templates/stock/sublocation.html:16
msgid "Sublocations"
msgstr ""

#: stock/templates/stock/location.html:124
msgid "Stock Details"
msgstr ""

#: stock/templates/stock/location.html:129 templates/InvenTree/search.html:279
#: templates/stats.html:97 users/models.py:42
msgid "Stock Locations"
msgstr ""

#: stock/templates/stock/location_delete.html:7
msgid "Are you sure you want to delete this stock location?"
msgstr ""

#: stock/templates/stock/navbar.html:11
msgid "Stock Item Tracking"
msgstr ""

#: stock/templates/stock/navbar.html:14
msgid "History"
msgstr ""

#: stock/templates/stock/navbar.html:30
msgid "Installed Items"
msgstr ""

#: stock/templates/stock/navbar.html:38
msgid "Child Items"
msgstr ""

#: stock/templates/stock/navbar.html:41
msgid "Children"
msgstr ""

#: stock/templates/stock/stock_adjust.html:43
msgid "Remove item"
msgstr ""

#: stock/templates/stock/stock_app_base.html:16
msgid "Loading..."
msgstr ""

#: stock/templates/stock/stock_uninstall.html:8
msgid "The following stock items will be uninstalled"
msgstr ""

#: stock/templates/stock/stockitem_convert.html:7 stock/views.py:880
msgid "Convert Stock Item"
msgstr ""

#: stock/templates/stock/stockitem_convert.html:8
#, python-format
msgid "This stock item is current an instance of <i>%(part)s</i>"
msgstr ""

#: stock/templates/stock/stockitem_convert.html:9
msgid "It can be converted to one of the part variants listed below."
msgstr ""

#: stock/templates/stock/stockitem_convert.html:14
msgid "This action cannot be easily undone"
msgstr ""

#: stock/templates/stock/sublocation.html:23 templates/stock_table.html:37
msgid "Printing Actions"
msgstr ""

#: stock/templates/stock/sublocation.html:27 templates/stock_table.html:41
msgid "Print labels"
msgstr ""

#: stock/templates/stock/tracking_delete.html:6
msgid "Are you sure you want to delete this stock tracking entry?"
msgstr ""

#: stock/views.py:146
msgid "Edit Stock Location"
msgstr ""

#: stock/views.py:253 stock/views.py:859 stock/views.py:981 stock/views.py:1346
msgid "Owner is required (ownership control is enabled)"
msgstr ""

#: stock/views.py:268
msgid "Stock Location QR code"
msgstr ""

#: stock/views.py:287
msgid "Assign to Customer"
msgstr ""

#: stock/views.py:296
msgid "Customer must be specified"
msgstr ""

#: stock/views.py:320
msgid "Return to Stock"
msgstr ""

#: stock/views.py:329
msgid "Specify a valid location"
msgstr ""

#: stock/views.py:340
msgid "Stock item returned from customer"
msgstr ""

#: stock/views.py:351
msgid "Delete All Test Data"
msgstr ""

#: stock/views.py:368
msgid "Confirm test data deletion"
msgstr ""

#: stock/views.py:385
msgid "Stock Export Options"
msgstr ""

#: stock/views.py:506
msgid "Stock Item QR Code"
msgstr ""

#: stock/views.py:532
msgid "Install Stock Item"
msgstr ""

#: stock/views.py:631
msgid "Uninstall Stock Items"
msgstr ""

#: stock/views.py:728 templates/js/stock.js:223
msgid "Confirm stock adjustment"
msgstr ""

#: stock/views.py:739
msgid "Uninstalled stock items"
msgstr ""

#: stock/views.py:761
msgid "Edit Stock Item"
msgstr ""

#: stock/views.py:998
msgid "Serialize Stock"
msgstr ""

#: stock/views.py:1091 templates/js/build.js:365
msgid "Create new Stock Item"
msgstr ""

#: stock/views.py:1233
msgid "Duplicate Stock Item"
msgstr ""

#: stock/views.py:1315
msgid "Quantity cannot be negative"
msgstr ""

#: stock/views.py:1415
msgid "Delete Stock Location"
msgstr ""

#: stock/views.py:1428
msgid "Delete Stock Item"
msgstr ""

#: stock/views.py:1439
msgid "Delete Stock Tracking Entry"
msgstr ""

#: stock/views.py:1446
msgid "Edit Stock Tracking Entry"
msgstr ""

#: stock/views.py:1455
msgid "Add Stock Tracking Entry"
msgstr ""

#: templates/403.html:5 templates/403.html:11
msgid "Permission Denied"
msgstr ""

#: templates/403.html:14
msgid "You do not have permission to view this page."
msgstr ""

#: templates/404.html:5 templates/404.html:11
msgid "Page Not Found"
msgstr ""

#: templates/404.html:14
msgid "The requested page does not exist"
msgstr ""

#: templates/InvenTree/index.html:7
msgid "Index"
msgstr ""

#: templates/InvenTree/index.html:98
msgid "Starred Parts"
msgstr ""

#: templates/InvenTree/index.html:99
msgid "Latest Parts"
msgstr ""

#: templates/InvenTree/index.html:100
msgid "BOM Waiting Validation"
msgstr ""

#: templates/InvenTree/index.html:129
msgid "Recently Updated"
msgstr ""

#: templates/InvenTree/index.html:131
msgid "Depleted Stock"
msgstr ""

#: templates/InvenTree/index.html:146
msgid "Expired Stock"
msgstr ""

#: templates/InvenTree/index.html:147
msgid "Stale Stock"
msgstr ""

#: templates/InvenTree/index.html:192
msgid "Build Orders In Progress"
msgstr ""

#: templates/InvenTree/index.html:193
msgid "Overdue Build Orders"
msgstr ""

#: templates/InvenTree/index.html:214
msgid "Outstanding Purchase Orders"
msgstr ""

#: templates/InvenTree/index.html:215
msgid "Overdue Purchase Orders"
msgstr ""

#: templates/InvenTree/index.html:237
msgid "Outstanding Sales Orders"
msgstr ""

#: templates/InvenTree/index.html:238
msgid "Overdue Sales Orders"
msgstr ""

#: templates/InvenTree/search.html:8 templates/InvenTree/search.html:14
msgid "Search Results"
msgstr ""

#: templates/InvenTree/search.html:24
msgid "Enter a search query"
msgstr ""

#: templates/InvenTree/search.html:268 templates/js/stock.js:570
msgid "Shipped to customer"
msgstr ""

#: templates/InvenTree/search.html:271 templates/js/stock.js:580
msgid "No stock location set"
msgstr ""

#: templates/InvenTree/settings/appearance.html:10
msgid "Theme Settings"
msgstr ""

#: templates/InvenTree/settings/appearance.html:17
msgid "Color Themes"
msgstr ""

#: templates/InvenTree/settings/appearance.html:29
#, python-format
msgid "\n"
"        The CSS sheet \"%(invalid_color_theme)s.css\" for the currently selected color theme was not found.<br>\n"
"        Please select another color theme :)\n"
"    "
msgstr ""

#: templates/InvenTree/settings/appearance.html:39
msgid "Language"
msgstr ""

#: templates/InvenTree/settings/appearance.html:61
msgid "Set Language"
msgstr ""

#: templates/InvenTree/settings/build.html:10
msgid "Build Order Settings"
msgstr ""

#: templates/InvenTree/settings/category.html:9
msgid "Category Settings"
msgstr ""

#: templates/InvenTree/settings/category.html:25
msgid "Category Parameter Templates"
msgstr ""

#: templates/InvenTree/settings/category.html:52
msgid "No category parameter templates found"
msgstr ""

#: templates/InvenTree/settings/category.html:70
#: templates/InvenTree/settings/part.html:102
msgid "Edit Template"
msgstr ""

#: templates/InvenTree/settings/category.html:71
#: templates/InvenTree/settings/part.html:103
msgid "Delete Template"
msgstr ""

#: templates/InvenTree/settings/currencies.html:10
msgid "Currency Settings"
msgstr ""

#: templates/InvenTree/settings/currencies.html:25
msgid "Base Currency"
msgstr ""

#: templates/InvenTree/settings/currencies.html:29
msgid "Exchange Rates"
msgstr ""

#: templates/InvenTree/settings/currencies.html:39
msgid "Last Update"
msgstr ""

#: templates/InvenTree/settings/currencies.html:45
msgid "Never"
msgstr ""

#: templates/InvenTree/settings/currencies.html:50
msgid "Update Now"
msgstr ""

#: templates/InvenTree/settings/global.html:10
msgid "Global InvenTree Settings"
msgstr ""

#: templates/InvenTree/settings/global.html:26
msgid "Barcode Settings"
msgstr ""

#: templates/InvenTree/settings/header.html:7
msgid "Setting"
msgstr ""

#: templates/InvenTree/settings/part.html:9
msgid "Part Settings"
msgstr ""

#: templates/InvenTree/settings/part.html:14
msgid "Part Options"
msgstr ""

#: templates/InvenTree/settings/part.html:45
msgid "Part Import"
msgstr ""

#: templates/InvenTree/settings/part.html:48
msgid "Import Part"
msgstr ""

#: templates/InvenTree/settings/part.html:61
msgid "Part Parameter Templates"
msgstr ""

#: templates/InvenTree/settings/part.html:82
msgid "No part parameter templates found"
msgstr ""

#: templates/InvenTree/settings/po.html:9
msgid "Purchase Order Settings"
msgstr ""

#: templates/InvenTree/settings/report.html:10
msgid "Report Settings"
msgstr ""

#: templates/InvenTree/settings/setting.html:23
msgid "No value set"
msgstr ""

#: templates/InvenTree/settings/setting.html:31
msgid "Edit setting"
msgstr ""

#: templates/InvenTree/settings/settings.html:8
#: templates/InvenTree/settings/settings.html:14 templates/navbar.html:84
msgid "Settings"
msgstr ""

#: templates/InvenTree/settings/so.html:9
msgid "Sales Order Settings"
msgstr ""

#: templates/InvenTree/settings/stock.html:9
msgid "Stock Settings"
msgstr ""

#: templates/InvenTree/settings/stock.html:13 templates/stock_table.html:50
msgid "Stock Options"
msgstr ""

#: templates/InvenTree/settings/tabs.html:3
#: templates/InvenTree/settings/user.html:10
msgid "User Settings"
msgstr ""

#: templates/InvenTree/settings/tabs.html:6
msgid "Account"
msgstr ""

#: templates/InvenTree/settings/tabs.html:9
msgid "Appearance"
msgstr ""

#: templates/InvenTree/settings/tabs.html:13
msgid "InvenTree Settings"
msgstr ""

#: templates/InvenTree/settings/tabs.html:16
msgid "Global"
msgstr ""

#: templates/InvenTree/settings/tabs.html:19
msgid "Currencies"
msgstr ""

#: templates/InvenTree/settings/tabs.html:22
msgid "Report"
msgstr ""

#: templates/InvenTree/settings/tabs.html:25
msgid "Categories"
msgstr ""

#: templates/InvenTree/settings/user.html:16
msgid "User Information"
msgstr ""

#: templates/InvenTree/settings/user.html:19
msgid "Edit"
msgstr ""

#: templates/InvenTree/settings/user.html:21
msgid "Change Password"
msgstr ""

#: templates/InvenTree/settings/user.html:28
#: templates/registration/login.html:58
msgid "Username"
msgstr ""

#: templates/InvenTree/settings/user.html:32
msgid "First Name"
msgstr ""

#: templates/InvenTree/settings/user.html:36
msgid "Last Name"
msgstr ""

#: templates/InvenTree/settings/user.html:40
msgid "Email Address"
msgstr ""

#: templates/about.html:13
msgid "InvenTree Version Information"
msgstr ""

#: templates/about.html:22
msgid "InvenTree Version"
msgstr ""

#: templates/about.html:26
msgid "Up to Date"
msgstr ""

#: templates/about.html:28
msgid "Update Available"
msgstr ""

#: templates/about.html:34
msgid "API Version"
msgstr ""

#: templates/about.html:39
msgid "Python Version"
msgstr ""

#: templates/about.html:44
msgid "Django Version"
msgstr ""

#: templates/about.html:51
msgid "Commit Hash"
msgstr ""

#: templates/about.html:58
msgid "Commit Date"
msgstr ""

#: templates/about.html:63
msgid "InvenTree Documentation"
msgstr ""

#: templates/about.html:68
msgid "View Code on GitHub"
msgstr ""

#: templates/about.html:73
msgid "Credits"
msgstr ""

#: templates/about.html:78
msgid "Mobile App"
msgstr ""

#: templates/about.html:83
msgid "Submit Bug Report"
msgstr ""

#: templates/about.html:90 templates/clip.html:4
msgid "copy to clipboard"
msgstr ""

#: templates/about.html:90
msgid "copy version information"
msgstr ""

#: templates/about.html:100 templates/js/modals.js:33
#: templates/js/modals.js:567 templates/js/modals.js:661
#: templates/js/modals.js:954 templates/modals.html:29 templates/modals.html:54
msgid "Close"
msgstr ""

#: templates/image_download.html:8
msgid "Specify URL for downloading image"
msgstr ""

#: templates/image_download.html:11
msgid "Must be a valid image URL"
msgstr ""

#: templates/image_download.html:12
msgid "Remote server must be accessible"
msgstr ""

#: templates/image_download.html:13
msgid "Remote image must not exceed maximum allowable file size"
msgstr ""

#: templates/js/api.js:154 templates/js/modals.js:1024
msgid "No Response"
msgstr ""

#: templates/js/api.js:155 templates/js/modals.js:1025
msgid "No response from the InvenTree server"
msgstr ""

#: templates/js/api.js:160
msgid "Error 400: Bad request"
msgstr ""

#: templates/js/api.js:161
msgid "API request returned error code 400"
msgstr ""

#: templates/js/api.js:164 templates/js/modals.js:1034
msgid "Error 401: Not Authenticated"
msgstr ""

#: templates/js/api.js:165 templates/js/modals.js:1035
msgid "Authentication credentials not supplied"
msgstr ""

#: templates/js/api.js:168 templates/js/modals.js:1039
msgid "Error 403: Permission Denied"
msgstr ""

#: templates/js/api.js:169 templates/js/modals.js:1040
msgid "You do not have the required permissions to access this function"
msgstr ""

#: templates/js/api.js:172 templates/js/modals.js:1044
msgid "Error 404: Resource Not Found"
msgstr ""

#: templates/js/api.js:173 templates/js/modals.js:1045
msgid "The requested resource could not be located on the server"
msgstr ""

#: templates/js/api.js:176 templates/js/modals.js:1049
msgid "Error 408: Timeout"
msgstr ""

#: templates/js/api.js:177 templates/js/modals.js:1050
msgid "Connection timeout while requesting data from server"
msgstr ""

#: templates/js/api.js:180
msgid "Unhandled Error Code"
msgstr ""

#: templates/js/api.js:181
msgid "Error code"
msgstr ""

#: templates/js/attachment.js:16
msgid "No attachments found"
msgstr ""

#: templates/js/attachment.js:56
msgid "Upload Date"
msgstr ""

#: templates/js/attachment.js:69
msgid "Edit attachment"
msgstr ""

#: templates/js/attachment.js:76
msgid "Delete attachment"
msgstr ""

#: templates/js/barcode.js:8
msgid "Scan barcode data here using wedge scanner"
msgstr ""

#: templates/js/barcode.js:10
msgid "Enter barcode data"
msgstr ""

#: templates/js/barcode.js:14
msgid "Barcode"
msgstr ""

#: templates/js/barcode.js:32
msgid "Enter optional notes for stock transfer"
msgstr ""

#: templates/js/barcode.js:33
msgid "Enter notes"
msgstr ""

#: templates/js/barcode.js:71
msgid "Server error"
msgstr ""

#: templates/js/barcode.js:92
msgid "Unknown response from server"
msgstr ""

#: templates/js/barcode.js:119 templates/js/modals.js:1014
msgid "Invalid server response"
msgstr ""

#: templates/js/barcode.js:212
msgid "Scan barcode data below"
msgstr ""

#: templates/js/barcode.js:270
msgid "No URL in response"
msgstr ""

#: templates/js/barcode.js:288
msgid "Link Barcode to Stock Item"
msgstr ""

#: templates/js/barcode.js:311
msgid "This will remove the association between this stock item and the barcode"
msgstr ""

#: templates/js/barcode.js:317
msgid "Unlink"
msgstr ""

#: templates/js/barcode.js:376 templates/js/stock.js:161
msgid "Remove stock item"
msgstr ""

#: templates/js/barcode.js:418
msgid "Check Stock Items into Location"
msgstr ""

#: templates/js/barcode.js:422 templates/js/barcode.js:547
msgid "Check In"
msgstr ""

#: templates/js/barcode.js:462 templates/js/barcode.js:586
msgid "Error transferring stock"
msgstr ""

#: templates/js/barcode.js:481
msgid "Stock Item already scanned"
msgstr ""

#: templates/js/barcode.js:485
msgid "Stock Item already in this location"
msgstr ""

#: templates/js/barcode.js:492
msgid "Added stock item"
msgstr ""

#: templates/js/barcode.js:499
msgid "Barcode does not match Stock Item"
msgstr ""

#: templates/js/barcode.js:542
msgid "Check Into Location"
msgstr ""

#: templates/js/barcode.js:605
msgid "Barcode does not match a valid location"
msgstr ""

#: templates/js/bom.js:175 templates/js/build.js:1152
msgid "Open subassembly"
msgstr ""

#: templates/js/bom.js:249
msgid "Purchase Price Range"
msgstr ""

#: templates/js/bom.js:257
msgid "Purchase Price Average"
msgstr ""

#: templates/js/bom.js:265
msgid "Buy Price"
msgstr ""

#: templates/js/bom.js:271
msgid "No pricing available"
msgstr ""

#: templates/js/bom.js:306 templates/js/bom.js:392
msgid "View BOM"
msgstr ""

#: templates/js/bom.js:366
msgid "Validate BOM Item"
msgstr ""

#: templates/js/bom.js:368
msgid "This line has been validated"
msgstr ""

#: templates/js/bom.js:370
msgid "Edit BOM Item"
msgstr ""

#: templates/js/bom.js:372 templates/js/bom.js:519
msgid "Delete BOM Item"
msgstr ""

#: templates/js/bom.js:463 templates/js/build.js:458 templates/js/build.js:1250
msgid "No BOM items found"
msgstr ""

#: templates/js/build.js:42
msgid "Edit Build Order"
msgstr ""

#: templates/js/build.js:68
msgid "Create Build Order"
msgstr ""

#: templates/js/build.js:100
msgid "Auto-allocate stock items to this output"
msgstr ""

#: templates/js/build.js:108
msgid "Unallocate stock from build output"
msgstr ""

#: templates/js/build.js:118
msgid "Complete build output"
msgstr ""

#: templates/js/build.js:127
msgid "Delete build output"
msgstr ""

#: templates/js/build.js:222
msgid "No build order allocations found"
msgstr ""

#: templates/js/build.js:260 templates/js/order.js:449
msgid "Location not specified"
msgstr ""

#: templates/js/build.js:364 templates/stock_table.html:20
msgid "New Stock Item"
msgstr ""

#: templates/js/build.js:679
msgid "Required Part"
msgstr ""

#: templates/js/build.js:700
msgid "Quantity Per"
msgstr ""

#: templates/js/build.js:770 templates/js/build.js:1214
#: templates/stock_table.html:59
msgid "Order stock"
msgstr ""

#: templates/js/build.js:823
msgid "No builds matching query"
msgstr ""

#: templates/js/build.js:840 templates/js/part.js:491 templates/js/part.js:736
#: templates/js/stock.js:825 templates/js/stock.js:1276
msgid "Select"
msgstr ""

#: templates/js/build.js:860
msgid "Build order is overdue"
msgstr ""

#: templates/js/build.js:924 templates/js/stock.js:1498
msgid "No user information"
msgstr ""

#: templates/js/build.js:930
msgid "Resposible"
msgstr ""

#: templates/js/build.js:939
msgid "No information"
msgstr ""

#: templates/js/build.js:989
msgid "No parts allocated for"
msgstr ""

#: templates/js/company.js:45
msgid "Edit Company"
msgstr ""

#: templates/js/company.js:66
msgid "Add new Company"
msgstr ""

#: templates/js/company.js:143
msgid "Parts Supplied"
msgstr ""

#: templates/js/company.js:152
msgid "Parts Manufactured"
msgstr ""

#: templates/js/company.js:165
msgid "No company information found"
msgstr ""

#: templates/js/company.js:183
msgid "The following manufacturer parts will be deleted"
msgstr ""

#: templates/js/company.js:200
msgid "Delete Manufacturer Parts"
msgstr ""

#: templates/js/company.js:253
msgid "No manufacturer parts found"
msgstr ""

#: templates/js/company.js:272 templates/js/company.js:478
#: templates/js/part.js:68 templates/js/part.js:153
msgid "Template part"
msgstr ""

#: templates/js/company.js:276 templates/js/company.js:482
#: templates/js/part.js:72 templates/js/part.js:157
msgid "Assembled part"
msgstr ""

#: templates/js/company.js:356 templates/js/part.js:242
msgid "No parameters found"
msgstr ""

#: templates/js/company.js:392 templates/js/part.js:283
msgid "Edit parameter"
msgstr ""

#: templates/js/company.js:393 templates/js/part.js:284
msgid "Delete parameter"
msgstr ""

#: templates/js/company.js:412 templates/js/part.js:301
msgid "Edit Parameter"
msgstr ""

#: templates/js/company.js:423 templates/js/part.js:313
msgid "Delete Parameter"
msgstr ""

#: templates/js/company.js:459
msgid "No supplier parts found"
msgstr ""

#: templates/js/filters.js:167 templates/js/filters.js:397
msgid "true"
msgstr ""

#: templates/js/filters.js:171 templates/js/filters.js:398
msgid "false"
msgstr ""

#: templates/js/filters.js:193
msgid "Select filter"
msgstr ""

#: templates/js/filters.js:268
msgid "Add new filter"
msgstr ""

#: templates/js/filters.js:271
msgid "Clear all filters"
msgstr ""

#: templates/js/filters.js:296
msgid "Create filter"
msgstr ""

#: templates/js/forms.js:278 templates/js/forms.js:291
#: templates/js/forms.js:303 templates/js/forms.js:315
msgid "Action Prohibited"
msgstr ""

#: templates/js/forms.js:279
msgid "Create operation not allowed"
msgstr ""

#: templates/js/forms.js:292
msgid "Update operation not allowed"
msgstr ""

#: templates/js/forms.js:304
msgid "Delete operation not allowed"
msgstr ""

#: templates/js/forms.js:316
msgid "View operation not allowed"
msgstr ""

#: templates/js/forms.js:801 templates/modals.html:21 templates/modals.html:47
msgid "Form errors exist"
msgstr ""

#: templates/js/forms.js:1168
msgid "Searching"
msgstr ""

#: templates/js/forms.js:1318
msgid "Clear input"
msgstr ""

#: templates/js/label.js:10 templates/js/report.js:98 templates/js/stock.js:185
msgid "Select Stock Items"
msgstr ""

#: templates/js/label.js:11
msgid "Stock item(s) must be selected before printing labels"
msgstr ""

#: templates/js/label.js:29 templates/js/label.js:79 templates/js/label.js:134
msgid "No Labels Found"
msgstr ""

#: templates/js/label.js:30
msgid "No labels found which match selected stock item(s)"
msgstr ""

#: templates/js/label.js:61
msgid "Select Stock Locations"
msgstr ""

#: templates/js/label.js:62
msgid "Stock location(s) must be selected before printing labels"
msgstr ""

#: templates/js/label.js:80
msgid "No labels found which match selected stock location(s)"
msgstr ""

#: templates/js/label.js:115 templates/js/report.js:205
msgid "Select Parts"
msgstr ""

#: templates/js/label.js:116
msgid "Part(s) must be selected before printing labels"
msgstr ""

#: templates/js/label.js:135
msgid "No labels found which match the selected part(s)"
msgstr ""

#: templates/js/label.js:209
msgid "stock items selected"
msgstr ""

#: templates/js/label.js:217
msgid "Select Label"
msgstr ""

#: templates/js/label.js:232
msgid "Select Label Template"
msgstr ""

#: templates/js/modals.js:59 templates/js/modals.js:103
#: templates/js/modals.js:593
msgid "Cancel"
msgstr ""

#: templates/js/modals.js:60 templates/js/modals.js:102
#: templates/js/modals.js:660 templates/js/modals.js:953
#: templates/modals.html:30 templates/modals.html:55
msgid "Submit"
msgstr ""

#: templates/js/modals.js:101
msgid "Form Title"
msgstr ""

#: templates/js/modals.js:380
msgid "Waiting for server..."
msgstr ""

#: templates/js/modals.js:539
msgid "Show Error Information"
msgstr ""

#: templates/js/modals.js:592
msgid "Accept"
msgstr ""

#: templates/js/modals.js:649
msgid "Loading Data"
msgstr ""

#: templates/js/modals.js:904
msgid "Invalid response from server"
msgstr ""

#: templates/js/modals.js:904
msgid "Form data missing from server response"
msgstr ""

#: templates/js/modals.js:917
msgid "Error posting form data"
msgstr ""

#: templates/js/modals.js:1014
msgid "JSON response missing form data"
msgstr ""

#: templates/js/modals.js:1029
msgid "Error 400: Bad Request"
msgstr ""

#: templates/js/modals.js:1030
msgid "Server returned error code 400"
msgstr ""

#: templates/js/modals.js:1053
msgid "Error requesting form data"
msgstr ""

#: templates/js/model_renderers.js:38
msgid "Company ID"
msgstr ""

#: templates/js/model_renderers.js:76
msgid "Location ID"
msgstr ""

#: templates/js/model_renderers.js:97
msgid "Build ID"
msgstr ""

#: templates/js/model_renderers.js:116
msgid "Part ID"
msgstr ""

#: templates/js/model_renderers.js:163
msgid "Category ID"
msgstr ""

#: templates/js/model_renderers.js:203
msgid "Supplier Part ID"
msgstr ""

#: templates/js/order.js:31
msgid "Create Sales Order"
msgstr ""

#: templates/js/order.js:200
msgid "No purchase orders found"
msgstr ""

#: templates/js/order.js:224 templates/js/order.js:319
msgid "Order is overdue"
msgstr ""

#: templates/js/order.js:296
msgid "No sales orders found"
msgstr ""

#: templates/js/order.js:333
msgid "Invalid Customer"
msgstr ""

#: templates/js/order.js:410
msgid "No sales order allocations found"
msgstr ""

#: templates/js/part.js:10
msgid "YES"
msgstr ""

#: templates/js/part.js:12
msgid "NO"
msgstr ""

#: templates/js/part.js:60 templates/js/part.js:145
msgid "Trackable part"
msgstr ""

#: templates/js/part.js:64 templates/js/part.js:149
msgid "Virtual part"
msgstr ""

#: templates/js/part.js:76
msgid "Starred part"
msgstr ""

#: templates/js/part.js:80
msgid "Salable part"
msgstr ""

#: templates/js/part.js:194
msgid "No variants found"
msgstr ""

#: templates/js/part.js:381 templates/js/part.js:620
msgid "No parts found"
msgstr ""

#: templates/js/part.js:559
msgid "No category"
msgstr ""

#: templates/js/part.js:577 templates/js/table_filters.js:332
msgid "Low stock"
msgstr ""

#: templates/js/part.js:761 templates/js/stock.js:1300
msgid "Path"
msgstr ""

#: templates/js/part.js:804
msgid "No test templates matching query"
msgstr ""

#: templates/js/part.js:855 templates/js/stock.js:384
msgid "Edit test result"
msgstr ""

#: templates/js/part.js:856 templates/js/stock.js:385
msgid "Delete test result"
msgstr ""

#: templates/js/part.js:862
msgid "This test is defined for a parent part"
msgstr ""

#: templates/js/part.js:887
#, python-brace-format
msgid "No ${human_name} information found"
msgstr ""

#: templates/js/part.js:940
#, python-brace-format
msgid "Edit ${human_name}"
msgstr ""

#: templates/js/part.js:941
#, python-brace-format
msgid "Delete ${human_name}"
msgstr ""

#: templates/js/part.js:1060
msgid "Single Price Difference"
msgstr ""

#: templates/js/report.js:47
msgid "items selected"
msgstr ""

#: templates/js/report.js:55
msgid "Select Report Template"
msgstr ""

#: templates/js/report.js:70
msgid "Select Test Report Template"
msgstr ""

#: templates/js/report.js:99
msgid "Stock item(s) must be selected before printing reports"
msgstr ""

#: templates/js/report.js:116 templates/js/report.js:169
#: templates/js/report.js:223 templates/js/report.js:277
#: templates/js/report.js:331
msgid "No Reports Found"
msgstr ""

#: templates/js/report.js:117
msgid "No report templates found which match selected stock item(s)"
msgstr ""

#: templates/js/report.js:152
msgid "Select Builds"
msgstr ""

#: templates/js/report.js:153
msgid "Build(s) must be selected before printing reports"
msgstr ""

#: templates/js/report.js:170
msgid "No report templates found which match selected build(s)"
msgstr ""

#: templates/js/report.js:206
msgid "Part(s) must be selected before printing reports"
msgstr ""

#: templates/js/report.js:224
msgid "No report templates found which match selected part(s)"
msgstr ""

#: templates/js/report.js:259
msgid "Select Purchase Orders"
msgstr ""

#: templates/js/report.js:260
msgid "Purchase Order(s) must be selected before printing report"
msgstr ""

#: templates/js/report.js:278 templates/js/report.js:332
msgid "No report templates found which match selected orders"
msgstr ""

#: templates/js/report.js:313
msgid "Select Sales Orders"
msgstr ""

#: templates/js/report.js:314
msgid "Sales Order(s) must be selected before printing report"
msgstr ""

#: templates/js/stock.js:39
msgid "Transfer Stock"
msgstr ""

#: templates/js/stock.js:40
msgid "Move"
msgstr ""

#: templates/js/stock.js:46
msgid "Count Stock"
msgstr ""

#: templates/js/stock.js:47
msgid "Count"
msgstr ""

#: templates/js/stock.js:51
msgid "Remove Stock"
msgstr ""

#: templates/js/stock.js:52
msgid "Take"
msgstr ""

#: templates/js/stock.js:56
msgid "Add Stock"
msgstr ""

#: templates/js/stock.js:57 users/models.py:189
msgid "Add"
msgstr ""

#: templates/js/stock.js:61 templates/stock_table.html:63
msgid "Delete Stock"
msgstr ""

#: templates/js/stock.js:150
msgid "Quantity cannot be adjusted for serialized stock"
msgstr ""

#: templates/js/stock.js:150
msgid "Specify stock quantity"
msgstr ""

#: templates/js/stock.js:186
msgid "You must select at least one available stock item"
msgstr ""

#: templates/js/stock.js:202
msgid "Select destination stock location"
msgstr ""

#: templates/js/stock.js:210
msgid "Stock transaction notes"
msgstr ""

#: templates/js/stock.js:347
msgid "PASS"
msgstr ""

#: templates/js/stock.js:349
msgid "FAIL"
msgstr ""

#: templates/js/stock.js:354
msgid "NO RESULT"
msgstr ""

#: templates/js/stock.js:380
msgid "Add test result"
msgstr ""

#: templates/js/stock.js:406
msgid "No test results found"
msgstr ""

#: templates/js/stock.js:454
msgid "Test Date"
msgstr ""

#: templates/js/stock.js:562
msgid "In production"
msgstr ""

#: templates/js/stock.js:566
msgid "Installed in Stock Item"
msgstr ""

#: templates/js/stock.js:574
msgid "Assigned to Sales Order"
msgstr ""

#: templates/js/stock.js:650
msgid "No stock items matching query"
msgstr ""

#: templates/js/stock.js:671
msgid "items"
msgstr ""

#: templates/js/stock.js:763
msgid "batches"
msgstr ""

#: templates/js/stock.js:790
msgid "locations"
msgstr ""

#: templates/js/stock.js:792
msgid "Undefined location"
msgstr ""

#: templates/js/stock.js:893
msgid "Stock item is in production"
msgstr ""

#: templates/js/stock.js:898
msgid "Stock item assigned to sales order"
msgstr ""

#: templates/js/stock.js:901
msgid "Stock item assigned to customer"
msgstr ""

#: templates/js/stock.js:905
msgid "Stock item has expired"
msgstr ""

#: templates/js/stock.js:907
msgid "Stock item will expire soon"
msgstr ""

#: templates/js/stock.js:911
msgid "Stock item has been allocated"
msgstr ""

#: templates/js/stock.js:915
msgid "Stock item has been installed in another item"
msgstr ""

#: templates/js/stock.js:922
msgid "Stock item has been rejected"
msgstr ""

#: templates/js/stock.js:926
msgid "Stock item is lost"
msgstr ""

#: templates/js/stock.js:929
msgid "Stock item is destroyed"
msgstr ""

#: templates/js/stock.js:933 templates/js/table_filters.js:147
msgid "Depleted"
msgstr ""

#: templates/js/stock.js:962
msgid "Stocktake"
msgstr ""

#: templates/js/stock.js:1016
msgid "Supplier part not specified"
msgstr ""

#: templates/js/stock.js:1163
msgid "Stock Status"
msgstr ""

#: templates/js/stock.js:1178
msgid "Set Stock Status"
msgstr ""

#: templates/js/stock.js:1192
msgid "Select Status Code"
msgstr ""

#: templates/js/stock.js:1193
msgid "Status code must be selected"
msgstr ""

#: templates/js/stock.js:1332
msgid "Invalid date"
msgstr ""

#: templates/js/stock.js:1379
msgid "Location no longer exists"
msgstr ""

#: templates/js/stock.js:1398
msgid "Purchase order no longer exists"
msgstr ""

#: templates/js/stock.js:1417
msgid "Customer no longer exists"
msgstr ""

#: templates/js/stock.js:1435
msgid "Stock item no longer exists"
msgstr ""

#: templates/js/stock.js:1458
msgid "Added"
msgstr ""

#: templates/js/stock.js:1466
msgid "Removed"
msgstr ""

#: templates/js/stock.js:1510
msgid "Edit tracking entry"
msgstr ""

#: templates/js/stock.js:1511
msgid "Delete tracking entry"
msgstr ""

#: templates/js/stock.js:1635
msgid "Create New Location"
msgstr ""

#: templates/js/stock.js:1676
msgid "No installed items"
msgstr ""

#: templates/js/stock.js:1699
msgid "Serial"
msgstr ""

#: templates/js/stock.js:1727
msgid "Uninstall Stock Item"
msgstr ""

#: templates/js/table_filters.js:43
msgid "Trackable Part"
msgstr ""

#: templates/js/table_filters.js:47
msgid "Assembled Part"
msgstr ""

#: templates/js/table_filters.js:51
msgid "Validated"
msgstr ""

#: templates/js/table_filters.js:59
msgid "Allow Variant Stock"
msgstr ""

#: templates/js/table_filters.js:80
msgid "Include locations"
msgstr ""

#: templates/js/table_filters.js:90 templates/js/table_filters.js:91
#: templates/js/table_filters.js:309
msgid "Include subcategories"
msgstr ""

#: templates/js/table_filters.js:101 templates/js/table_filters.js:190
msgid "Is Serialized"
msgstr ""

#: templates/js/table_filters.js:104 templates/js/table_filters.js:197
msgid "Serial number GTE"
msgstr ""

#: templates/js/table_filters.js:105 templates/js/table_filters.js:198
msgid "Serial number greater than or equal to"
msgstr ""

#: templates/js/table_filters.js:108 templates/js/table_filters.js:201
msgid "Serial number LTE"
msgstr ""

#: templates/js/table_filters.js:109 templates/js/table_filters.js:202
msgid "Serial number less than or equal to"
msgstr ""

#: templates/js/table_filters.js:112 templates/js/table_filters.js:113
#: templates/js/table_filters.js:193 templates/js/table_filters.js:194
msgid "Serial number"
msgstr ""

#: templates/js/table_filters.js:117 templates/js/table_filters.js:211
msgid "Batch code"
msgstr ""

#: templates/js/table_filters.js:127 templates/js/table_filters.js:299
msgid "Active parts"
msgstr ""

#: templates/js/table_filters.js:128
msgid "Show stock for active parts"
msgstr ""

#: templates/js/table_filters.js:133
msgid "Part is an assembly"
msgstr ""

#: templates/js/table_filters.js:137
msgid "Is allocated"
msgstr ""

#: templates/js/table_filters.js:138
msgid "Item has been allocated"
msgstr ""

#: templates/js/table_filters.js:143
msgid "Include stock in sublocations"
msgstr ""

#: templates/js/table_filters.js:148
msgid "Show stock items which are depleted"
msgstr ""

#: templates/js/table_filters.js:155
msgid "Show stock items which have expired"
msgstr ""

#: templates/js/table_filters.js:160
msgid "Show stock which is close to expiring"
msgstr ""

#: templates/js/table_filters.js:166
msgid "Show items which are in stock"
msgstr ""

#: templates/js/table_filters.js:170
msgid "In Production"
msgstr ""

#: templates/js/table_filters.js:171
msgid "Show items which are in production"
msgstr ""

#: templates/js/table_filters.js:175
msgid "Include Variants"
msgstr ""

#: templates/js/table_filters.js:176
msgid "Include stock items for variant parts"
msgstr ""

#: templates/js/table_filters.js:180
msgid "Installed"
msgstr ""

#: templates/js/table_filters.js:181
msgid "Show stock items which are installed in another item"
msgstr ""

#: templates/js/table_filters.js:186
msgid "Show items which have been assigned to a customer"
msgstr ""

#: templates/js/table_filters.js:206 templates/js/table_filters.js:207
msgid "Stock status"
msgstr ""

#: templates/js/table_filters.js:215
msgid "Has purchase price"
msgstr ""

#: templates/js/table_filters.js:216
msgid "Show stock items which have a purchase price set"
msgstr ""

#: templates/js/table_filters.js:245
msgid "Build status"
msgstr ""

#: templates/js/table_filters.js:264 templates/js/table_filters.js:281
msgid "Order status"
msgstr ""

#: templates/js/table_filters.js:269 templates/js/table_filters.js:286
msgid "Outstanding"
msgstr ""

#: templates/js/table_filters.js:310
msgid "Include parts in subcategories"
msgstr ""

#: templates/js/table_filters.js:314
msgid "Has IPN"
msgstr ""

#: templates/js/table_filters.js:315
msgid "Part has internal part number"
msgstr ""

#: templates/js/table_filters.js:320
msgid "Show active parts"
msgstr ""

#: templates/js/table_filters.js:328
msgid "Stock available"
msgstr ""

#: templates/js/table_filters.js:344
msgid "Starred"
msgstr ""

#: templates/js/table_filters.js:356
msgid "Purchasable"
msgstr ""

#: templates/js/tables.js:336
msgid "Loading data"
msgstr ""

#: templates/js/tables.js:339
msgid "rows per page"
msgstr ""

#: templates/js/tables.js:342
msgid "Showing"
msgstr ""

#: templates/js/tables.js:342
msgid "to"
msgstr ""

#: templates/js/tables.js:342
msgid "of"
msgstr ""

#: templates/js/tables.js:342
msgid "rows"
msgstr ""

#: templates/js/tables.js:345 templates/search_form.html:6
#: templates/search_form.html:8
msgid "Search"
msgstr ""

#: templates/js/tables.js:348
msgid "No matching results"
msgstr ""

#: templates/js/tables.js:351
msgid "Hide/Show pagination"
msgstr ""

#: templates/js/tables.js:354
msgid "Refresh"
msgstr ""

#: templates/js/tables.js:357
msgid "Toggle"
msgstr ""

#: templates/js/tables.js:360
msgid "Columns"
msgstr ""

#: templates/js/tables.js:363
msgid "All"
msgstr ""

#: templates/navbar.html:13
msgid "Toggle navigation"
msgstr ""

#: templates/navbar.html:33
msgid "Buy"
msgstr ""

#: templates/navbar.html:43
msgid "Sell"
msgstr ""

#: templates/navbar.html:55
msgid "Scan Barcode"
msgstr ""

#: templates/navbar.html:77 users/models.py:39
msgid "Admin"
msgstr ""

#: templates/navbar.html:79
msgid "Logout"
msgstr ""

#: templates/navbar.html:81 templates/registration/login.html:89
msgid "Login"
msgstr ""

#: templates/navbar.html:104
msgid "About InvenTree"
msgstr ""

#: templates/qr_code.html:11
msgid "QR data not provided"
msgstr ""

#: templates/registration/logged_out.html:50
msgid "You have been logged out"
msgstr ""

#: templates/registration/logged_out.html:51
#: templates/registration/password_reset_complete.html:51
#: templates/registration/password_reset_done.html:58
msgid "Return to login screen"
msgstr ""

#: templates/registration/login.html:64
msgid "Enter username"
msgstr ""

#: templates/registration/login.html:70
msgid "Password"
msgstr ""

#: templates/registration/login.html:83
msgid "Username / password combination is incorrect"
msgstr ""

#: templates/registration/login.html:95
#: templates/registration/password_reset_form.html:51
msgid "Forgotten your password?"
msgstr ""

#: templates/registration/login.html:95
msgid "Click here to reset"
msgstr ""

#: templates/registration/password_reset_complete.html:50
msgid "Password reset complete"
msgstr ""

#: templates/registration/password_reset_confirm.html:52
#: templates/registration/password_reset_confirm.html:56
msgid "Change password"
msgstr ""

#: templates/registration/password_reset_confirm.html:60
msgid "The password reset link was invalid, possibly because it has already been used. Please request a new password reset."
msgstr ""

#: templates/registration/password_reset_done.html:51
msgid "We've emailed you instructions for setting your password, if an account exists with the email you entered. You should receive them shortly."
msgstr ""

#: templates/registration/password_reset_done.html:54
msgid "If you don't receive an email, please make sure you've entered the address you registered with, and check your spam folder."
msgstr ""

#: templates/registration/password_reset_form.html:52
msgid "Enter your email address below."
msgstr ""

#: templates/registration/password_reset_form.html:53
msgid "An email will be sent with password reset instructions."
msgstr ""

#: templates/registration/password_reset_form.html:58
msgid "Send email"
msgstr ""

#: templates/stats.html:9
msgid "Server"
msgstr ""

#: templates/stats.html:13
msgid "Instance Name"
msgstr ""

#: templates/stats.html:18
msgid "Database"
msgstr ""

#: templates/stats.html:26
msgid "Server is running in debug mode"
msgstr ""

#: templates/stats.html:33
msgid "Docker Mode"
msgstr ""

#: templates/stats.html:34
msgid "Server is deployed using docker"
msgstr ""

#: templates/stats.html:40
msgid "Server status"
msgstr ""

#: templates/stats.html:43
msgid "Healthy"
msgstr ""

#: templates/stats.html:45
msgid "Issues detected"
msgstr ""

#: templates/stats.html:52
msgid "Background Worker"
msgstr ""

#: templates/stats.html:55
msgid "Background worker not running"
msgstr ""

#: templates/stats.html:63
msgid "Email Settings"
msgstr ""

#: templates/stats.html:66
msgid "Email settings not configured"
msgstr ""

#: templates/stock_table.html:14
msgid "Export Stock Information"
msgstr ""

#: templates/stock_table.html:27
msgid "Barcode Actions"
msgstr ""

#: templates/stock_table.html:43
msgid "Print test reports"
msgstr ""

#: templates/stock_table.html:55
msgid "Add to selected stock items"
msgstr ""

#: templates/stock_table.html:56
msgid "Remove from selected stock items"
msgstr ""

#: templates/stock_table.html:57
msgid "Stocktake selected stock items"
msgstr ""

#: templates/stock_table.html:58
msgid "Move selected stock items"
msgstr ""

#: templates/stock_table.html:58
msgid "Move stock"
msgstr ""

#: templates/stock_table.html:59
msgid "Order selected items"
msgstr ""

#: templates/stock_table.html:60
msgid "Change status"
msgstr ""

#: templates/stock_table.html:60
msgid "Change stock status"
msgstr ""

#: templates/stock_table.html:63
msgid "Delete selected items"
msgstr ""

#: templates/yesnolabel.html:4
msgid "Yes"
msgstr ""

#: templates/yesnolabel.html:6
msgid "No"
msgstr ""

#: users/admin.py:64
msgid "Users"
msgstr ""

#: users/admin.py:65
msgid "Select which users are assigned to this group"
msgstr ""

#: users/admin.py:187
msgid "The following users are members of multiple groups:"
msgstr ""

#: users/admin.py:210
msgid "Personal info"
msgstr ""

#: users/admin.py:211
msgid "Permissions"
msgstr ""

#: users/admin.py:214
msgid "Important dates"
msgstr ""

#: users/models.py:176
msgid "Permission set"
msgstr ""

#: users/models.py:184
msgid "Group"
msgstr ""

#: users/models.py:187
msgid "View"
msgstr ""

#: users/models.py:187
msgid "Permission to view items"
msgstr ""

#: users/models.py:189
msgid "Permission to add items"
msgstr ""

#: users/models.py:191
msgid "Change"
msgstr ""

#: users/models.py:191
msgid "Permissions to edit items"
msgstr ""

#: users/models.py:193
msgid "Permission to delete items"
msgstr ""
<|MERGE_RESOLUTION|>--- conflicted
+++ resolved
@@ -3,11 +3,7 @@
 "Project-Id-Version: inventree\n"
 "Report-Msgid-Bugs-To: \n"
 "POT-Creation-Date: 2021-07-12 13:57+0000\n"
-<<<<<<< HEAD
-"PO-Revision-Date: 2021-07-10 04:50\n"
-=======
 "PO-Revision-Date: 2021-07-12 14:31\n"
->>>>>>> 30b99f09
 "Last-Translator: \n"
 "Language-Team: Chinese Simplified\n"
 "Language: zh_CN\n"
@@ -5289,15 +5285,8 @@
 msgstr ""
 
 #: stock/api.py:270
-<<<<<<< HEAD
-#, fuzzy
-#| msgid "No action specified"
 msgid "Valid location must be specified"
-msgstr "未指定操作"
-=======
-msgid "Valid location must be specified"
-msgstr ""
->>>>>>> 30b99f09
+msgstr ""
 
 #: stock/api.py:290
 #, python-brace-format
