msgid ""
msgstr ""
"Project-Id-Version: inventree\n"
"Report-Msgid-Bugs-To: \n"
"POT-Creation-Date: 2021-07-12 13:57+0000\n"
<<<<<<< HEAD
"PO-Revision-Date: 2021-07-10 04:50\n"
=======
"PO-Revision-Date: 2021-07-12 14:31\n"
>>>>>>> 30b99f09
"Last-Translator: \n"
"Language-Team: Russian\n"
"Language: ru_RU\n"
"MIME-Version: 1.0\n"
"Content-Type: text/plain; charset=UTF-8\n"
"Content-Transfer-Encoding: 8bit\n"
"Plural-Forms: nplurals=4; plural=((n%10==1 && n%100!=11) ? 0 : ((n%10 >= 2 && n%10 <=4 && (n%100 < 12 || n%100 > 14)) ? 1 : ((n%10 == 0 || (n%10 >= 5 && n%10 <=9)) || (n%100 >= 11 && n%100 <= 14)) ? 2 : 3));\n"
"X-Crowdin-Project: inventree\n"
"X-Crowdin-Project-ID: 452300\n"
"X-Crowdin-Language: ru\n"
"X-Crowdin-File: /[inventree.InvenTree] l10/InvenTree/locale/en/LC_MESSAGES/django.po\n"
"X-Crowdin-File-ID: 138\n"

#: InvenTree/api.py:64
msgid "API endpoint not found"
msgstr "Конечная точка API не обнаружена"

#: InvenTree/api.py:110
msgid "No action specified"
msgstr "Действие не указано"

#: InvenTree/api.py:124
msgid "No matching action found"
msgstr "Соответствующее действие не найдено"

#: InvenTree/fields.py:99
msgid "Enter date"
msgstr "Введите дату"

#: InvenTree/forms.py:112 build/forms.py:102 build/forms.py:123
#: build/forms.py:145 build/forms.py:169 build/forms.py:185 build/forms.py:227
#: order/forms.py:30 order/forms.py:41 order/forms.py:52 order/forms.py:63
#: order/forms.py:74 part/forms.py:109 templates/js/forms.js:510
msgid "Confirm"
msgstr "Подтвердить"

#: InvenTree/forms.py:128
msgid "Confirm delete"
msgstr "Подтвердите удаление"

#: InvenTree/forms.py:129
msgid "Confirm item deletion"
msgstr "Подтвердите удаление элемента"

#: InvenTree/forms.py:161 templates/registration/login.html:76
msgid "Enter password"
msgstr "Введите пароль"

#: InvenTree/forms.py:162
msgid "Enter new password"
msgstr "Введите новый пароль"

#: InvenTree/forms.py:169
msgid "Confirm password"
msgstr "Подтвердить пароль"

#: InvenTree/forms.py:170
msgid "Confirm new password"
msgstr "Подтвердите новый пароль"

#: InvenTree/forms.py:205
msgid "Apply Theme"
msgstr "Применить тему"

#: InvenTree/forms.py:235
msgid "Select Category"
msgstr "Выбрать категорию"

#: InvenTree/helpers.py:396
#, python-brace-format
msgid "Duplicate serial: {n}"
msgstr "Дублировать серийный номер: {n}"

#: InvenTree/helpers.py:403 order/models.py:315 order/models.py:425
#: stock/views.py:1311
msgid "Invalid quantity provided"
msgstr "недопустимое количество"

#: InvenTree/helpers.py:406
msgid "Empty serial number string"
msgstr "Пустая строка серийного номера"

#: InvenTree/helpers.py:428 InvenTree/helpers.py:431 InvenTree/helpers.py:434
#: InvenTree/helpers.py:459
#, python-brace-format
msgid "Invalid group: {g}"
msgstr "Некорректный идентификатор группы {g}"

#: InvenTree/helpers.py:464
#, python-brace-format
msgid "Duplicate serial: {g}"
msgstr "Повторяющийся серийный {g}"

#: InvenTree/helpers.py:472
msgid "No serial numbers found"
msgstr "Серийных номеров не найдено"

#: InvenTree/helpers.py:476
#, python-brace-format
msgid "Number of unique serial number ({s}) must match quantity ({q})"
msgstr "Число уникальных серийных номеров ({s}) должно соответствовать количеству ({q})"

#: InvenTree/models.py:61 stock/models.py:1778
msgid "Attachment"
msgstr "Вложения"

#: InvenTree/models.py:62
msgid "Select file to attach"
msgstr "Выберите файл для вложения"

#: InvenTree/models.py:64 templates/js/attachment.js:52
msgid "Comment"
msgstr "Комментарий"

#: InvenTree/models.py:64
msgid "File comment"
msgstr "Комментарий к файлу"

#: InvenTree/models.py:70 InvenTree/models.py:71 part/models.py:2042
#: report/templates/report/inventree_test_report_base.html:91
#: templates/js/stock.js:1489
msgid "User"
msgstr "Пользователь"

#: InvenTree/models.py:74
msgid "upload date"
msgstr "дата загрузки"

#: InvenTree/models.py:102
msgid "Invalid choice"
msgstr ""

#: InvenTree/models.py:118 InvenTree/models.py:119 company/models.py:414
#: label/models.py:112 part/models.py:680 part/models.py:2191
#: report/models.py:181 templates/InvenTree/search.html:137
#: templates/InvenTree/search.html:289 templates/js/company.js:365
#: templates/js/part.js:118 templates/js/part.js:251 templates/js/part.js:743
#: templates/js/stock.js:1282
msgid "Name"
msgstr "Название"

#: InvenTree/models.py:125 build/models.py:179
#: build/templates/build/detail.html:21 company/models.py:353
#: company/models.py:554 company/templates/company/detail.html:27
#: company/templates/company/manufacturer_part_base.html:72
#: company/templates/company/supplier_part_base.html:71
#: company/templates/company/supplier_part_detail.html:31 label/models.py:119
#: order/models.py:158 order/templates/order/purchase_order_detail.html:174
#: part/models.py:703 part/templates/part/detail.html:55
#: part/templates/part/set_category.html:14 report/models.py:194
#: report/models.py:551 report/models.py:590
#: report/templates/report/inventree_build_order_base.html:118
#: templates/InvenTree/search.html:144 templates/InvenTree/search.html:224
#: templates/InvenTree/search.html:296
#: templates/InvenTree/settings/header.html:9 templates/js/bom.js:190
#: templates/js/build.js:868 templates/js/build.js:1162
#: templates/js/company.js:125 templates/js/company.js:323
#: templates/js/company.js:561 templates/js/order.js:245
#: templates/js/order.js:347 templates/js/part.js:177 templates/js/part.js:361
#: templates/js/part.js:538 templates/js/part.js:755 templates/js/part.js:823
#: templates/js/stock.js:868 templates/js/stock.js:1294
#: templates/js/stock.js:1339
msgid "Description"
msgstr "Описание"

#: InvenTree/models.py:126
msgid "Description (optional)"
msgstr "Описание (необязательно)"

#: InvenTree/models.py:134
msgid "parent"
msgstr "родитель"

#: InvenTree/serializers.py:52 part/models.py:2427
msgid "Must be a valid number"
msgstr ""

#: InvenTree/settings.py:505
msgid "English"
msgstr "Английский"

#: InvenTree/settings.py:506
msgid "French"
msgstr "Французский"

#: InvenTree/settings.py:507
msgid "German"
msgstr "Немецкий"

#: InvenTree/settings.py:508
msgid "Polish"
msgstr "Польский"

#: InvenTree/settings.py:509
msgid "Turkish"
msgstr "Турецкий"

#: InvenTree/status.py:94
msgid "Background worker check failed"
msgstr "Проверка фонового работника не удалась"

#: InvenTree/status.py:98
msgid "Email backend not configured"
msgstr "Сервер электронной почты не настроен"

#: InvenTree/status.py:101
msgid "InvenTree system health checks failed"
msgstr "Ошибка проверки состояния системы InvenTree"

#: InvenTree/status_codes.py:104 InvenTree/status_codes.py:145
#: InvenTree/status_codes.py:314
msgid "Pending"
msgstr "Ожидаемый"

#: InvenTree/status_codes.py:105
msgid "Placed"
msgstr "Размещены"

#: InvenTree/status_codes.py:106 InvenTree/status_codes.py:317
msgid "Complete"
msgstr "Готово"

#: InvenTree/status_codes.py:107 InvenTree/status_codes.py:147
#: InvenTree/status_codes.py:316
msgid "Cancelled"
msgstr "Отменено"

#: InvenTree/status_codes.py:108 InvenTree/status_codes.py:148
#: InvenTree/status_codes.py:190
msgid "Lost"
msgstr "Потерян"

#: InvenTree/status_codes.py:109 InvenTree/status_codes.py:149
#: InvenTree/status_codes.py:192
msgid "Returned"
msgstr "Возвращено"

#: InvenTree/status_codes.py:146
#: order/templates/order/sales_order_base.html:126
msgid "Shipped"
msgstr "Доставлено"

#: InvenTree/status_codes.py:186
msgid "OK"
msgstr "Да"

#: InvenTree/status_codes.py:187
msgid "Attention needed"
msgstr "Требуется внимание"

#: InvenTree/status_codes.py:188
msgid "Damaged"
msgstr "Поврежденный"

#: InvenTree/status_codes.py:189
msgid "Destroyed"
msgstr "Разрушено"

#: InvenTree/status_codes.py:191
msgid "Rejected"
msgstr "Отклоненный"

#: InvenTree/status_codes.py:272
msgid "Legacy stock tracking entry"
msgstr "Отслеживание устаревших запасов"

#: InvenTree/status_codes.py:274
msgid "Stock item created"
msgstr "Товар создан"

#: InvenTree/status_codes.py:276
msgid "Edited stock item"
msgstr "Отредактированный товар"

#: InvenTree/status_codes.py:277
msgid "Assigned serial number"
msgstr "Присвоенный серийный номер"

#: InvenTree/status_codes.py:279
msgid "Stock counted"
msgstr "Склад подсчитан"

#: InvenTree/status_codes.py:280
msgid "Stock manually added"
msgstr "Добавлен вручную"

#: InvenTree/status_codes.py:281
msgid "Stock manually removed"
msgstr "Удалено вручную"

#: InvenTree/status_codes.py:283
msgid "Location changed"
msgstr "Расположение изменено"

#: InvenTree/status_codes.py:285
msgid "Installed into assembly"
msgstr "Укомплектовано"

#: InvenTree/status_codes.py:286
msgid "Removed from assembly"
msgstr "Снято со сборки"

#: InvenTree/status_codes.py:288
msgid "Installed component item"
msgstr "Установленный элемент компонента"

#: InvenTree/status_codes.py:289
msgid "Removed component item"
msgstr "Удален элемент компонента"

#: InvenTree/status_codes.py:291
msgid "Split from parent item"
msgstr "Отделить от родительского элемента"

#: InvenTree/status_codes.py:292
msgid "Split child item"
msgstr "Разбить дочерний элемент"

#: InvenTree/status_codes.py:294 templates/js/table_filters.js:185
msgid "Sent to customer"
msgstr "Отправлено клиенту"

#: InvenTree/status_codes.py:295
msgid "Returned from customer"
msgstr "Возвращено от клиента"

#: InvenTree/status_codes.py:297
msgid "Build order output created"
msgstr "Создан вывод заказа сборки"

#: InvenTree/status_codes.py:298
msgid "Build order output completed"
msgstr "Вывод заказа сборки завершён"

#: InvenTree/status_codes.py:300
msgid "Received against purchase order"
msgstr "Получено по заказу на покупку"

#: InvenTree/status_codes.py:315
msgid "Production"
msgstr "Продукция"

#: InvenTree/validators.py:22
msgid "Not a valid currency code"
msgstr "Неверный код валюты"

#: InvenTree/validators.py:50
msgid "Invalid character in part name"
msgstr "Неверный символ в названии части"

#: InvenTree/validators.py:63
#, python-brace-format
msgid "IPN must match regex pattern {pat}"
msgstr "IPN должен совпадать с регулярным выражением {pat}"

#: InvenTree/validators.py:77 InvenTree/validators.py:91
#: InvenTree/validators.py:105
#, python-brace-format
msgid "Reference must match pattern {pattern}"
msgstr "Ссылка должна соответствовать шаблону {pattern}"

#: InvenTree/validators.py:113
#, python-brace-format
msgid "Illegal character in name ({x})"
msgstr "Недопустимый символ в имени ({x})"

#: InvenTree/validators.py:132 InvenTree/validators.py:148
msgid "Overage value must not be negative"
msgstr "Значение перегрузки не должно быть отрицательным"

#: InvenTree/validators.py:150
msgid "Overage must not exceed 100%"
msgstr "Перегрузка не может превысить 100%"

#: InvenTree/validators.py:157
msgid "Overage must be an integer value or a percentage"
msgstr "Превышение должно быть целым числом или процентом"

#: InvenTree/views.py:608
msgid "Delete Item"
msgstr "Удалить элемент"

#: InvenTree/views.py:657
msgid "Check box to confirm item deletion"
msgstr "Установите флажок для подтверждения удаления элемента"

#: InvenTree/views.py:672 templates/InvenTree/settings/user.html:18
msgid "Edit User Information"
msgstr "Редактировать информацию о пользователе"

#: InvenTree/views.py:683 templates/InvenTree/settings/user.html:22
msgid "Set Password"
msgstr "Установить пароль"

#: InvenTree/views.py:702
msgid "Password fields must match"
msgstr "Пароли должны совпадать"

#: InvenTree/views.py:953 templates/navbar.html:95
msgid "System Information"
msgstr "Информация о системе"

#: barcodes/api.py:53 barcodes/api.py:150
msgid "Must provide barcode_data parameter"
msgstr "Должен быть предоставлен параметр штрихкода"

#: barcodes/api.py:126
msgid "No match found for barcode data"
msgstr "Не найдено совпадений для данных штрих-кода"

#: barcodes/api.py:128
msgid "Match found for barcode data"
msgstr "Найдено совпадение по штрих-коду"

#: barcodes/api.py:153
msgid "Must provide stockitem parameter"
msgstr "Необходимо предоставить параметр инвентаря"

#: barcodes/api.py:160
msgid "No matching stock item found"
msgstr "Не найдено совпадающих элементов инвентаря"

#: barcodes/api.py:190
msgid "Barcode already matches StockItem object"
msgstr "Штрих-код уже соответствует объекту StockItem"

#: barcodes/api.py:194
msgid "Barcode already matches StockLocation object"
msgstr "Штрих-код уже соответствует объекту StockLocation"

#: barcodes/api.py:198
msgid "Barcode already matches Part object"
msgstr "Штрих-код уже соответствует объекту Part"

#: barcodes/api.py:204 barcodes/api.py:216
msgid "Barcode hash already matches StockItem object"
msgstr "Хэш штрих-кода уже соответствует объекту StockItem"

#: barcodes/api.py:222
msgid "Barcode associated with StockItem"
msgstr "Штрих-код, связанный с инвентарем"

#: build/forms.py:37
msgid "Build Order reference"
msgstr "Ссылка на заказ"

#: build/forms.py:38
msgid "Order target date"
msgstr "Срок выполнения заказа"

#: build/forms.py:42 build/templates/build/build_base.html:146
#: build/templates/build/detail.html:121
#: order/templates/order/order_base.html:124
#: order/templates/order/sales_order_base.html:119
#: report/templates/report/inventree_build_order_base.html:126
#: templates/js/build.js:945 templates/js/order.js:262
#: templates/js/order.js:365
msgid "Target Date"
msgstr "Целевая дата"

#: build/forms.py:43 build/models.py:269
msgid "Target date for build completion. Build will be overdue after this date."
msgstr "Целевая дата для сборки. Сборка будет просрочена после этой даты."

#: build/forms.py:48 build/forms.py:90 build/forms.py:266 build/models.py:1394
#: build/templates/build/allocation_card.html:23
#: build/templates/build/auto_allocate.html:17
#: build/templates/build/build_base.html:133
#: build/templates/build/detail.html:31 common/models.py:741
#: company/forms.py:104 company/templates/company/supplier_part_pricing.html:79
#: order/forms.py:120 order/forms.py:142 order/forms.py:159 order/models.py:706
#: order/models.py:952 order/templates/order/order_wizard/match_parts.html:30
#: order/templates/order/order_wizard/select_parts.html:34
#: order/templates/order/purchase_order_detail.html:210
#: order/templates/order/sales_order_detail.html:80
#: order/templates/order/sales_order_detail.html:87
#: order/templates/order/sales_order_detail.html:172
#: order/templates/order/sales_order_detail.html:244 part/forms.py:317
#: part/forms.py:347 part/forms.py:363 part/forms.py:379 part/models.py:2329
#: part/templates/part/bom_upload/match_parts.html:31
#: part/templates/part/part_pricing.html:16 part/templates/part/prices.html:377
#: part/templates/part/prices.html:474
#: report/templates/report/inventree_build_order_base.html:114
#: report/templates/report/inventree_po_report.html:91
#: report/templates/report/inventree_so_report.html:91
#: report/templates/report/inventree_test_report_base.html:77
#: stock/forms.py:142 stock/forms.py:275
#: stock/templates/stock/item_base.html:267
#: stock/templates/stock/stock_adjust.html:18 templates/js/barcode.js:364
#: templates/js/bom.js:205 templates/js/build.js:271 templates/js/build.js:606
#: templates/js/build.js:1172 templates/js/model_renderers.js:56
#: templates/js/order.js:460 templates/js/part.js:928 templates/js/part.js:1050
#: templates/js/part.js:1106 templates/js/stock.js:1474
#: templates/js/stock.js:1693
msgid "Quantity"
msgstr "Количество"

#: build/forms.py:49
msgid "Number of items to build"
msgstr "Количество элементов для сборки"

#: build/forms.py:91
msgid "Enter quantity for build output"
msgstr "Введите количество для вывода сборки"

#: build/forms.py:95 order/forms.py:114 stock/forms.py:85
msgid "Serial Numbers"
msgstr "Серийные номера"

#: build/forms.py:97
msgid "Enter serial numbers for build outputs"
msgstr "Введите серийные номера для результатов сборки"

#: build/forms.py:103
msgid "Confirm creation of build output"
msgstr "Подтвердите создание выходной информации сборки"

#: build/forms.py:124
msgid "Confirm deletion of build output"
msgstr "Подтвердите удаление результатов сборки"

#: build/forms.py:145
msgid "Confirm unallocation of stock"
msgstr "Подтвердите снятие со склада"

#: build/forms.py:169
msgid "Confirm stock allocation"
msgstr "Подтвердите выделение запасов"

#: build/forms.py:186
msgid "Mark build as complete"
msgstr "Пометить сборку как завершенную"

#: build/forms.py:210 build/templates/build/auto_allocate.html:18
#: stock/forms.py:314 stock/templates/stock/item_base.html:297
#: stock/templates/stock/stock_adjust.html:17
#: templates/InvenTree/search.html:260 templates/js/barcode.js:363
#: templates/js/barcode.js:531 templates/js/build.js:256
#: templates/js/build.js:620 templates/js/order.js:445 templates/js/stock.js:75
#: templates/js/stock.js:201 templates/js/stock.js:954
#: templates/js/stock.js:1366
msgid "Location"
msgstr "Расположение"

#: build/forms.py:211
msgid "Location of completed parts"
msgstr "Расположение укомплектованных частей"

#: build/forms.py:215 build/templates/build/build_base.html:138
#: build/templates/build/detail.html:59 order/models.py:549
#: order/templates/order/receive_parts.html:24
#: stock/templates/stock/item_base.html:420 templates/InvenTree/search.html:252
#: templates/js/barcode.js:119 templates/js/build.js:902
#: templates/js/order.js:249 templates/js/order.js:352
#: templates/js/stock.js:941 templates/js/stock.js:1443
#: templates/js/stock.js:1709
msgid "Status"
msgstr "Статус"

#: build/forms.py:216
msgid "Build output stock status"
msgstr "Создать статус склада вывода"

#: build/forms.py:223
msgid "Confirm incomplete"
msgstr "Подтвердите незавершенность"

#: build/forms.py:224
msgid "Confirm completion with incomplete stock allocation"
msgstr "Подтвердите завершение с неполным выделением запасов"

#: build/forms.py:227
msgid "Confirm build completion"
msgstr "Подтвердите завершение сборки"

#: build/forms.py:252
msgid "Confirm cancel"
msgstr "Подтвердите отмену"

#: build/forms.py:252 build/views.py:66
msgid "Confirm build cancellation"
msgstr "Подтвердите отмену сборки"

#: build/forms.py:266
msgid "Select quantity of stock to allocate"
msgstr "Выберите количество запасов для распределения"

#: build/models.py:105
msgid "Invalid choice for parent build"
msgstr ""

#: build/models.py:109 build/templates/build/build_base.html:9
#: build/templates/build/build_base.html:73
#: report/templates/report/inventree_build_order_base.html:106
#: templates/js/build.js:233
msgid "Build Order"
msgstr "Порядок сборки"

#: build/models.py:110 build/templates/build/index.html:8
#: build/templates/build/index.html:15 order/templates/order/so_builds.html:12
#: order/templates/order/so_navbar.html:19
#: order/templates/order/so_navbar.html:22 part/templates/part/navbar.html:52
#: part/templates/part/navbar.html:55 templates/InvenTree/index.html:191
#: templates/InvenTree/search.html:185
#: templates/InvenTree/settings/tabs.html:34 users/models.py:44
msgid "Build Orders"
msgstr "Порядок сборки"

#: build/models.py:170
msgid "Build Order Reference"
msgstr "Ссылка на заказ"

#: build/models.py:171 order/models.py:246 order/models.py:533
#: order/models.py:713 order/templates/order/purchase_order_detail.html:205
#: order/templates/order/sales_order_detail.html:239 part/models.py:2338
#: part/templates/part/bom_upload/match_parts.html:30
#: report/templates/report/inventree_po_report.html:92
#: report/templates/report/inventree_so_report.html:92 templates/js/bom.js:197
#: templates/js/build.js:695 templates/js/build.js:1166
msgid "Reference"
msgstr ""

#: build/models.py:182
msgid "Brief description of the build"
msgstr ""

#: build/models.py:191 build/templates/build/build_base.html:163
#: build/templates/build/detail.html:77
msgid "Parent Build"
msgstr ""

#: build/models.py:192
msgid "BuildOrder to which this build is allocated"
msgstr ""

#: build/models.py:197 build/templates/build/auto_allocate.html:16
#: build/templates/build/build_base.html:128
#: build/templates/build/detail.html:26 company/models.py:689
#: order/models.py:766 order/models.py:825
#: order/templates/order/order_wizard/select_parts.html:32
#: order/templates/order/purchase_order_detail.html:159
#: order/templates/order/receive_parts.html:19
#: order/templates/order/sales_order_detail.html:224 part/models.py:325
#: part/models.py:1987 part/models.py:2003 part/models.py:2022
#: part/models.py:2040 part/models.py:2119 part/models.py:2223
#: part/models.py:2313 part/templates/part/part_app_base.html:8
#: part/templates/part/part_pricing.html:12 part/templates/part/related.html:29
#: part/templates/part/set_category.html:13
#: report/templates/report/inventree_build_order_base.html:110
#: report/templates/report/inventree_po_report.html:90
#: report/templates/report/inventree_so_report.html:90
#: templates/InvenTree/search.html:112 templates/InvenTree/search.html:210
#: templates/js/barcode.js:362 templates/js/bom.js:163
#: templates/js/build.js:586 templates/js/build.js:873
#: templates/js/build.js:1139 templates/js/company.js:264
#: templates/js/company.js:470 templates/js/part.js:342
#: templates/js/part.js:505 templates/js/stock.js:73 templates/js/stock.js:837
#: templates/js/stock.js:1681
msgid "Part"
msgstr ""

#: build/models.py:205
msgid "Select part to build"
msgstr ""

#: build/models.py:210
msgid "Sales Order Reference"
msgstr ""

#: build/models.py:214
msgid "SalesOrder to which this build is allocated"
msgstr ""

#: build/models.py:219
msgid "Source Location"
msgstr ""

#: build/models.py:223
msgid "Select location to take stock from for this build (leave blank to take from any stock location)"
msgstr ""

#: build/models.py:228
msgid "Destination Location"
msgstr ""

#: build/models.py:232
msgid "Select location where the completed items will be stored"
msgstr ""

#: build/models.py:236
msgid "Build Quantity"
msgstr ""

#: build/models.py:239
msgid "Number of stock items to build"
msgstr ""

#: build/models.py:243
msgid "Completed items"
msgstr ""

#: build/models.py:245
msgid "Number of stock items which have been completed"
msgstr ""

#: build/models.py:249 part/templates/part/part_base.html:183
msgid "Build Status"
msgstr ""

#: build/models.py:253
msgid "Build status code"
msgstr ""

#: build/models.py:257 stock/models.py:470
msgid "Batch Code"
msgstr ""

#: build/models.py:261
msgid "Batch code for this build output"
msgstr ""

#: build/models.py:264 order/models.py:162 part/models.py:875
#: part/templates/part/detail.html:127 templates/js/order.js:360
msgid "Creation Date"
msgstr ""

#: build/models.py:268 order/models.py:555
msgid "Target completion date"
msgstr ""

#: build/models.py:272 order/models.py:288 templates/js/build.js:950
msgid "Completion Date"
msgstr ""

#: build/models.py:278
msgid "completed by"
msgstr ""

#: build/models.py:286 templates/js/build.js:915
msgid "Issued by"
msgstr ""

#: build/models.py:287
msgid "User who issued this build order"
msgstr ""

#: build/models.py:295 build/templates/build/build_base.html:184
#: build/templates/build/detail.html:105 order/models.py:176
#: order/templates/order/order_base.html:138
#: order/templates/order/sales_order_base.html:140 part/models.py:879
#: report/templates/report/inventree_build_order_base.html:159
msgid "Responsible"
msgstr ""

#: build/models.py:296
msgid "User responsible for this build order"
msgstr ""

#: build/models.py:301 build/templates/build/detail.html:91
#: company/templates/company/manufacturer_part_base.html:79
#: company/templates/company/manufacturer_part_detail.html:28
#: company/templates/company/supplier_part_base.html:78
#: company/templates/company/supplier_part_detail.html:28
#: part/templates/part/detail.html:84 part/templates/part/part_base.html:110
#: stock/models.py:464 stock/templates/stock/item_base.html:357
msgid "External Link"
msgstr ""

#: build/models.py:302 part/models.py:737 stock/models.py:466
msgid "Link to external URL"
msgstr ""

#: build/models.py:306 build/templates/build/navbar.html:53
#: company/models.py:141 company/models.py:561
#: company/templates/company/navbar.html:70
#: company/templates/company/navbar.html:73 order/models.py:180
#: order/models.py:715 order/templates/order/po_navbar.html:38
#: order/templates/order/po_navbar.html:41
#: order/templates/order/purchase_order_detail.html:274
#: order/templates/order/sales_order_detail.html:319
#: order/templates/order/so_navbar.html:33
#: order/templates/order/so_navbar.html:36 part/models.py:864
#: part/templates/part/detail.html:150
#: report/templates/report/inventree_build_order_base.html:173
#: stock/forms.py:140 stock/forms.py:284 stock/forms.py:316 stock/models.py:536
#: stock/models.py:1678 stock/models.py:1784
#: stock/templates/stock/navbar.html:57 templates/js/barcode.js:37
#: templates/js/bom.js:349 templates/js/company.js:566
#: templates/js/stock.js:209 templates/js/stock.js:450
#: templates/js/stock.js:1033
msgid "Notes"
msgstr ""

#: build/models.py:307
msgid "Extra build notes"
msgstr ""

#: build/models.py:784
msgid "No build output specified"
msgstr ""

#: build/models.py:787
msgid "Build output is already completed"
msgstr ""

#: build/models.py:790
msgid "Build output does not match Build Order"
msgstr ""

#: build/models.py:1200
msgid "BuildItem must be unique for build, stock_item and install_into"
msgstr ""

#: build/models.py:1225
msgid "Build item must specify a build output, as master part is marked as trackable"
msgstr ""

#: build/models.py:1229
#, python-brace-format
msgid "Allocated quantity ({n}) must not exceed available quantity ({q})"
msgstr ""

#: build/models.py:1236 order/models.py:926
msgid "StockItem is over-allocated"
msgstr ""

#: build/models.py:1240 order/models.py:929
msgid "Allocation quantity must be greater than zero"
msgstr ""

#: build/models.py:1244
msgid "Quantity must be 1 for serialized stock"
msgstr ""

#: build/models.py:1304
#, python-brace-format
msgid "Selected stock item not found in BOM for part '{p}'"
msgstr ""

#: build/models.py:1364 stock/templates/stock/item_base.html:329
#: templates/InvenTree/search.html:183 templates/js/build.js:846
#: templates/navbar.html:29
msgid "Build"
msgstr ""

#: build/models.py:1365
msgid "Build to allocate parts"
msgstr ""

#: build/models.py:1381 stock/templates/stock/item_base.html:8
#: stock/templates/stock/item_base.html:31
#: stock/templates/stock/item_base.html:351
#: stock/templates/stock/stock_adjust.html:16 templates/js/build.js:244
#: templates/js/build.js:249 templates/js/build.js:993
#: templates/js/order.js:433 templates/js/order.js:438
#: templates/js/stock.js:1425
msgid "Stock Item"
msgstr ""

#: build/models.py:1382
msgid "Source stock item"
msgstr ""

#: build/models.py:1395
msgid "Stock quantity to allocate to build"
msgstr ""

#: build/models.py:1403
msgid "Install into"
msgstr ""

#: build/models.py:1404
msgid "Destination stock item"
msgstr ""

#: build/templates/build/allocate.html:7
msgid "Allocate Parts"
msgstr ""

#: build/templates/build/allocate.html:15
msgid "Allocate Stock to Build"
msgstr ""

#: build/templates/build/allocate.html:22
msgid "Allocate stock to build"
msgstr ""

#: build/templates/build/allocate.html:23
msgid "Auto Allocate"
msgstr ""

#: build/templates/build/allocate.html:25 templates/js/build.js:778
msgid "Unallocate stock"
msgstr ""

#: build/templates/build/allocate.html:26 build/views.py:319 build/views.py:685
msgid "Unallocate Stock"
msgstr ""

#: build/templates/build/allocate.html:29
msgid "Order required parts"
msgstr ""

#: build/templates/build/allocate.html:30
#: company/templates/company/detail_manufacturer_part.html:33
#: company/templates/company/detail_supplier_part.html:32 order/views.py:724
#: part/templates/part/category.html:136
msgid "Order Parts"
msgstr ""

#: build/templates/build/allocate.html:36
msgid "Untracked stock has been fully allocated for this Build Order"
msgstr ""

#: build/templates/build/allocate.html:40
msgid "Untracked stock has not been fully allocated for this Build Order"
msgstr ""

#: build/templates/build/allocate.html:47
msgid "This Build Order does not have any associated untracked BOM items"
msgstr ""

#: build/templates/build/allocation_card.html:21
#: build/templates/build/complete_output.html:46
#: order/templates/order/sales_order_detail.html:85
#: order/templates/order/sales_order_detail.html:170
#: report/templates/report/inventree_test_report_base.html:75
#: stock/models.py:458 stock/templates/stock/item_base.html:249
#: templates/js/build.js:604 templates/js/model_renderers.js:54
msgid "Serial Number"
msgstr ""

#: build/templates/build/attachments.html:12
#: build/templates/build/navbar.html:43 build/templates/build/navbar.html:46
#: order/templates/order/po_navbar.html:35
#: order/templates/order/so_navbar.html:29 part/templates/part/detail.html:294
#: stock/templates/stock/navbar.html:47 stock/templates/stock/navbar.html:50
msgid "Attachments"
msgstr ""

#: build/templates/build/attachments.html:51
#: order/templates/order/po_attachments.html:79
#: order/templates/order/so_attachments.html:79
#: part/templates/part/detail.html:451
#: stock/templates/stock/item_attachments.html:81
#: templates/attachment_table.html:6
msgid "Add Attachment"
msgstr ""

#: build/templates/build/attachments.html:69
#: order/templates/order/po_attachments.html:51
#: order/templates/order/so_attachments.html:52
#: part/templates/part/detail.html:405
#: stock/templates/stock/item_attachments.html:49
msgid "Edit Attachment"
msgstr ""

#: build/templates/build/attachments.html:76
#: order/templates/order/po_attachments.html:58
#: order/templates/order/so_attachments.html:58
#: part/templates/part/detail.html:414
#: stock/templates/stock/item_attachments.html:58
msgid "Confirm Delete Operation"
msgstr ""

#: build/templates/build/attachments.html:77
#: order/templates/order/po_attachments.html:59
#: order/templates/order/so_attachments.html:59
#: part/templates/part/detail.html:415
#: stock/templates/stock/item_attachments.html:59
msgid "Delete Attachment"
msgstr ""

#: build/templates/build/auto_allocate.html:9
msgid "Automatically Allocate Stock"
msgstr ""

#: build/templates/build/auto_allocate.html:10
msgid "The following stock items will be allocated to the specified build output"
msgstr ""

#: build/templates/build/auto_allocate.html:37
msgid "No stock items found that can be automatically allocated to this build"
msgstr ""

#: build/templates/build/auto_allocate.html:39
msgid "Stock items will have to be manually allocated"
msgstr ""

#: build/templates/build/build_base.html:18
#, python-format
msgid "This Build Order is allocated to Sales Order %(link)s"
msgstr ""

#: build/templates/build/build_base.html:25
#, python-format
msgid "This Build Order is a child of Build Order %(link)s"
msgstr ""

#: build/templates/build/build_base.html:32
msgid "Build Order is ready to mark as completed"
msgstr ""

#: build/templates/build/build_base.html:37
msgid "Build Order cannot be completed as outstanding outputs remain"
msgstr ""

#: build/templates/build/build_base.html:42
msgid "Required build quantity has not yet been completed"
msgstr ""

#: build/templates/build/build_base.html:47
msgid "Stock has not been fully allocated to this Build Order"
msgstr ""

#: build/templates/build/build_base.html:75
#: company/templates/company/company_base.html:40
#: company/templates/company/manufacturer_part_base.html:25
#: company/templates/company/supplier_part_base.html:26
#: order/templates/order/order_base.html:26
#: order/templates/order/sales_order_base.html:37
#: part/templates/part/category.html:27 part/templates/part/part_base.html:22
#: stock/templates/stock/item_base.html:62
#: stock/templates/stock/location.html:31
msgid "Admin view"
msgstr ""

#: build/templates/build/build_base.html:81
#: build/templates/build/build_base.html:150
#: order/templates/order/order_base.html:32
#: order/templates/order/order_base.html:86
#: order/templates/order/sales_order_base.html:43
#: order/templates/order/sales_order_base.html:88
#: templates/js/table_filters.js:254 templates/js/table_filters.js:273
#: templates/js/table_filters.js:290
msgid "Overdue"
msgstr ""

#: build/templates/build/build_base.html:90
msgid "Print actions"
msgstr ""

#: build/templates/build/build_base.html:94
msgid "Print Build Order"
msgstr ""

#: build/templates/build/build_base.html:100
#: build/templates/build/build_base.html:222
msgid "Complete Build"
msgstr ""

#: build/templates/build/build_base.html:105
msgid "Build actions"
msgstr ""

#: build/templates/build/build_base.html:109
msgid "Edit Build"
msgstr ""

#: build/templates/build/build_base.html:111
#: build/templates/build/build_base.html:206 build/views.py:57
msgid "Cancel Build"
msgstr ""

#: build/templates/build/build_base.html:124
#: build/templates/build/detail.html:11
msgid "Build Details"
msgstr ""

#: build/templates/build/build_base.html:150
#, python-format
msgid "This build was due on %(target)s"
msgstr ""

#: build/templates/build/build_base.html:157
#: build/templates/build/detail.html:64
msgid "Progress"
msgstr ""

#: build/templates/build/build_base.html:170
#: build/templates/build/detail.html:84 order/models.py:823
#: order/templates/order/sales_order_base.html:9
#: order/templates/order/sales_order_base.html:35
#: order/templates/order/sales_order_ship.html:25
#: report/templates/report/inventree_build_order_base.html:136
#: report/templates/report/inventree_so_report.html:77
#: stock/templates/stock/item_base.html:291 templates/js/order.js:307
msgid "Sales Order"
msgstr ""

#: build/templates/build/build_base.html:177
#: build/templates/build/detail.html:98
#: report/templates/report/inventree_build_order_base.html:153
msgid "Issued By"
msgstr ""

#: build/templates/build/build_base.html:214
msgid "Incomplete Outputs"
msgstr ""

#: build/templates/build/build_base.html:215
msgid "Build Order cannot be completed as incomplete build outputs remain"
msgstr ""

#: build/templates/build/build_children.html:10
#: build/templates/build/navbar.html:36
msgid "Child Build Orders"
msgstr ""

#: build/templates/build/build_output.html:15
msgid "Incomplete Build Outputs"
msgstr ""

#: build/templates/build/build_output.html:22
msgid "Create new build output"
msgstr ""

#: build/templates/build/build_output.html:23
msgid "Create New Output"
msgstr ""

#: build/templates/build/build_output.html:36
msgid "Create a new build output"
msgstr ""

#: build/templates/build/build_output.html:37
msgid "No incomplete build outputs remain."
msgstr ""

#: build/templates/build/build_output.html:38
msgid "Create a new build output using the button above"
msgstr ""

#: build/templates/build/build_output.html:49
msgid "Completed Build Outputs"
msgstr ""

#: build/templates/build/build_output_create.html:7
msgid "The Bill of Materials contains trackable parts"
msgstr ""

#: build/templates/build/build_output_create.html:8
msgid "Build outputs must be generated individually."
msgstr ""

#: build/templates/build/build_output_create.html:9
msgid "Multiple build outputs will be created based on the quantity specified."
msgstr ""

#: build/templates/build/build_output_create.html:15
msgid "Trackable parts can have serial numbers specified"
msgstr ""

#: build/templates/build/build_output_create.html:16
msgid "Enter serial numbers to generate multiple single build outputs"
msgstr ""

#: build/templates/build/cancel.html:5
msgid "Are you sure you wish to cancel this build?"
msgstr ""

#: build/templates/build/complete.html:8
msgid "Build Order is complete"
msgstr ""

#: build/templates/build/complete.html:12
msgid "Build Order is incomplete"
msgstr ""

#: build/templates/build/complete.html:15
msgid "Incompleted build outputs remain"
msgstr ""

#: build/templates/build/complete.html:18
msgid "Required build quantity has not been completed"
msgstr ""

#: build/templates/build/complete.html:21
msgid "Required stock has not been fully allocated"
msgstr ""

#: build/templates/build/complete_output.html:10
msgid "Stock allocation is complete for this output"
msgstr ""

#: build/templates/build/complete_output.html:14
msgid "Stock allocation is incomplete"
msgstr ""

#: build/templates/build/complete_output.html:20
msgid "tracked parts have not been fully allocated"
msgstr ""

#: build/templates/build/complete_output.html:41
msgid "The following items will be created"
msgstr ""

#: build/templates/build/create_build_item.html:7
msgid "Select a stock item to allocate to the selected build output"
msgstr ""

#: build/templates/build/create_build_item.html:11
#, python-format
msgid "The allocated stock will be installed into the following build output:<br><i>%(output)s</i>"
msgstr ""

#: build/templates/build/create_build_item.html:17
#, python-format
msgid "No stock available for %(part)s"
msgstr ""

#: build/templates/build/delete_build_item.html:8
msgid "Are you sure you want to unallocate this stock?"
msgstr ""

#: build/templates/build/delete_build_item.html:11
msgid "The selected stock will be unallocated from the build output"
msgstr ""

#: build/templates/build/detail.html:35
msgid "Stock Source"
msgstr ""

#: build/templates/build/detail.html:40
msgid "Stock can be taken from any available location."
msgstr ""

#: build/templates/build/detail.html:46 order/forms.py:88 order/models.py:782
#: order/templates/order/purchase_order_detail.html:270
#: order/templates/order/receive_parts.html:25 stock/forms.py:136
msgid "Destination"
msgstr ""

#: build/templates/build/detail.html:53
msgid "Destination location not specified"
msgstr ""

#: build/templates/build/detail.html:70
#: stock/templates/stock/item_base.html:315 templates/js/stock.js:949
#: templates/js/stock.js:1716 templates/js/table_filters.js:116
#: templates/js/table_filters.js:210
msgid "Batch"
msgstr ""

#: build/templates/build/detail.html:116
#: order/templates/order/order_base.html:111
#: order/templates/order/sales_order_base.html:113 templates/js/build.js:910
msgid "Created"
msgstr ""

#: build/templates/build/detail.html:127
msgid "No target date set"
msgstr ""

#: build/templates/build/detail.html:132 templates/js/build.js:888
msgid "Completed"
msgstr ""

#: build/templates/build/detail.html:136
msgid "Build not complete"
msgstr ""

#: build/templates/build/edit_build_item.html:7
msgid "Alter the quantity of stock allocated to the build output"
msgstr ""

#: build/templates/build/index.html:28
msgid "New Build Order"
msgstr ""

#: build/templates/build/index.html:37 build/templates/build/index.html:38
msgid "Print Build Orders"
msgstr ""

#: build/templates/build/index.html:43
#: order/templates/order/purchase_orders.html:27
#: order/templates/order/sales_orders.html:27
msgid "Display calendar view"
msgstr ""

#: build/templates/build/index.html:46
#: order/templates/order/purchase_orders.html:30
#: order/templates/order/sales_orders.html:30
msgid "Display list view"
msgstr ""

#: build/templates/build/navbar.html:12
msgid "Build Order Details"
msgstr ""

#: build/templates/build/navbar.html:15
#: company/templates/company/navbar.html:15
#: order/templates/order/po_navbar.html:15
#: order/templates/order/so_navbar.html:15 part/templates/part/navbar.html:18
#: templates/js/stock.js:1354
msgid "Details"
msgstr ""

#: build/templates/build/navbar.html:21 build/templates/build/navbar.html:24
#: build/views.py:91
msgid "Allocate Stock"
msgstr ""

#: build/templates/build/navbar.html:29 build/templates/build/navbar.html:32
msgid "Build Outputs"
msgstr ""

#: build/templates/build/navbar.html:39
msgid "Child Builds"
msgstr ""

#: build/templates/build/navbar.html:50
msgid "Build Order Notes"
msgstr ""

#: build/templates/build/notes.html:12
msgid "Build Notes"
msgstr ""

#: build/templates/build/notes.html:14 company/templates/company/notes.html:13
#: order/templates/order/order_notes.html:15
#: order/templates/order/sales_order_notes.html:16
#: stock/templates/stock/item_notes.html:15
msgid "Edit notes"
msgstr ""

#: build/templates/build/notes.html:26 company/templates/company/notes.html:24
#: order/templates/order/order_notes.html:27
#: order/templates/order/sales_order_notes.html:29
#: stock/templates/stock/item_base.html:499
#: stock/templates/stock/item_notes.html:26
msgid "Save"
msgstr ""

#: build/templates/build/unallocate.html:10
msgid "Are you sure you wish to unallocate all stock for this build?"
msgstr ""

#: build/templates/build/unallocate.html:12
msgid "All incomplete stock allocations will be removed from the build"
msgstr ""

#: build/views.py:77
msgid "Build was cancelled"
msgstr ""

#: build/views.py:138
msgid "Allocated stock to build output"
msgstr ""

#: build/views.py:150
msgid "Create Build Output"
msgstr ""

#: build/views.py:168
msgid "Maximum output quantity is "
msgstr ""

#: build/views.py:184 stock/views.py:1337
msgid "Serial numbers already exist"
msgstr ""

#: build/views.py:193
msgid "Serial numbers required for trackable build output"
msgstr ""

#: build/views.py:259
msgid "Delete Build Output"
msgstr ""

#: build/views.py:280 build/views.py:370
msgid "Confirm unallocation of build stock"
msgstr ""

#: build/views.py:281 build/views.py:371 stock/views.py:369
msgid "Check the confirmation box"
msgstr ""

#: build/views.py:293
msgid "Build output does not match build"
msgstr ""

#: build/views.py:295 build/views.py:496
msgid "Build output must be specified"
msgstr ""

#: build/views.py:307
msgid "Build output deleted"
msgstr ""

#: build/views.py:405
msgid "Complete Build Order"
msgstr ""

#: build/views.py:411
msgid "Build order cannot be completed - incomplete outputs remain"
msgstr ""

#: build/views.py:422
msgid "Completed build order"
msgstr ""

#: build/views.py:438
msgid "Complete Build Output"
msgstr ""

#: build/views.py:480
msgid "Invalid stock status value selected"
msgstr ""

#: build/views.py:487
msgid "Quantity to complete cannot exceed build output quantity"
msgstr ""

#: build/views.py:493
msgid "Confirm completion of incomplete build"
msgstr ""

#: build/views.py:592
msgid "Build output completed"
msgstr ""

#: build/views.py:675
msgid "Delete Build Order"
msgstr ""

#: build/views.py:690
msgid "Removed parts from build allocation"
msgstr ""

#: build/views.py:702
msgid "Allocate stock to build output"
msgstr ""

#: build/views.py:745
msgid "Item must be currently in stock"
msgstr ""

#: build/views.py:751
msgid "Stock item is over-allocated"
msgstr ""

#: build/views.py:752 templates/js/bom.js:230 templates/js/build.js:705
#: templates/js/build.js:1000 templates/js/build.js:1179
msgid "Available"
msgstr ""

#: build/views.py:754
msgid "Stock item must be selected"
msgstr ""

#: build/views.py:917
msgid "Edit Stock Allocation"
msgstr ""

#: build/views.py:921
msgid "Updated Build Item"
msgstr ""

#: common/files.py:66
msgid "Unsupported file format: {ext.upper()}"
msgstr ""

#: common/files.py:71
msgid "Error reading file (invalid format)"
msgstr ""

#: common/files.py:73
msgid "Error reading file (incorrect dimension)"
msgstr ""

#: common/files.py:75
msgid "Error reading file (data could be corrupted)"
msgstr ""

#: common/forms.py:34 templates/js/attachment.js:42
msgid "File"
msgstr ""

#: common/forms.py:35
msgid "Select file to upload"
msgstr ""

#: common/forms.py:50
msgid "{name.title()} File"
msgstr ""

#: common/forms.py:51
#, python-brace-format
msgid "Select {name} file to upload"
msgstr ""

#: common/models.py:59
msgid "InvenTree Instance Name"
msgstr ""

#: common/models.py:61
msgid "String descriptor for the server instance"
msgstr ""

#: common/models.py:65
msgid "Use instance name"
msgstr ""

#: common/models.py:66
msgid "Use the instance name in the title-bar"
msgstr ""

#: common/models.py:72 company/models.py:99 company/models.py:100
msgid "Company name"
msgstr ""

#: common/models.py:73
msgid "Internal company name"
msgstr ""

#: common/models.py:78
msgid "Base URL"
msgstr ""

#: common/models.py:79
msgid "Base URL for server instance"
msgstr ""

#: common/models.py:85
msgid "Default Currency"
msgstr ""

#: common/models.py:86
msgid "Default currency"
msgstr ""

#: common/models.py:92
msgid "Download from URL"
msgstr ""

#: common/models.py:93
msgid "Allow download of remote images and files from external URL"
msgstr ""

#: common/models.py:99
msgid "Barcode Support"
msgstr ""

#: common/models.py:100
msgid "Enable barcode scanner support"
msgstr ""

#: common/models.py:106
msgid "IPN Regex"
msgstr ""

#: common/models.py:107
msgid "Regular expression pattern for matching Part IPN"
msgstr ""

#: common/models.py:111
msgid "Allow Duplicate IPN"
msgstr ""

#: common/models.py:112
msgid "Allow multiple parts to share the same IPN"
msgstr ""

#: common/models.py:118
msgid "Allow Editing IPN"
msgstr ""

#: common/models.py:119
msgid "Allow changing the IPN value while editing a part"
msgstr ""

#: common/models.py:125
msgid "Copy Part BOM Data"
msgstr ""

#: common/models.py:126
msgid "Copy BOM data by default when duplicating a part"
msgstr ""

#: common/models.py:132
msgid "Copy Part Parameter Data"
msgstr ""

#: common/models.py:133
msgid "Copy parameter data by default when duplicating a part"
msgstr ""

#: common/models.py:139
msgid "Copy Part Test Data"
msgstr ""

#: common/models.py:140
msgid "Copy test data by default when duplicating a part"
msgstr ""

#: common/models.py:146
msgid "Copy Category Parameter Templates"
msgstr ""

#: common/models.py:147
msgid "Copy category parameter templates when creating a part"
msgstr ""

#: common/models.py:153
msgid "Recent Part Count"
msgstr ""

#: common/models.py:154
msgid "Number of recent parts to display on index page"
msgstr ""

#: common/models.py:160 part/models.py:2225 part/templates/part/detail.html:188
#: report/models.py:187 stock/forms.py:226 templates/js/table_filters.js:25
#: templates/js/table_filters.js:324
msgid "Template"
msgstr ""

#: common/models.py:161
msgid "Parts are templates by default"
msgstr ""

#: common/models.py:167 part/models.py:827 part/templates/part/detail.html:198
#: templates/js/table_filters.js:132 templates/js/table_filters.js:336
msgid "Assembly"
msgstr ""

#: common/models.py:168
msgid "Parts can be assembled from other components by default"
msgstr ""

#: common/models.py:174 part/models.py:833 part/templates/part/detail.html:208
#: templates/js/table_filters.js:340
msgid "Component"
msgstr ""

#: common/models.py:175
msgid "Parts can be used as sub-components by default"
msgstr ""

#: common/models.py:181 part/models.py:844 part/templates/part/detail.html:228
msgid "Purchaseable"
msgstr ""

#: common/models.py:182
msgid "Parts are purchaseable by default"
msgstr ""

#: common/models.py:188 part/models.py:849 part/templates/part/detail.html:238
#: templates/js/table_filters.js:348
msgid "Salable"
msgstr ""

#: common/models.py:189
msgid "Parts are salable by default"
msgstr ""

#: common/models.py:195 part/models.py:839 part/templates/part/detail.html:218
#: templates/js/table_filters.js:33 templates/js/table_filters.js:352
msgid "Trackable"
msgstr ""

#: common/models.py:196
msgid "Parts are trackable by default"
msgstr ""

#: common/models.py:202 part/models.py:859 part/templates/part/detail.html:178
#: templates/js/table_filters.js:29
msgid "Virtual"
msgstr ""

#: common/models.py:203
msgid "Parts are virtual by default"
msgstr ""

#: common/models.py:209
msgid "Show Quantity in Forms"
msgstr ""

#: common/models.py:210
msgid "Display available part quantity in some forms"
msgstr ""

#: common/models.py:216
msgid "Show Import in Views"
msgstr ""

#: common/models.py:217
msgid "Display the import wizard in some part views"
msgstr ""

#: common/models.py:223
msgid "Show Price in Forms"
msgstr ""

#: common/models.py:224
msgid "Display part price in some forms"
msgstr ""

#: common/models.py:230
msgid "Show related parts"
msgstr ""

#: common/models.py:231
msgid "Display related parts for a part"
msgstr ""

#: common/models.py:237
msgid "Internal Prices"
msgstr ""

#: common/models.py:238
msgid "Enable internal prices for parts"
msgstr ""

#: common/models.py:244
msgid "Internal Price as BOM-Price"
msgstr ""

#: common/models.py:245
msgid "Use the internal price (if set) in BOM-price calculations"
msgstr ""

#: common/models.py:251 templates/stats.html:25
msgid "Debug Mode"
msgstr ""

#: common/models.py:252
msgid "Generate reports in debug mode (HTML output)"
msgstr ""

#: common/models.py:258
msgid "Page Size"
msgstr ""

#: common/models.py:259
msgid "Default page size for PDF reports"
msgstr ""

#: common/models.py:269
msgid "Test Reports"
msgstr ""

#: common/models.py:270
msgid "Enable generation of test reports"
msgstr ""

#: common/models.py:276
msgid "Stock Expiry"
msgstr ""

#: common/models.py:277
msgid "Enable stock expiry functionality"
msgstr ""

#: common/models.py:283
msgid "Sell Expired Stock"
msgstr ""

#: common/models.py:284
msgid "Allow sale of expired stock"
msgstr ""

#: common/models.py:290
msgid "Stock Stale Time"
msgstr ""

#: common/models.py:291
msgid "Number of days stock items are considered stale before expiring"
msgstr ""

#: common/models.py:293 part/templates/part/detail.html:122
msgid "days"
msgstr ""

#: common/models.py:298
msgid "Build Expired Stock"
msgstr ""

#: common/models.py:299
msgid "Allow building with expired stock"
msgstr ""

#: common/models.py:305
msgid "Stock Ownership Control"
msgstr ""

#: common/models.py:306
msgid "Enable ownership control over stock locations and items"
msgstr ""

#: common/models.py:312
msgid "Group by Part"
msgstr ""

#: common/models.py:313
msgid "Group stock items by part reference in table views"
msgstr ""

#: common/models.py:319
msgid "Recent Stock Count"
msgstr ""

#: common/models.py:320
msgid "Number of recent stock items to display on index page"
msgstr ""

#: common/models.py:326
msgid "Build Order Reference Prefix"
msgstr ""

#: common/models.py:327
msgid "Prefix value for build order reference"
msgstr ""

#: common/models.py:332
msgid "Build Order Reference Regex"
msgstr ""

#: common/models.py:333
msgid "Regular expression pattern for matching build order reference"
msgstr ""

#: common/models.py:337
msgid "Sales Order Reference Prefix"
msgstr ""

#: common/models.py:338
msgid "Prefix value for sales order reference"
msgstr ""

#: common/models.py:343
msgid "Purchase Order Reference Prefix"
msgstr ""

#: common/models.py:344
msgid "Prefix value for purchase order reference"
msgstr ""

#: common/models.py:567
msgid "Settings key (must be unique - case insensitive"
msgstr ""

#: common/models.py:569
msgid "Settings value"
msgstr ""

#: common/models.py:604
msgid "Must be an integer value"
msgstr ""

#: common/models.py:627
msgid "Value must be a boolean value"
msgstr ""

#: common/models.py:638
msgid "Value must be an integer value"
msgstr ""

#: common/models.py:661
msgid "Key string must be unique"
msgstr ""

#: common/models.py:742 company/forms.py:105
msgid "Price break quantity"
msgstr ""

#: common/models.py:749 company/templates/company/supplier_part_pricing.html:84
#: templates/js/part.js:933
msgid "Price"
msgstr ""

#: common/models.py:750
msgid "Unit price at specified quantity"
msgstr ""

#: common/models.py:842
msgid "Default"
msgstr ""

#: common/templates/common/edit_setting.html:11
msgid "Current value"
msgstr ""

#: common/views.py:33
msgid "Change Setting"
msgstr ""

#: common/views.py:102
msgid "Supplied value is not allowed"
msgstr ""

#: common/views.py:111
msgid "Supplied value must be a boolean"
msgstr ""

#: common/views.py:184 order/templates/order/order_wizard/po_upload.html:42
#: order/templates/order/po_navbar.html:19
#: order/templates/order/po_navbar.html:22 order/views.py:337
#: part/templates/part/bom_upload/upload_file.html:47
#: part/templates/part/import_wizard/part_upload.html:45 part/views.py:622
#: part/views.py:1282
msgid "Upload File"
msgstr ""

#: common/views.py:185 order/templates/order/order_wizard/match_fields.html:52
#: order/views.py:338 part/templates/part/bom_upload/match_fields.html:52
#: part/templates/part/import_wizard/ajax_match_fields.html:45
#: part/templates/part/import_wizard/match_fields.html:52 part/views.py:623
#: part/views.py:1283
msgid "Match Fields"
msgstr ""

#: common/views.py:186
msgid "Match Items"
msgstr ""

#: common/views.py:531
msgid "Fields matching failed"
msgstr ""

#: common/views.py:586
msgid "Parts imported"
msgstr ""

#: common/views.py:608 order/templates/order/order_wizard/match_fields.html:27
#: order/templates/order/order_wizard/match_parts.html:19
#: order/templates/order/order_wizard/po_upload.html:40
#: part/templates/part/bom_upload/match_fields.html:27
#: part/templates/part/bom_upload/match_parts.html:19
#: part/templates/part/bom_upload/upload_file.html:45
#: part/templates/part/import_wizard/match_fields.html:27
#: part/templates/part/import_wizard/match_references.html:19
#: part/templates/part/import_wizard/part_upload.html:43
msgid "Previous Step"
msgstr ""

#: company/forms.py:25 part/forms.py:47
msgid "URL"
msgstr ""

#: company/forms.py:26 part/forms.py:48
msgid "Image URL"
msgstr ""

#: company/forms.py:47 templates/js/part.js:1041
msgid "Single Price"
msgstr ""

#: company/forms.py:48
msgid "Single quantity price"
msgstr ""

#: company/forms.py:56 company/models.py:335
msgid "Select manufacturer"
msgstr ""

#: company/forms.py:62 company/models.py:342
msgid "Manufacturer Part Number"
msgstr ""

#: company/forms.py:64 company/models.py:341
#: company/templates/company/manufacturer_part_base.html:89
#: company/templates/company/manufacturer_part_detail.html:26
#: company/templates/company/supplier_part_base.html:102
#: company/templates/company/supplier_part_detail.html:35
#: order/templates/order/purchase_order_detail.html:193 part/bom.py:171
#: part/bom.py:242 templates/js/company.js:305 templates/js/company.js:539
msgid "MPN"
msgstr ""

#: company/models.py:104
msgid "Company description"
msgstr ""

#: company/models.py:105
msgid "Description of the company"
msgstr ""

#: company/models.py:111 company/templates/company/company_base.html:70
#: company/templates/company/detail.html:33 templates/js/company.js:129
msgid "Website"
msgstr ""

#: company/models.py:112
msgid "Company website URL"
msgstr ""

#: company/models.py:116 company/templates/company/company_base.html:77
msgid "Address"
msgstr ""

#: company/models.py:117
msgid "Company address"
msgstr ""

#: company/models.py:120
msgid "Phone number"
msgstr ""

#: company/models.py:121
msgid "Contact phone number"
msgstr ""

#: company/models.py:124 company/templates/company/company_base.html:91
msgid "Email"
msgstr ""

#: company/models.py:124
msgid "Contact email address"
msgstr ""

#: company/models.py:127 company/templates/company/company_base.html:98
msgid "Contact"
msgstr ""

#: company/models.py:128
msgid "Point of contact"
msgstr ""

#: company/models.py:130 company/models.py:347 company/models.py:548
#: order/models.py:160 part/models.py:736
#: report/templates/report/inventree_build_order_base.html:165
#: templates/js/company.js:312 templates/js/company.js:550
#: templates/js/part.js:599
msgid "Link"
msgstr ""

#: company/models.py:130
msgid "Link to external company information"
msgstr ""

#: company/models.py:138 part/models.py:746
msgid "Image"
msgstr ""

#: company/models.py:143
msgid "is customer"
msgstr ""

#: company/models.py:143
msgid "Do you sell items to this company?"
msgstr ""

#: company/models.py:145
msgid "is supplier"
msgstr ""

#: company/models.py:145
msgid "Do you purchase items from this company?"
msgstr ""

#: company/models.py:147
msgid "is manufacturer"
msgstr ""

#: company/models.py:147
msgid "Does this company manufacture parts?"
msgstr ""

#: company/models.py:151 company/serializers.py:262
#: company/templates/company/detail.html:42
msgid "Currency"
msgstr ""

#: company/models.py:154
msgid "Default currency used for this company"
msgstr ""

#: company/models.py:319 company/models.py:519 stock/models.py:411
#: stock/templates/stock/item_base.html:235
msgid "Base Part"
msgstr ""

#: company/models.py:323 company/models.py:523 order/views.py:1127
msgid "Select part"
msgstr ""

#: company/models.py:334 company/templates/company/detail.html:57
#: company/templates/company/manufacturer_part_base.html:85
#: company/templates/company/manufacturer_part_detail.html:25
#: company/templates/company/supplier_part_base.html:94
#: company/templates/company/supplier_part_detail.html:34 part/bom.py:170
#: part/bom.py:241 stock/templates/stock/item_base.html:364
#: templates/js/company.js:113 templates/js/company.js:289
#: templates/js/company.js:521
msgid "Manufacturer"
msgstr ""

#: company/models.py:348
msgid "URL for external manufacturer part link"
msgstr ""

#: company/models.py:354
msgid "Manufacturer part description"
msgstr ""

#: company/models.py:408 company/models.py:542
#: company/templates/company/manufacturer_part_base.html:6
#: company/templates/company/manufacturer_part_base.html:19
#: stock/templates/stock/item_base.html:374
msgid "Manufacturer Part"
msgstr ""

#: company/models.py:415
msgid "Parameter name"
msgstr ""

#: company/models.py:421
#: report/templates/report/inventree_test_report_base.html:90
#: stock/models.py:1771 templates/InvenTree/settings/header.html:8
#: templates/js/company.js:371 templates/js/part.js:260
#: templates/js/stock.js:446
msgid "Value"
msgstr ""

#: company/models.py:422
msgid "Parameter value"
msgstr ""

#: company/models.py:428 part/models.py:821 part/models.py:2193
#: part/templates/part/detail.html:107 templates/js/company.js:377
#: templates/js/part.js:266
msgid "Units"
msgstr ""

#: company/models.py:429
msgid "Parameter units"
msgstr ""

#: company/models.py:529 company/templates/company/detail.html:62
#: company/templates/company/supplier_part_base.html:84
#: company/templates/company/supplier_part_detail.html:25 order/models.py:260
#: order/templates/order/order_base.html:92
#: order/templates/order/order_wizard/select_pos.html:30 part/bom.py:175
#: part/bom.py:286 stock/templates/stock/item_base.html:381
#: templates/js/company.js:117 templates/js/company.js:495
#: templates/js/order.js:232
msgid "Supplier"
msgstr ""

#: company/models.py:530
msgid "Select supplier"
msgstr ""

#: company/models.py:535 company/templates/company/supplier_part_base.html:88
#: company/templates/company/supplier_part_detail.html:26
#: order/templates/order/purchase_order_detail.html:180 part/bom.py:176
#: part/bom.py:287
msgid "SKU"
msgstr ""

#: company/models.py:536
msgid "Supplier stock keeping unit"
msgstr ""

#: company/models.py:543
msgid "Select manufacturer part"
msgstr ""

#: company/models.py:549
msgid "URL for external supplier part link"
msgstr ""

#: company/models.py:555
msgid "Supplier part description"
msgstr ""

#: company/models.py:560 company/templates/company/supplier_part_base.html:116
#: company/templates/company/supplier_part_detail.html:38 part/models.py:2341
#: report/templates/report/inventree_po_report.html:93
#: report/templates/report/inventree_so_report.html:93
msgid "Note"
msgstr ""

#: company/models.py:564 part/models.py:1614
msgid "base cost"
msgstr ""

#: company/models.py:564 part/models.py:1614
msgid "Minimum charge (e.g. stocking fee)"
msgstr ""

#: company/models.py:566 company/templates/company/supplier_part_base.html:109
#: stock/models.py:435 stock/templates/stock/item_base.html:322
#: templates/js/company.js:571 templates/js/stock.js:1029
msgid "Packaging"
msgstr ""

#: company/models.py:566
msgid "Part packaging"
msgstr ""

#: company/models.py:568 part/models.py:1616
msgid "multiple"
msgstr ""

#: company/models.py:568
msgid "Order multiple"
msgstr ""

#: company/serializers.py:68
msgid "Default currency used for this supplier"
msgstr ""

#: company/serializers.py:69
msgid "Currency Code"
msgstr ""

#: company/templates/company/assigned_stock.html:10
#: company/templates/company/navbar.html:62
#: company/templates/company/navbar.html:65 templates/js/build.js:597
msgid "Assigned Stock"
msgstr ""

#: company/templates/company/company_base.html:9
#: company/templates/company/company_base.html:35
#: templates/InvenTree/search.html:304 templates/js/company.js:102
msgid "Company"
msgstr ""

#: company/templates/company/company_base.html:25
#: part/templates/part/part_thumb.html:21
msgid "Upload new image"
msgstr ""

#: company/templates/company/company_base.html:27
#: part/templates/part/part_thumb.html:23
msgid "Download image from URL"
msgstr ""

#: company/templates/company/company_base.html:46 templates/js/order.js:61
msgid "Create Purchase Order"
msgstr ""

#: company/templates/company/company_base.html:51
msgid "Edit company information"
msgstr ""

#: company/templates/company/company_base.html:56
#: company/templates/company/company_base.html:126
msgid "Delete Company"
msgstr ""

#: company/templates/company/company_base.html:64
#: company/templates/company/detail.html:10
#: company/templates/company/navbar.html:12
msgid "Company Details"
msgstr ""

#: company/templates/company/company_base.html:84
msgid "Phone"
msgstr ""

#: company/templates/company/company_base.html:166
#: part/templates/part/part_base.html:347
msgid "Upload Image"
msgstr ""

#: company/templates/company/detail.html:21
msgid "Company Name"
msgstr ""

#: company/templates/company/detail.html:36
msgid "No website specified"
msgstr ""

#: company/templates/company/detail.html:45
msgid "Uses default currency"
msgstr ""

#: company/templates/company/detail.html:67 order/models.py:544
#: order/templates/order/sales_order_base.html:94 stock/models.py:453
#: stock/models.py:454 stock/templates/stock/item_base.html:274
#: templates/js/company.js:109 templates/js/order.js:329
#: templates/js/stock.js:1407
msgid "Customer"
msgstr ""

#: company/templates/company/detail_manufacturer_part.html:11
#: templates/InvenTree/search.html:149
msgid "Manufacturer Parts"
msgstr ""

#: company/templates/company/detail_manufacturer_part.html:22
msgid "Create new manufacturer part"
msgstr ""

#: company/templates/company/detail_manufacturer_part.html:23
#: part/templates/part/supplier.html:47
msgid "New Manufacturer Part"
msgstr ""

#: company/templates/company/detail_manufacturer_part.html:28
#: company/templates/company/detail_supplier_part.html:27
#: company/templates/company/manufacturer_part_suppliers.html:20
#: company/templates/company/manufacturer_part_suppliers.html:46
#: part/templates/part/category.html:131 part/templates/part/supplier.html:21
#: part/templates/part/supplier.html:50
msgid "Options"
msgstr ""

#: company/templates/company/detail_manufacturer_part.html:33
#: company/templates/company/detail_supplier_part.html:32
#: part/templates/part/category.html:136
msgid "Order parts"
msgstr ""

#: company/templates/company/detail_manufacturer_part.html:36
#: company/templates/company/detail_supplier_part.html:35
msgid "Delete parts"
msgstr ""

#: company/templates/company/detail_manufacturer_part.html:36
#: company/templates/company/detail_supplier_part.html:35
msgid "Delete Parts"
msgstr ""

#: company/templates/company/detail_manufacturer_part.html:72
#: part/templates/part/supplier.html:164
msgid "Add Manufacturer Part"
msgstr ""

#: company/templates/company/detail_stock.html:10
msgid "Supplier Stock"
msgstr ""

#: company/templates/company/detail_stock.html:37
#: company/templates/company/supplier_part_stock.html:34
#: part/templates/part/category.html:123 part/templates/part/category.html:137
#: part/templates/part/stock.html:55 stock/templates/stock/location.html:175
msgid "Export"
msgstr ""

#: company/templates/company/detail_supplier_part.html:11
#: company/templates/company/manufacturer_part_navbar.html:11
#: templates/InvenTree/search.html:164
msgid "Supplier Parts"
msgstr ""

#: company/templates/company/detail_supplier_part.html:21
#: order/templates/order/order_wizard/select_parts.html:44
#: part/templates/part/part_base.html:469
msgid "Create new supplier part"
msgstr ""

#: company/templates/company/detail_supplier_part.html:22
#: company/templates/company/manufacturer_part_suppliers.html:17
#: part/templates/part/part_base.html:468 part/templates/part/supplier.html:18
#: templates/js/stock.js:1628
msgid "New Supplier Part"
msgstr ""

#: company/templates/company/detail_supplier_part.html:66
#: part/templates/part/bom.html:166 part/templates/part/category.html:127
#: templates/js/stock.js:1622
msgid "New Part"
msgstr ""

#: company/templates/company/detail_supplier_part.html:67
msgid "Create new Part"
msgstr ""

#: company/templates/company/detail_supplier_part.html:72
#: company/templates/company/manufacturer_part_suppliers.html:96
#: company/views.py:59 part/templates/part/supplier.html:80
msgid "New Supplier"
msgstr ""

#: company/templates/company/detail_supplier_part.html:73
msgid "Create new Supplier"
msgstr ""

#: company/templates/company/index.html:8
msgid "Supplier List"
msgstr ""

#: company/templates/company/manufacturer_part_base.html:36
#: company/templates/company/supplier_part_base.html:36
#: company/templates/company/supplier_part_orders.html:17
#: part/templates/part/orders.html:17 part/templates/part/part_base.html:74
msgid "Order part"
msgstr ""

#: company/templates/company/manufacturer_part_base.html:41
msgid "Edit manufacturer part"
msgstr ""

#: company/templates/company/manufacturer_part_base.html:45
msgid "Delete manufacturer part"
msgstr ""

#: company/templates/company/manufacturer_part_base.html:57
#: company/templates/company/manufacturer_part_detail.html:10
msgid "Manufacturer Part Details"
msgstr ""

#: company/templates/company/manufacturer_part_base.html:62
#: company/templates/company/manufacturer_part_detail.html:18
#: company/templates/company/supplier_part_base.html:61
#: company/templates/company/supplier_part_detail.html:18
msgid "Internal Part"
msgstr ""

#: company/templates/company/manufacturer_part_base.html:129
msgid "Edit Manufacturer Part"
msgstr ""

#: company/templates/company/manufacturer_part_base.html:138
msgid "Delete Manufacturer Part"
msgstr ""

#: company/templates/company/manufacturer_part_navbar.html:14
#: company/templates/company/manufacturer_part_suppliers.html:10
#: company/views.py:58 part/templates/part/navbar.html:75
#: part/templates/part/navbar.html:78 part/templates/part/prices.html:153
#: templates/InvenTree/search.html:316 templates/navbar.html:35
msgid "Suppliers"
msgstr ""

#: company/templates/company/manufacturer_part_navbar.html:19
msgid "Manufacturer Part Stock"
msgstr ""

#: company/templates/company/manufacturer_part_navbar.html:22
#: company/templates/company/navbar.html:41
#: company/templates/company/supplier_part_navbar.html:15
#: part/templates/part/navbar.html:33 stock/api.py:53
#: stock/templates/stock/loc_link.html:7 stock/templates/stock/location.html:36
#: stock/templates/stock/stock_app_base.html:10
#: templates/InvenTree/index.html:128 templates/InvenTree/search.html:196
#: templates/InvenTree/search.html:232
#: templates/InvenTree/settings/tabs.html:31 templates/js/part.js:181
#: templates/js/part.js:406 templates/js/part.js:566 templates/js/stock.js:74
#: templates/js/stock.js:877 templates/navbar.html:26
msgid "Stock"
msgstr ""

#: company/templates/company/manufacturer_part_navbar.html:26
msgid "Manufacturer Part Orders"
msgstr ""

#: company/templates/company/manufacturer_part_navbar.html:29
#: company/templates/company/supplier_part_navbar.html:22
msgid "Orders"
msgstr ""

#: company/templates/company/manufacturer_part_suppliers.html:22
#: part/templates/part/supplier.html:23
msgid "Delete supplier parts"
msgstr ""

#: company/templates/company/manufacturer_part_suppliers.html:22
#: company/templates/company/manufacturer_part_suppliers.html:48
#: company/templates/company/manufacturer_part_suppliers.html:142
#: part/templates/part/related.html:44 part/templates/part/supplier.html:23
#: part/templates/part/supplier.html:52 templates/js/company.js:203
#: users/models.py:193
msgid "Delete"
msgstr ""

#: company/templates/company/manufacturer_part_suppliers.html:37
#: part/templates/part/category_navbar.html:46
#: part/templates/part/category_navbar.html:49
#: part/templates/part/detail.html:275
msgid "Parameters"
msgstr ""

#: company/templates/company/manufacturer_part_suppliers.html:43
#: part/templates/part/detail.html:282
#: templates/InvenTree/settings/category.html:29
#: templates/InvenTree/settings/part.html:65
msgid "New Parameter"
msgstr ""

#: company/templates/company/manufacturer_part_suppliers.html:48
msgid "Delete parameters"
msgstr ""

#: company/templates/company/manufacturer_part_suppliers.html:80
#: part/templates/part/detail.html:368
msgid "Add Parameter"
msgstr ""

#: company/templates/company/manufacturer_part_suppliers.html:97
#: part/templates/part/supplier.html:81
msgid "Create new supplier"
msgstr ""

#: company/templates/company/manufacturer_part_suppliers.html:127
msgid "Selected parameters will be deleted"
msgstr ""

#: company/templates/company/manufacturer_part_suppliers.html:139
msgid "Delete Parameters"
msgstr ""

#: company/templates/company/navbar.html:20
#: company/templates/company/navbar.html:23
msgid "Manufactured Parts"
msgstr ""

#: company/templates/company/navbar.html:29
#: company/templates/company/navbar.html:32
msgid "Supplied Parts"
msgstr ""

#: company/templates/company/navbar.html:38 part/templates/part/navbar.html:30
#: stock/templates/stock/location.html:119
#: stock/templates/stock/location.html:134
#: stock/templates/stock/location.html:148
#: stock/templates/stock/location_navbar.html:22
#: stock/templates/stock/location_navbar.html:29
#: templates/InvenTree/search.html:198 templates/js/stock.js:1306
#: templates/stats.html:93 templates/stats.html:102 users/models.py:43
msgid "Stock Items"
msgstr ""

#: company/templates/company/navbar.html:47
#: company/templates/company/navbar.html:56
#: company/templates/company/navbar.html:59
#: company/templates/company/sales_orders.html:11
#: order/templates/order/sales_orders.html:8
#: order/templates/order/sales_orders.html:13
#: part/templates/part/navbar.html:89 part/templates/part/navbar.html:92
#: part/templates/part/sales_orders.html:10 templates/InvenTree/index.html:236
#: templates/InvenTree/search.html:345
#: templates/InvenTree/settings/tabs.html:40 templates/navbar.html:46
#: users/models.py:46
msgid "Sales Orders"
msgstr ""

#: company/templates/company/navbar.html:50
#: company/templates/company/purchase_orders.html:10
#: order/templates/order/purchase_orders.html:8
#: order/templates/order/purchase_orders.html:13
#: part/templates/part/navbar.html:81 part/templates/part/navbar.html:84
#: part/templates/part/orders.html:10 templates/InvenTree/index.html:213
#: templates/InvenTree/search.html:325
#: templates/InvenTree/settings/tabs.html:37 templates/navbar.html:37
#: users/models.py:45
msgid "Purchase Orders"
msgstr ""

#: company/templates/company/notes.html:11
msgid "Company Notes"
msgstr ""

#: company/templates/company/purchase_orders.html:18
#: order/templates/order/purchase_orders.html:20
msgid "Create new purchase order"
msgstr ""

#: company/templates/company/purchase_orders.html:19
#: order/templates/order/purchase_orders.html:21
msgid "New Purchase Order"
msgstr ""

#: company/templates/company/sales_orders.html:19
#: order/templates/order/sales_orders.html:20
msgid "Create new sales order"
msgstr ""

#: company/templates/company/sales_orders.html:20
#: order/templates/order/sales_orders.html:21
msgid "New Sales Order"
msgstr ""

#: company/templates/company/supplier_part_base.html:7
#: company/templates/company/supplier_part_base.html:20 stock/models.py:420
#: stock/templates/stock/item_base.html:386 templates/js/company.js:511
#: templates/js/stock.js:1001
msgid "Supplier Part"
msgstr ""

#: company/templates/company/supplier_part_base.html:40
msgid "Edit supplier part"
msgstr ""

#: company/templates/company/supplier_part_base.html:44
msgid "Delete supplier part"
msgstr ""

#: company/templates/company/supplier_part_base.html:56
#: company/templates/company/supplier_part_detail.html:10
msgid "Supplier Part Details"
msgstr ""

#: company/templates/company/supplier_part_delete.html:5
msgid "Are you sure you want to delete the following Supplier Parts?"
msgstr ""

#: company/templates/company/supplier_part_navbar.html:12
#: company/templates/company/supplier_part_stock.html:10
msgid "Supplier Part Stock"
msgstr ""

#: company/templates/company/supplier_part_navbar.html:19
#: company/templates/company/supplier_part_orders.html:10
msgid "Supplier Part Orders"
msgstr ""

#: company/templates/company/supplier_part_navbar.html:26
msgid "Supplier Part Pricing"
msgstr ""

#: company/templates/company/supplier_part_navbar.html:29
msgid "Pricing"
msgstr ""

#: company/templates/company/supplier_part_orders.html:18
#: part/templates/part/orders.html:18
msgid "Order Part"
msgstr ""

#: company/templates/company/supplier_part_pricing.html:11
#: part/templates/part/navbar.html:68
msgid "Pricing Information"
msgstr ""

#: company/templates/company/supplier_part_pricing.html:19
#: company/templates/company/supplier_part_pricing.html:118
#: part/templates/part/prices.html:264 part/views.py:2305
msgid "Add Price Break"
msgstr ""

#: company/templates/company/supplier_part_pricing.html:38
msgid "No price break information found"
msgstr ""

#: company/templates/company/supplier_part_pricing.html:52 part/views.py:2367
msgid "Delete Price Break"
msgstr ""

#: company/templates/company/supplier_part_pricing.html:66 part/views.py:2353
msgid "Edit Price Break"
msgstr ""

#: company/templates/company/supplier_part_pricing.html:91
msgid "Edit price break"
msgstr ""

#: company/templates/company/supplier_part_pricing.html:92
msgid "Delete price break"
msgstr ""

#: company/views.py:64 part/templates/part/prices.html:157
#: templates/InvenTree/search.html:306 templates/navbar.html:36
msgid "Manufacturers"
msgstr ""

#: company/views.py:65 part/templates/part/supplier.html:85
msgid "New Manufacturer"
msgstr ""

#: company/views.py:70 templates/InvenTree/search.html:336
#: templates/navbar.html:45
msgid "Customers"
msgstr ""

#: company/views.py:71
msgid "New Customer"
msgstr ""

#: company/views.py:78
msgid "Companies"
msgstr ""

#: company/views.py:79
msgid "New Company"
msgstr ""

#: company/views.py:160 part/views.py:974
msgid "Download Image"
msgstr ""

#: company/views.py:189 part/views.py:1006
msgid "Image size exceeds maximum allowable size for download"
msgstr ""

#: company/views.py:196 part/views.py:1013
#, python-brace-format
msgid "Invalid response: {code}"
msgstr ""

#: company/views.py:205 part/views.py:1022
msgid "Supplied URL is not a valid image file"
msgstr ""

#: company/views.py:265
msgid "Edit Supplier Part"
msgstr ""

#: company/views.py:316 templates/js/stock.js:1629
msgid "Create new Supplier Part"
msgstr ""

#: company/views.py:460
msgid "Delete Supplier Part"
msgstr ""

#: label/api.py:57 report/api.py:201
msgid "No valid objects provided to template"
msgstr ""

#: label/models.py:113
msgid "Label name"
msgstr ""

#: label/models.py:120
msgid "Label description"
msgstr ""

#: label/models.py:127 stock/forms.py:169
msgid "Label"
msgstr ""

#: label/models.py:128
msgid "Label template file"
msgstr ""

#: label/models.py:134 report/models.py:298
msgid "Enabled"
msgstr ""

#: label/models.py:135
msgid "Label template is enabled"
msgstr ""

#: label/models.py:140
msgid "Width [mm]"
msgstr ""

#: label/models.py:141
msgid "Label width, specified in mm"
msgstr ""

#: label/models.py:147
msgid "Height [mm]"
msgstr ""

#: label/models.py:148
msgid "Label height, specified in mm"
msgstr ""

#: label/models.py:154 report/models.py:291
msgid "Filename Pattern"
msgstr ""

#: label/models.py:155
msgid "Pattern for generating label filenames"
msgstr ""

#: label/models.py:258
msgid "Query filters (comma-separated list of key=value pairs),"
msgstr ""

#: label/models.py:259 label/models.py:317 label/models.py:364
#: report/models.py:322 report/models.py:457 report/models.py:495
msgid "Filters"
msgstr ""

#: label/models.py:316
msgid "Query filters (comma-separated list of key=value pairs"
msgstr ""

#: label/models.py:363
msgid "Part query filters (comma-separated value of key=value pairs)"
msgstr ""

#: order/forms.py:30 order/templates/order/order_base.html:47
msgid "Place order"
msgstr ""

#: order/forms.py:41 order/templates/order/order_base.html:54
msgid "Mark order as complete"
msgstr ""

#: order/forms.py:52 order/forms.py:63 order/templates/order/order_base.html:59
#: order/templates/order/sales_order_base.html:61
msgid "Cancel order"
msgstr ""

#: order/forms.py:74 order/templates/order/sales_order_base.html:58
msgid "Ship order"
msgstr ""

#: order/forms.py:89
msgid "Receive parts to this location"
msgstr ""

#: order/forms.py:116
msgid "Enter stock item serial numbers"
msgstr ""

#: order/forms.py:122
msgid "Enter quantity of stock items"
msgstr ""

#: order/models.py:158
msgid "Order description"
msgstr ""

#: order/models.py:160
msgid "Link to external page"
msgstr ""

#: order/models.py:168 part/templates/part/detail.html:133
msgid "Created By"
msgstr ""

#: order/models.py:175
msgid "User or group responsible for this order"
msgstr ""

#: order/models.py:180
msgid "Order notes"
msgstr ""

#: order/models.py:247 order/models.py:534
msgid "Order reference"
msgstr ""

#: order/models.py:252 order/models.py:549
msgid "Purchase order status"
msgstr ""

#: order/models.py:261
msgid "Company from which the items are being ordered"
msgstr ""

#: order/models.py:264 order/templates/order/order_base.html:98
#: templates/js/order.js:241
msgid "Supplier Reference"
msgstr ""

#: order/models.py:264
msgid "Supplier order reference code"
msgstr ""

#: order/models.py:271
msgid "received by"
msgstr ""

#: order/models.py:276
msgid "Issue Date"
msgstr ""

#: order/models.py:277
msgid "Date order was issued"
msgstr ""

#: order/models.py:282
msgid "Target Delivery Date"
msgstr ""

#: order/models.py:283
msgid "Expected date for order delivery. Order will be overdue after this date."
msgstr ""

#: order/models.py:289
msgid "Date order was completed"
msgstr ""

#: order/models.py:313 stock/models.py:308 stock/models.py:1023
msgid "Quantity must be greater than zero"
msgstr ""

#: order/models.py:318
msgid "Part supplier must match PO supplier"
msgstr ""

#: order/models.py:416
msgid "Lines can only be received against an order marked as 'Placed'"
msgstr ""

#: order/models.py:420
msgid "Quantity must be an integer"
msgstr ""

#: order/models.py:422
msgid "Quantity must be a positive number"
msgstr ""

#: order/models.py:545
msgid "Company to which the items are being sold"
msgstr ""

#: order/models.py:551
msgid "Customer Reference "
msgstr ""

#: order/models.py:551
msgid "Customer order reference code"
msgstr ""

#: order/models.py:556
msgid "Target date for order completion. Order will be overdue after this date."
msgstr ""

#: order/models.py:559 templates/js/order.js:370
msgid "Shipment Date"
msgstr ""

#: order/models.py:566
msgid "shipped by"
msgstr ""

#: order/models.py:610
msgid "SalesOrder cannot be shipped as it is not currently pending"
msgstr ""

#: order/models.py:707
msgid "Item quantity"
msgstr ""

#: order/models.py:713
msgid "Line item reference"
msgstr ""

#: order/models.py:715
msgid "Line item notes"
msgstr ""

#: order/models.py:745 order/models.py:823 templates/js/order.js:420
msgid "Order"
msgstr ""

#: order/models.py:746 order/templates/order/order_base.html:9
#: order/templates/order/order_base.html:24
#: report/templates/report/inventree_po_report.html:77
#: stock/templates/stock/item_base.html:336 templates/js/order.js:210
#: templates/js/stock.js:980 templates/js/stock.js:1388
msgid "Purchase Order"
msgstr ""

#: order/models.py:767
msgid "Supplier part"
msgstr ""

#: order/models.py:770 order/templates/order/order_base.html:131
#: order/templates/order/purchase_order_detail.html:250
#: order/templates/order/receive_parts.html:22
#: order/templates/order/sales_order_base.html:133
msgid "Received"
msgstr ""

#: order/models.py:770
msgid "Number of items received"
msgstr ""

#: order/models.py:776 part/templates/part/prices.html:166 stock/models.py:545
#: stock/templates/stock/item_base.html:343 templates/js/stock.js:1024
msgid "Purchase Price"
msgstr ""

#: order/models.py:777
msgid "Unit purchase price"
msgstr ""

#: order/models.py:785
msgid "Where does the Purchaser want this item to be stored?"
msgstr ""

#: order/models.py:831 part/templates/part/part_pricing.html:97
#: part/templates/part/prices.html:103 part/templates/part/prices.html:278
msgid "Sale Price"
msgstr ""

#: order/models.py:832
msgid "Unit sale price"
msgstr ""

#: order/models.py:911 order/models.py:913
msgid "Stock item has not been assigned"
msgstr ""

#: order/models.py:917
msgid "Cannot allocate stock item to a line with a different part"
msgstr ""

#: order/models.py:919
msgid "Cannot allocate stock to a line without a part"
msgstr ""

#: order/models.py:922
msgid "Allocation quantity cannot exceed stock quantity"
msgstr ""

#: order/models.py:932
msgid "Quantity must be 1 for serialized stock item"
msgstr ""

#: order/models.py:937
msgid "Line"
msgstr ""

#: order/models.py:948
msgid "Item"
msgstr ""

#: order/models.py:949
msgid "Select stock item to allocate"
msgstr ""

#: order/models.py:952
msgid "Enter stock allocation quantity"
msgstr ""

#: order/serializers.py:139
msgid "Purchase price currency"
msgstr ""

#: order/serializers.py:359
msgid "Sale price currency"
msgstr ""

#: order/templates/order/delete_attachment.html:5
#: stock/templates/stock/attachment_delete.html:5
#: templates/attachment_delete.html:5
msgid "Are you sure you want to delete this attachment?"
msgstr ""

#: order/templates/order/order_base.html:39
#: order/templates/order/sales_order_base.html:50
msgid "Print"
msgstr ""

#: order/templates/order/order_base.html:43
#: order/templates/order/sales_order_base.html:54
msgid "Edit order information"
msgstr ""

#: order/templates/order/order_base.html:51
msgid "Receive items"
msgstr ""

#: order/templates/order/order_base.html:64
msgid "Export order to file"
msgstr ""

#: order/templates/order/order_base.html:72
#: order/templates/order/po_navbar.html:12
msgid "Purchase Order Details"
msgstr ""

#: order/templates/order/order_base.html:77
#: order/templates/order/sales_order_base.html:79
msgid "Order Reference"
msgstr ""

#: order/templates/order/order_base.html:82
#: order/templates/order/sales_order_base.html:84
msgid "Order Status"
msgstr ""

#: order/templates/order/order_base.html:117
#: report/templates/report/inventree_build_order_base.html:122
msgid "Issued"
msgstr ""

#: order/templates/order/order_base.html:188
msgid "Edit Purchase Order"
msgstr ""

#: order/templates/order/order_base.html:199
#: order/templates/order/purchase_order_detail.html:127
#: part/templates/part/category.html:217 part/templates/part/category.html:259
#: part/templates/part/part_base.html:455
#: stock/templates/stock/location.html:203 templates/js/stock.js:1634
msgid "New Location"
msgstr ""

#: order/templates/order/order_base.html:200
#: order/templates/order/purchase_order_detail.html:128
#: part/templates/part/part_base.html:456
#: stock/templates/stock/location.html:42
msgid "Create new stock location"
msgstr ""

#: order/templates/order/order_cancel.html:8
msgid "Cancelling this order means that the order and line items will no longer be editable."
msgstr ""

#: order/templates/order/order_complete.html:7
msgid "Mark this order as complete?"
msgstr ""

#: order/templates/order/order_complete.html:10
msgid "This order has line items which have not been marked as received."
msgstr ""

#: order/templates/order/order_complete.html:11
msgid "Completing this order means that the order and line items will no longer be editable."
msgstr ""

#: order/templates/order/order_issue.html:8
msgid "After placing this purchase order, line items will no longer be editable."
msgstr ""

#: order/templates/order/order_notes.html:13
msgid "Order Notes"
msgstr ""

#: order/templates/order/order_wizard/match_fields.html:9
#: part/templates/part/bom_upload/match_fields.html:9
#: part/templates/part/import_wizard/ajax_match_fields.html:9
#: part/templates/part/import_wizard/match_fields.html:9
msgid "Missing selections for the following required columns"
msgstr ""

#: order/templates/order/order_wizard/match_fields.html:20
#: part/templates/part/bom_upload/match_fields.html:20
#: part/templates/part/import_wizard/ajax_match_fields.html:20
#: part/templates/part/import_wizard/match_fields.html:20
msgid "Duplicate selections found, see below. Fix them then retry submitting."
msgstr ""

#: order/templates/order/order_wizard/match_fields.html:29
#: order/templates/order/order_wizard/match_parts.html:21
#: part/templates/part/bom_upload/match_fields.html:29
#: part/templates/part/bom_upload/match_parts.html:21
#: part/templates/part/import_wizard/match_fields.html:29
#: part/templates/part/import_wizard/match_references.html:21
msgid "Submit Selections"
msgstr ""

#: order/templates/order/order_wizard/match_fields.html:35
#: part/templates/part/bom_upload/match_fields.html:35
#: part/templates/part/import_wizard/ajax_match_fields.html:28
#: part/templates/part/import_wizard/match_fields.html:35
msgid "File Fields"
msgstr ""

#: order/templates/order/order_wizard/match_fields.html:42
#: part/templates/part/bom_upload/match_fields.html:42
#: part/templates/part/import_wizard/ajax_match_fields.html:35
#: part/templates/part/import_wizard/match_fields.html:42
msgid "Remove column"
msgstr ""

#: order/templates/order/order_wizard/match_fields.html:60
#: part/templates/part/bom_upload/match_fields.html:60
#: part/templates/part/import_wizard/ajax_match_fields.html:53
#: part/templates/part/import_wizard/match_fields.html:60
msgid "Duplicate selection"
msgstr ""

#: order/templates/order/order_wizard/match_fields.html:71
#: order/templates/order/order_wizard/match_parts.html:52
#: part/templates/part/bom_upload/match_fields.html:71
#: part/templates/part/bom_upload/match_parts.html:53
#: part/templates/part/import_wizard/ajax_match_fields.html:64
#: part/templates/part/import_wizard/ajax_match_references.html:42
#: part/templates/part/import_wizard/match_fields.html:71
#: part/templates/part/import_wizard/match_references.html:49
msgid "Remove row"
msgstr ""

#: order/templates/order/order_wizard/match_parts.html:12
#: part/templates/part/bom_upload/match_parts.html:12
#: part/templates/part/import_wizard/ajax_match_references.html:12
#: part/templates/part/import_wizard/match_references.html:12
msgid "Errors exist in the submitted data"
msgstr ""

#: order/templates/order/order_wizard/match_parts.html:28
#: part/templates/part/bom_upload/match_parts.html:28
#: part/templates/part/import_wizard/ajax_match_references.html:21
#: part/templates/part/import_wizard/match_references.html:28
msgid "Row"
msgstr ""

#: order/templates/order/order_wizard/match_parts.html:29
msgid "Select Supplier Part"
msgstr ""

#: order/templates/order/order_wizard/po_upload.html:11
msgid "Upload File for Purchase Order"
msgstr ""

#: order/templates/order/order_wizard/po_upload.html:18
#: part/templates/part/bom_upload/upload_file.html:26
#: part/templates/part/import_wizard/ajax_part_upload.html:10
#: part/templates/part/import_wizard/part_upload.html:21
#, python-format
msgid "Step %(step)s of %(count)s"
msgstr ""

#: order/templates/order/order_wizard/po_upload.html:48
msgid "Order is already processed. Files cannot be uploaded."
msgstr ""

#: order/templates/order/order_wizard/select_parts.html:11
msgid "Step 1 of 2 - Select Part Suppliers"
msgstr ""

#: order/templates/order/order_wizard/select_parts.html:16
msgid "Select suppliers"
msgstr ""

#: order/templates/order/order_wizard/select_parts.html:20
msgid "No purchaseable parts selected"
msgstr ""

#: order/templates/order/order_wizard/select_parts.html:33
msgid "Select Supplier"
msgstr ""

#: order/templates/order/order_wizard/select_parts.html:57
msgid "No price"
msgstr ""

#: order/templates/order/order_wizard/select_parts.html:65
#, python-format
msgid "Select a supplier for <i>%(name)s</i>"
msgstr ""

#: order/templates/order/order_wizard/select_parts.html:77
#: part/templates/part/set_category.html:32
msgid "Remove part"
msgstr ""

#: order/templates/order/order_wizard/select_pos.html:8
msgid "Step 2 of 2 - Select Purchase Orders"
msgstr ""

#: order/templates/order/order_wizard/select_pos.html:12
msgid "Select existing purchase orders, or create new orders."
msgstr ""

#: order/templates/order/order_wizard/select_pos.html:31
#: templates/js/order.js:267 templates/js/order.js:375
msgid "Items"
msgstr ""

#: order/templates/order/order_wizard/select_pos.html:32
msgid "Select Purchase Order"
msgstr ""

#: order/templates/order/order_wizard/select_pos.html:45
#, python-format
msgid "Create new purchase order for %(name)s"
msgstr ""

#: order/templates/order/order_wizard/select_pos.html:68
#, python-format
msgid "Select a purchase order for %(name)s"
msgstr ""

#: order/templates/order/po_attachments.html:12
#: order/templates/order/po_navbar.html:32
msgid "Purchase Order Attachments"
msgstr ""

#: order/templates/order/po_navbar.html:26
msgid "Received Stock Items"
msgstr ""

#: order/templates/order/po_navbar.html:29
#: order/templates/order/po_received_items.html:12
msgid "Received Items"
msgstr ""

#: order/templates/order/purchase_order_detail.html:14
msgid "Purchase Order Items"
msgstr ""

#: order/templates/order/purchase_order_detail.html:24
#: order/templates/order/purchase_order_detail.html:64
#: order/templates/order/sales_order_detail.html:22
#: order/templates/order/sales_order_detail.html:56
msgid "Add Line Item"
msgstr ""

#: order/templates/order/purchase_order_detail.html:100
#: order/templates/order/sales_order_detail.html:398
msgid "Edit Line Item"
msgstr ""

#: order/templates/order/purchase_order_detail.html:110
#: order/templates/order/sales_order_detail.html:408
msgid "Delete Line Item"
msgstr ""

#: order/templates/order/purchase_order_detail.html:141
msgid "No line items found"
msgstr ""

#: order/templates/order/purchase_order_detail.html:169
#: order/templates/order/sales_order_detail.html:233
msgid "Total"
msgstr ""

#: order/templates/order/purchase_order_detail.html:222
#: order/templates/order/sales_order_detail.html:256 templates/js/part.js:908
#: templates/js/part.js:1097
msgid "Unit Price"
msgstr ""

#: order/templates/order/purchase_order_detail.html:229
#: order/templates/order/sales_order_detail.html:263
msgid "Total price"
msgstr ""

#: order/templates/order/purchase_order_detail.html:286
#: order/templates/order/sales_order_detail.html:369
msgid "Edit line item"
msgstr ""

#: order/templates/order/purchase_order_detail.html:287
msgid "Delete line item"
msgstr ""

#: order/templates/order/purchase_order_detail.html:292
msgid "Receive line item"
msgstr ""

#: order/templates/order/purchase_orders.html:24
#: order/templates/order/sales_orders.html:24
msgid "Print Order Reports"
msgstr ""

#: order/templates/order/receive_parts.html:8
#, python-format
msgid "Receive outstanding parts for <b>%(order)s</b> - <i>%(desc)s</i>"
msgstr ""

#: order/templates/order/receive_parts.html:14 part/api.py:47
#: part/models.py:326 part/templates/part/cat_link.html:7
#: part/templates/part/category.html:108 part/templates/part/category.html:157
#: part/templates/part/category_navbar.html:25
#: part/templates/part/category_navbar.html:32
#: part/templates/part/category_partlist.html:10
#: templates/InvenTree/index.html:97 templates/InvenTree/search.html:114
#: templates/InvenTree/settings/tabs.html:28 templates/js/part.js:767
#: templates/navbar.html:23 templates/stats.html:80 templates/stats.html:89
#: users/models.py:41
msgid "Parts"
msgstr ""

#: order/templates/order/receive_parts.html:15
msgid "Select parts to receive against this order"
msgstr ""

#: order/templates/order/receive_parts.html:20
msgid "Order Code"
msgstr ""

#: order/templates/order/receive_parts.html:21
#: part/templates/part/part_base.html:152 templates/js/part.js:582
msgid "On Order"
msgstr ""

#: order/templates/order/receive_parts.html:23
msgid "Receive"
msgstr ""

#: order/templates/order/receive_parts.html:37
msgid "Error: Referenced part has been removed"
msgstr ""

#: order/templates/order/receive_parts.html:61
msgid "Remove line"
msgstr ""

#: order/templates/order/sales_order_base.html:16
msgid "This Sales Order has not been fully allocated"
msgstr ""

#: order/templates/order/sales_order_base.html:66
msgid "Packing List"
msgstr ""

#: order/templates/order/sales_order_base.html:74
#: order/templates/order/so_navbar.html:12
msgid "Sales Order Details"
msgstr ""

#: order/templates/order/sales_order_base.html:100 templates/js/order.js:342
msgid "Customer Reference"
msgstr ""

#: order/templates/order/sales_order_base.html:177
msgid "Edit Sales Order"
msgstr ""

#: order/templates/order/sales_order_cancel.html:8
#: order/templates/order/sales_order_ship.html:9
#: part/templates/part/bom_duplicate.html:12
#: stock/templates/stock/stockitem_convert.html:13
msgid "Warning"
msgstr ""

#: order/templates/order/sales_order_cancel.html:9
msgid "Cancelling this order means that the order will no longer be editable."
msgstr ""

#: order/templates/order/sales_order_detail.html:13
msgid "Sales Order Items"
msgstr ""

#: order/templates/order/sales_order_detail.html:105 templates/js/bom.js:358
#: templates/js/build.js:759 templates/js/build.js:1202
msgid "Actions"
msgstr ""

#: order/templates/order/sales_order_detail.html:112 templates/js/build.js:645
#: templates/js/build.js:1011
msgid "Edit stock allocation"
msgstr ""

#: order/templates/order/sales_order_detail.html:113 templates/js/build.js:647
#: templates/js/build.js:1012
msgid "Delete stock allocation"
msgstr ""

#: order/templates/order/sales_order_detail.html:186
msgid "No matching line items"
msgstr ""

#: order/templates/order/sales_order_detail.html:216
msgid "ID"
msgstr ""

#: order/templates/order/sales_order_detail.html:284 templates/js/build.js:710
#: templates/js/build.js:1007
msgid "Allocated"
msgstr ""

#: order/templates/order/sales_order_detail.html:286
msgid "Fulfilled"
msgstr ""

#: order/templates/order/sales_order_detail.html:323
msgid "PO"
msgstr ""

#: order/templates/order/sales_order_detail.html:353
msgid "Allocate serial numbers"
msgstr ""

#: order/templates/order/sales_order_detail.html:356 templates/js/build.js:773
msgid "Allocate stock"
msgstr ""

#: order/templates/order/sales_order_detail.html:359
msgid "Purchase stock"
msgstr ""

#: order/templates/order/sales_order_detail.html:363 templates/js/build.js:766
#: templates/js/build.js:1210
msgid "Build stock"
msgstr ""

#: order/templates/order/sales_order_detail.html:366
#: order/templates/order/sales_order_detail.html:485
msgid "Calculate price"
msgstr ""

#: order/templates/order/sales_order_detail.html:370
msgid "Delete line item "
msgstr ""

#: order/templates/order/sales_order_detail.html:491
msgid "Update Unit Price"
msgstr ""

#: order/templates/order/sales_order_notes.html:14
msgid "Sales Order Notes"
msgstr ""

#: order/templates/order/sales_order_ship.html:10
msgid "This order has not been fully allocated. If the order is marked as shipped, it can no longer be adjusted."
msgstr ""

#: order/templates/order/sales_order_ship.html:12
msgid "Ensure that the order allocation is correct before shipping the order."
msgstr ""

#: order/templates/order/sales_order_ship.html:18
msgid "Some line items in this order have been over-allocated"
msgstr ""

#: order/templates/order/sales_order_ship.html:20
msgid "Ensure that this is correct before shipping the order."
msgstr ""

#: order/templates/order/sales_order_ship.html:27
msgid "Shipping this order means that the order will no longer be editable."
msgstr ""

#: order/templates/order/so_allocate_by_serial.html:9
msgid "Allocate stock items by serial number"
msgstr ""

#: order/templates/order/so_allocation_delete.html:7
msgid "This action will unallocate the following stock from the Sales Order"
msgstr ""

#: order/templates/order/so_attachments.html:12
#: order/templates/order/so_navbar.html:26
msgid "Sales Order Attachments"
msgstr ""

#: order/views.py:151
msgid "Cancel Order"
msgstr ""

#: order/views.py:160 order/views.py:186
msgid "Confirm order cancellation"
msgstr ""

#: order/views.py:163 order/views.py:189
msgid "Order cannot be cancelled"
msgstr ""

#: order/views.py:177
msgid "Cancel sales order"
msgstr ""

#: order/views.py:203
msgid "Issue Order"
msgstr ""

#: order/views.py:212
msgid "Confirm order placement"
msgstr ""

#: order/views.py:222
msgid "Purchase order issued"
msgstr ""

#: order/views.py:233
msgid "Complete Order"
msgstr ""

#: order/views.py:249
msgid "Confirm order completion"
msgstr ""

#: order/views.py:260
msgid "Purchase order completed"
msgstr ""

#: order/views.py:270
msgid "Ship Order"
msgstr ""

#: order/views.py:286
msgid "Confirm order shipment"
msgstr ""

#: order/views.py:292
msgid "Could not ship order"
msgstr ""

#: order/views.py:339
msgid "Match Supplier Parts"
msgstr ""

#: order/views.py:536
msgid "Receive Parts"
msgstr ""

#: order/views.py:606
msgid "Items received"
msgstr ""

#: order/views.py:620
msgid "No destination set"
msgstr ""

#: order/views.py:665
msgid "Error converting quantity to number"
msgstr ""

#: order/views.py:671
msgid "Receive quantity less than zero"
msgstr ""

#: order/views.py:677
msgid "No lines specified"
msgstr ""

#: order/views.py:750
msgid "Update prices"
msgstr ""

#: order/views.py:1008
#, python-brace-format
msgid "Ordered {n} parts"
msgstr ""

#: order/views.py:1061
msgid "Allocate Serial Numbers"
msgstr ""

#: order/views.py:1106
#, python-brace-format
msgid "Allocated {n} items"
msgstr ""

#: order/views.py:1122
msgid "Select line item"
msgstr ""

#: order/views.py:1153
#, python-brace-format
msgid "No matching item for serial {serial}"
msgstr ""

#: order/views.py:1163
#, python-brace-format
msgid "{serial} is not in stock"
msgstr ""

#: order/views.py:1171
#, python-brace-format
msgid "{serial} already allocated to an order"
msgstr ""

#: order/views.py:1225
msgid "Allocate Stock to Order"
msgstr ""

#: order/views.py:1299
msgid "Edit Allocation Quantity"
msgstr ""

#: order/views.py:1314
msgid "Remove allocation"
msgstr ""

#: order/views.py:1386
msgid "Sales order not found"
msgstr ""

#: order/views.py:1392
msgid "Price not found"
msgstr ""

#: order/views.py:1395
#, python-brace-format
msgid "Updated {part} unit-price to {price}"
msgstr ""

#: order/views.py:1400
#, python-brace-format
msgid "Updated {part} unit-price to {price} and quantity to {qty}"
msgstr ""

#: part/bom.py:133 part/models.py:72 part/models.py:755
#: part/templates/part/category.html:75 part/templates/part/detail.html:91
msgid "Default Location"
msgstr ""

#: part/bom.py:134 part/templates/part/part_base.html:140
msgid "Available Stock"
msgstr ""

#: part/forms.py:64 stock/forms.py:232
msgid "File Format"
msgstr ""

#: part/forms.py:64 stock/forms.py:232
msgid "Select output file format"
msgstr ""

#: part/forms.py:66
msgid "Cascading"
msgstr ""

#: part/forms.py:66
msgid "Download cascading / multi-level BOM"
msgstr ""

#: part/forms.py:68
msgid "Levels"
msgstr ""

#: part/forms.py:68
msgid "Select maximum number of BOM levels to export (0 = all levels)"
msgstr ""

#: part/forms.py:70
msgid "Include Parameter Data"
msgstr ""

#: part/forms.py:70
msgid "Include part parameters data in exported BOM"
msgstr ""

#: part/forms.py:72
msgid "Include Stock Data"
msgstr ""

#: part/forms.py:72
msgid "Include part stock data in exported BOM"
msgstr ""

#: part/forms.py:74
msgid "Include Manufacturer Data"
msgstr ""

#: part/forms.py:74
msgid "Include part manufacturer data in exported BOM"
msgstr ""

#: part/forms.py:76
msgid "Include Supplier Data"
msgstr ""

#: part/forms.py:76
msgid "Include part supplier data in exported BOM"
msgstr ""

#: part/forms.py:97 part/models.py:2223
msgid "Parent Part"
msgstr ""

#: part/forms.py:98 part/templates/part/bom_duplicate.html:7
msgid "Select parent part to copy BOM from"
msgstr ""

#: part/forms.py:104
msgid "Clear existing BOM items"
msgstr ""

#: part/forms.py:110
msgid "Confirm BOM duplication"
msgstr ""

#: part/forms.py:128
msgid "validate"
msgstr ""

#: part/forms.py:128
msgid "Confirm that the BOM is correct"
msgstr ""

#: part/forms.py:171
msgid "Related Part"
msgstr ""

#: part/forms.py:178
msgid "Select part category"
msgstr ""

#: part/forms.py:195
msgid "Duplicate all BOM data for this part"
msgstr ""

#: part/forms.py:196
msgid "Copy BOM"
msgstr ""

#: part/forms.py:201
msgid "Duplicate all parameter data for this part"
msgstr ""

#: part/forms.py:202
msgid "Copy Parameters"
msgstr ""

#: part/forms.py:207
msgid "Confirm part creation"
msgstr ""

#: part/forms.py:212
msgid "Include category parameter templates"
msgstr ""

#: part/forms.py:217
msgid "Include parent categories parameter templates"
msgstr ""

#: part/forms.py:297
msgid "Add parameter template to same level categories"
msgstr ""

#: part/forms.py:301
msgid "Add parameter template to all categories"
msgstr ""

#: part/forms.py:319 part/models.py:2322
msgid "Sub part"
msgstr ""

#: part/forms.py:348
msgid "Input quantity for price calculation"
msgstr ""

#: part/models.py:73
msgid "Default location for parts in this category"
msgstr ""

#: part/models.py:76
msgid "Default keywords"
msgstr ""

#: part/models.py:76
msgid "Default keywords for parts in this category"
msgstr ""

#: part/models.py:86 part/models.py:2269
#: part/templates/part/part_app_base.html:10
msgid "Part Category"
msgstr ""

#: part/models.py:87 part/templates/part/category.html:32
#: part/templates/part/category.html:103 templates/InvenTree/search.html:127
#: templates/stats.html:84 users/models.py:40
msgid "Part Categories"
msgstr ""

#: part/models.py:457 part/models.py:469
#, python-brace-format
msgid "Part '{p1}' is  used in BOM for '{p2}' (recursive)"
msgstr ""

#: part/models.py:566
msgid "Next available serial numbers are"
msgstr ""

#: part/models.py:570
msgid "Next available serial number is"
msgstr ""

#: part/models.py:575
msgid "Most recent serial number is"
msgstr ""

#: part/models.py:654
msgid "Duplicate IPN not allowed in part settings"
msgstr ""

#: part/models.py:679 part/templates/part/detail.html:23
msgid "Part name"
msgstr ""

#: part/models.py:686
msgid "Is Template"
msgstr ""

#: part/models.py:687
msgid "Is this part a template part?"
msgstr ""

#: part/models.py:697
msgid "Is this part a variant of another part?"
msgstr ""

#: part/models.py:698 part/templates/part/detail.html:61
msgid "Variant Of"
msgstr ""

#: part/models.py:704
msgid "Part description"
msgstr ""

#: part/models.py:709 part/templates/part/category.html:82
#: part/templates/part/detail.html:68
msgid "Keywords"
msgstr ""

#: part/models.py:710
msgid "Part keywords to improve visibility in search results"
msgstr ""

#: part/models.py:717 part/models.py:2268 part/templates/part/detail.html:74
#: part/templates/part/set_category.html:15 templates/js/part.js:553
msgid "Category"
msgstr ""

#: part/models.py:718
msgid "Part category"
msgstr ""

#: part/models.py:723 part/templates/part/detail.html:29
#: part/templates/part/part_base.html:103 templates/js/part.js:169
#: templates/js/part.js:397
msgid "IPN"
msgstr ""

#: part/models.py:724
msgid "Internal Part Number"
msgstr ""

#: part/models.py:730
msgid "Part revision or version number"
msgstr ""

#: part/models.py:731 part/templates/part/detail.html:36 report/models.py:200
#: templates/js/part.js:173
msgid "Revision"
msgstr ""

#: part/models.py:753
msgid "Where is this item normally stored?"
msgstr ""

#: part/models.py:800 part/templates/part/detail.html:98
msgid "Default Supplier"
msgstr ""

#: part/models.py:801
msgid "Default supplier part"
msgstr ""

#: part/models.py:808
msgid "Default Expiry"
msgstr ""

#: part/models.py:809
msgid "Expiry time (in days) for stock items of this part"
msgstr ""

#: part/models.py:814 part/templates/part/detail.html:114
msgid "Minimum Stock"
msgstr ""

#: part/models.py:815
msgid "Minimum allowed stock level"
msgstr ""

#: part/models.py:822
msgid "Stock keeping units for this part"
msgstr ""

#: part/models.py:828
msgid "Can this part be built from other parts?"
msgstr ""

#: part/models.py:834
msgid "Can this part be used to build other parts?"
msgstr ""

#: part/models.py:840
msgid "Does this part have tracking for unique items?"
msgstr ""

#: part/models.py:845
msgid "Can this part be purchased from external suppliers?"
msgstr ""

#: part/models.py:850
msgid "Can this part be sold to customers?"
msgstr ""

#: part/models.py:854 part/templates/part/detail.html:255
#: templates/js/table_filters.js:21 templates/js/table_filters.js:69
#: templates/js/table_filters.js:250 templates/js/table_filters.js:319
msgid "Active"
msgstr ""

#: part/models.py:855
msgid "Is this part active?"
msgstr ""

#: part/models.py:860
msgid "Is this a virtual part, such as a software product or license?"
msgstr ""

#: part/models.py:865
msgid "Part notes - supports Markdown formatting"
msgstr ""

#: part/models.py:868
msgid "BOM checksum"
msgstr ""

#: part/models.py:868
msgid "Stored BOM checksum"
msgstr ""

#: part/models.py:871
msgid "BOM checked by"
msgstr ""

#: part/models.py:873
msgid "BOM checked date"
msgstr ""

#: part/models.py:877
msgid "Creation User"
msgstr ""

#: part/models.py:1616
msgid "Sell multiple"
msgstr ""

#: part/models.py:2087
msgid "Test templates can only be created for trackable parts"
msgstr ""

#: part/models.py:2104
msgid "Test with this name already exists for this part"
msgstr ""

#: part/models.py:2124 templates/js/part.js:818 templates/js/stock.js:426
msgid "Test Name"
msgstr ""

#: part/models.py:2125
msgid "Enter a name for the test"
msgstr ""

#: part/models.py:2130
msgid "Test Description"
msgstr ""

#: part/models.py:2131
msgid "Enter description for this test"
msgstr ""

#: part/models.py:2136 templates/js/part.js:827
#: templates/js/table_filters.js:236
msgid "Required"
msgstr ""

#: part/models.py:2137
msgid "Is this test required to pass?"
msgstr ""

#: part/models.py:2142 templates/js/part.js:835
msgid "Requires Value"
msgstr ""

#: part/models.py:2143
msgid "Does this test require a value when adding a test result?"
msgstr ""

#: part/models.py:2148 templates/js/part.js:842
msgid "Requires Attachment"
msgstr ""

#: part/models.py:2149
msgid "Does this test require a file attachment when adding a test result?"
msgstr ""

#: part/models.py:2186
msgid "Parameter template name must be unique"
msgstr ""

#: part/models.py:2191
msgid "Parameter Name"
msgstr ""

#: part/models.py:2193
msgid "Parameter Units"
msgstr ""

#: part/models.py:2225 part/models.py:2274 part/models.py:2275
#: templates/InvenTree/settings/category.html:62
msgid "Parameter Template"
msgstr ""

#: part/models.py:2227
msgid "Data"
msgstr ""

#: part/models.py:2227
msgid "Parameter Value"
msgstr ""

#: part/models.py:2279 templates/InvenTree/settings/category.html:67
msgid "Default Value"
msgstr ""

#: part/models.py:2280
msgid "Default Parameter Value"
msgstr ""

#: part/models.py:2314
msgid "Select parent part"
msgstr ""

#: part/models.py:2323
msgid "Select part to be used in BOM"
msgstr ""

#: part/models.py:2329
msgid "BOM quantity for this BOM item"
msgstr ""

#: part/models.py:2331 templates/js/bom.js:216 templates/js/bom.js:278
msgid "Optional"
msgstr ""

#: part/models.py:2331
msgid "This BOM item is optional"
msgstr ""

#: part/models.py:2334
msgid "Overage"
msgstr ""

#: part/models.py:2335
msgid "Estimated build wastage quantity (absolute or percentage)"
msgstr ""

#: part/models.py:2338
msgid "BOM item reference"
msgstr ""

#: part/models.py:2341
msgid "BOM item notes"
msgstr ""

#: part/models.py:2343
msgid "Checksum"
msgstr ""

#: part/models.py:2343
msgid "BOM line checksum"
msgstr ""

#: part/models.py:2347 templates/js/bom.js:295 templates/js/bom.js:302
#: templates/js/table_filters.js:55
msgid "Inherited"
msgstr ""

#: part/models.py:2348
msgid "This BOM item is inherited by BOMs for variant parts"
msgstr ""

#: part/models.py:2353 templates/js/bom.js:287
msgid "Allow Variants"
msgstr ""

#: part/models.py:2354
msgid "Stock items for variant parts can be used for this BOM item"
msgstr ""

#: part/models.py:2439 stock/models.py:298
msgid "Quantity must be integer value for trackable parts"
msgstr ""

#: part/models.py:2448 part/models.py:2450
msgid "Sub part must be specified"
msgstr ""

#: part/models.py:2453
msgid "BOM Item"
msgstr ""

#: part/models.py:2572
msgid "Part 1"
msgstr ""

#: part/models.py:2576
msgid "Part 2"
msgstr ""

#: part/models.py:2576
msgid "Select Related Part"
msgstr ""

#: part/models.py:2608
msgid "Error creating relationship: check that the part is not related to itself and that the relationship is unique"
msgstr ""

#: part/templates/part/allocation.html:11
msgid "Build Order Allocations"
msgstr ""

#: part/templates/part/allocation.html:24
msgid "Sales  Order Allocations"
msgstr ""

#: part/templates/part/bom.html:10 part/templates/part/navbar.html:45
#: part/templates/part/navbar.html:48
msgid "Bill of Materials"
msgstr ""

#: part/templates/part/bom.html:17
msgid "You do not have permission to edit the BOM."
msgstr ""

#: part/templates/part/bom.html:25
#, python-format
msgid "The BOM for <i>%(part)s</i> has changed, and must be validated.<br>"
msgstr ""

#: part/templates/part/bom.html:27
#, python-format
msgid "The BOM for <i>%(part)s</i> was last checked by %(checker)s on %(check_date)s"
msgstr ""

#: part/templates/part/bom.html:31
#, python-format
msgid "The BOM for <i>%(part)s</i> has not been validated."
msgstr ""

#: part/templates/part/bom.html:38
msgid "Remove selected BOM items"
msgstr ""

#: part/templates/part/bom.html:41
msgid "Import BOM data"
msgstr ""

#: part/templates/part/bom.html:45
msgid "Copy BOM from parent part"
msgstr ""

#: part/templates/part/bom.html:49
msgid "New BOM Item"
msgstr ""

#: part/templates/part/bom.html:52
msgid "Finish Editing"
msgstr ""

#: part/templates/part/bom.html:57
msgid "Edit BOM"
msgstr ""

#: part/templates/part/bom.html:61
msgid "Validate Bill of Materials"
msgstr ""

#: part/templates/part/bom.html:67 part/views.py:1620
msgid "Export Bill of Materials"
msgstr ""

#: part/templates/part/bom.html:70
msgid "Print BOM Report"
msgstr ""

#: part/templates/part/bom.html:116
msgid "Delete selected BOM items?"
msgstr ""

#: part/templates/part/bom.html:117
msgid "All selected BOM items will be deleted"
msgstr ""

#: part/templates/part/bom.html:167 part/views.py:451
#: templates/js/stock.js:1623
msgid "Create New Part"
msgstr ""

#: part/templates/part/bom_duplicate.html:13
msgid "This part already has a Bill of Materials"
msgstr ""

#: part/templates/part/bom_upload/match_parts.html:29
msgid "Select Part"
msgstr ""

#: part/templates/part/bom_upload/upload_file.html:11
msgid "Upload BOM File"
msgstr ""

#: part/templates/part/bom_upload/upload_file.html:18
msgid "Requirements for BOM upload"
msgstr ""

#: part/templates/part/bom_upload/upload_file.html:20
msgid "The BOM file must contain the required named columns as provided in the "
msgstr ""

#: part/templates/part/bom_upload/upload_file.html:20
msgid "BOM Upload Template"
msgstr ""

#: part/templates/part/bom_upload/upload_file.html:21
msgid "Each part must already exist in the database"
msgstr ""

#: part/templates/part/bom_validate.html:6
#, python-format
msgid "Confirm that the Bill of Materials (BOM) is valid for:<br><i>%(part)s</i>"
msgstr ""

#: part/templates/part/bom_validate.html:9
msgid "This will validate each line in the BOM."
msgstr ""

#: part/templates/part/build.html:10
msgid "Part Builds"
msgstr ""

#: part/templates/part/build.html:18
msgid "Start New Build"
msgstr ""

#: part/templates/part/category.html:33
msgid "All parts"
msgstr ""

#: part/templates/part/category.html:38 part/views.py:1958
msgid "Create new part category"
msgstr ""

#: part/templates/part/category.html:44
msgid "Edit part category"
msgstr ""

#: part/templates/part/category.html:49
msgid "Delete part category"
msgstr ""

#: part/templates/part/category.html:59 part/templates/part/category.html:98
msgid "Category Details"
msgstr ""

#: part/templates/part/category.html:64
msgid "Category Path"
msgstr ""

#: part/templates/part/category.html:69
msgid "Category Description"
msgstr ""

#: part/templates/part/category.html:88
#: part/templates/part/category_navbar.html:14
#: part/templates/part/category_navbar.html:21
#: part/templates/part/subcategory.html:16
msgid "Subcategories"
msgstr ""

#: part/templates/part/category.html:93
msgid "Parts (Including subcategories)"
msgstr ""

#: part/templates/part/category.html:122
msgid "Export Part Data"
msgstr ""

#: part/templates/part/category.html:126
msgid "Create new part"
msgstr ""

#: part/templates/part/category.html:134
msgid "Set category"
msgstr ""

#: part/templates/part/category.html:134
msgid "Set Category"
msgstr ""

#: part/templates/part/category.html:137
msgid "Export Data"
msgstr ""

#: part/templates/part/category.html:141
msgid "View list display"
msgstr ""

#: part/templates/part/category.html:144
msgid "View grid display"
msgstr ""

#: part/templates/part/category.html:218
#: stock/templates/stock/location.html:204
msgid "Create new location"
msgstr ""

#: part/templates/part/category.html:223 part/templates/part/category.html:253
#: part/templates/part/part_base.html:418
msgid "New Category"
msgstr ""

#: part/templates/part/category.html:224
msgid "Create new category"
msgstr ""

#: part/templates/part/category.html:254
msgid "Create new Part Category"
msgstr ""

#: part/templates/part/category.html:260 stock/views.py:907
msgid "Create new Stock Location"
msgstr ""

#: part/templates/part/category.html:279
msgid "Select parent category"
msgstr ""

#: part/templates/part/category.html:286 part/views.py:1906
msgid "Edit Part Category"
msgstr ""

#: part/templates/part/category_delete.html:5
msgid "Are you sure you want to delete category"
msgstr ""

#: part/templates/part/category_delete.html:8
#, python-format
msgid "This category contains %(count)s child categories"
msgstr ""

#: part/templates/part/category_delete.html:9
msgid "If this category is deleted, these child categories will be moved to the"
msgstr ""

#: part/templates/part/category_delete.html:11
msgid "category"
msgstr ""

#: part/templates/part/category_delete.html:13
msgid "top level Parts category"
msgstr ""

#: part/templates/part/category_delete.html:25
#, python-format
msgid "This category contains %(count)s parts"
msgstr ""

#: part/templates/part/category_delete.html:27
#, python-format
msgid "If this category is deleted, these parts will be moved to the parent category %(path)s"
msgstr ""

#: part/templates/part/category_delete.html:29
msgid "If this category is deleted, these parts will be moved to the top-level category Teile"
msgstr ""

#: part/templates/part/category_navbar.html:37
#: part/templates/part/category_navbar.html:40
msgid "Import Parts"
msgstr ""

#: part/templates/part/category_parametric.html:10
msgid "Part Parameters"
msgstr ""

#: part/templates/part/copy_part.html:9 part/views.py:327
msgid "Duplicate Part"
msgstr ""

#: part/templates/part/copy_part.html:10
#, python-format
msgid "Make a copy of part '%(full_name)s'."
msgstr ""

#: part/templates/part/copy_part.html:14
#: part/templates/part/create_part.html:11
msgid "Possible Matching Parts"
msgstr ""

#: part/templates/part/copy_part.html:15
#: part/templates/part/create_part.html:12
msgid "The new part may be a duplicate of these existing parts"
msgstr ""

#: part/templates/part/create_part.html:17
#, python-format
msgid "%(full_name)s - <i>%(desc)s</i> (%(match_per)s%% match)"
msgstr ""

#: part/templates/part/detail.html:12 part/templates/part/navbar.html:14
msgid "Part Details"
msgstr ""

#: part/templates/part/detail.html:43 part/templates/part/part_base.html:204
msgid "Latest Serial Number"
msgstr ""

#: part/templates/part/detail.html:48
msgid "No serial numbers recorded"
msgstr ""

#: part/templates/part/detail.html:121
msgid "Stock Expiry Time"
msgstr ""

#: part/templates/part/detail.html:140
msgid "Responsible User"
msgstr ""

#: part/templates/part/detail.html:154
msgid "Edit Notes"
msgstr ""

#: part/templates/part/detail.html:181
msgid "Part is virtual (not a physical part)"
msgstr ""

#: part/templates/part/detail.html:183
msgid "Part is not a virtual part"
msgstr ""

#: part/templates/part/detail.html:191
msgid "Part is a template part (variants can be made from this part)"
msgstr ""

#: part/templates/part/detail.html:193
msgid "Part is not a template part"
msgstr ""

#: part/templates/part/detail.html:201
msgid "Part can be assembled from other parts"
msgstr ""

#: part/templates/part/detail.html:203
msgid "Part cannot be assembled from other parts"
msgstr ""

#: part/templates/part/detail.html:211
msgid "Part can be used in assemblies"
msgstr ""

#: part/templates/part/detail.html:213
msgid "Part cannot be used in assemblies"
msgstr ""

#: part/templates/part/detail.html:221
msgid "Part stock is tracked by serial number"
msgstr ""

#: part/templates/part/detail.html:223
msgid "Part stock is not tracked by serial number"
msgstr ""

#: part/templates/part/detail.html:231 part/templates/part/detail.html:233
msgid "Part can be purchased from external suppliers"
msgstr ""

#: part/templates/part/detail.html:241
msgid "Part can be sold to customers"
msgstr ""

#: part/templates/part/detail.html:243
msgid "Part cannot be sold to customers"
msgstr ""

#: part/templates/part/detail.html:258
msgid "Part is active"
msgstr ""

#: part/templates/part/detail.html:260
msgid "Part is not active"
msgstr ""

#: part/templates/part/detail.html:281
msgid "Add new parameter"
msgstr ""

#: part/templates/part/detail.html:319
msgid "Edit Part Notes"
msgstr ""

#: part/templates/part/import_wizard/ajax_part_upload.html:29
#: part/templates/part/import_wizard/part_upload.html:51
msgid "Unsuffitient privileges."
msgstr ""

#: part/templates/part/import_wizard/part_upload.html:14
msgid "Import Parts from File"
msgstr ""

#: part/templates/part/navbar.html:23 part/templates/part/variants.html:11
msgid "Part Variants"
msgstr ""

#: part/templates/part/navbar.html:26
msgid "Variants"
msgstr ""

#: part/templates/part/navbar.html:37
msgid "Allocated Stock"
msgstr ""

#: part/templates/part/navbar.html:40
msgid "Allocations"
msgstr ""

#: part/templates/part/navbar.html:61 part/templates/part/navbar.html:64
msgid "Used In"
msgstr ""

#: part/templates/part/navbar.html:71
msgid "Prices"
msgstr ""

#: part/templates/part/navbar.html:97 part/templates/part/part_tests.html:10
msgid "Part Test Templates"
msgstr ""

#: part/templates/part/navbar.html:100
msgid "Test Templates"
msgstr ""

#: part/templates/part/navbar.html:105 part/templates/part/navbar.html:108
#: part/templates/part/related.html:10
msgid "Related Parts"
msgstr ""

#: part/templates/part/part_app_base.html:12
msgid "Part List"
msgstr ""

#: part/templates/part/part_base.html:26 templates/js/company.js:280
#: templates/js/company.js:486 templates/js/part.js:84 templates/js/part.js:161
msgid "Inactive"
msgstr ""

#: part/templates/part/part_base.html:33
msgid "Star this part"
msgstr ""

#: part/templates/part/part_base.html:40
#: stock/templates/stock/item_base.html:75
#: stock/templates/stock/location.html:51
msgid "Barcode actions"
msgstr ""

#: part/templates/part/part_base.html:42
#: stock/templates/stock/item_base.html:77
#: stock/templates/stock/location.html:53 templates/qr_button.html:1
msgid "Show QR Code"
msgstr ""

#: part/templates/part/part_base.html:43
#: stock/templates/stock/item_base.html:93
#: stock/templates/stock/location.html:54
msgid "Print Label"
msgstr ""

#: part/templates/part/part_base.html:48
msgid "Show pricing information"
msgstr ""

#: part/templates/part/part_base.html:53
#: stock/templates/stock/item_base.html:140
#: stock/templates/stock/location.html:62
msgid "Stock actions"
msgstr ""

#: part/templates/part/part_base.html:60
msgid "Count part stock"
msgstr ""

#: part/templates/part/part_base.html:66
msgid "Transfer part stock"
msgstr ""

#: part/templates/part/part_base.html:83
msgid "Part actions"
msgstr ""

#: part/templates/part/part_base.html:86
msgid "Duplicate part"
msgstr ""

#: part/templates/part/part_base.html:89
msgid "Edit part"
msgstr ""

#: part/templates/part/part_base.html:92
msgid "Delete part"
msgstr ""

#: part/templates/part/part_base.html:123
msgid "This is a virtual part"
msgstr ""

#: part/templates/part/part_base.html:129
#, python-format
msgid "This part is a variant of %(link)s"
msgstr ""

#: part/templates/part/part_base.html:146 templates/js/table_filters.js:165
msgid "In Stock"
msgstr ""

#: part/templates/part/part_base.html:159 templates/InvenTree/index.html:132
msgid "Required for Build Orders"
msgstr ""

#: part/templates/part/part_base.html:166
msgid "Required for Sales Orders"
msgstr ""

#: part/templates/part/part_base.html:173
msgid "Allocated to Orders"
msgstr ""

#: part/templates/part/part_base.html:188 templates/js/bom.js:316
msgid "Can Build"
msgstr ""

#: part/templates/part/part_base.html:194 templates/js/part.js:413
#: templates/js/part.js:586
msgid "Building"
msgstr ""

#: part/templates/part/part_base.html:325 part/templates/part/prices.html:131
msgid "Calculate"
msgstr ""

#: part/templates/part/part_base.html:419
msgid "Create New Part Category"
msgstr ""

#: part/templates/part/part_base.html:427
msgid "New Parent"
msgstr ""

#: part/templates/part/part_base.html:475
msgid "Edit Part"
msgstr ""

#: part/templates/part/part_pricing.html:22 part/templates/part/prices.html:27
msgid "Supplier Pricing"
msgstr ""

#: part/templates/part/part_pricing.html:26
#: part/templates/part/part_pricing.html:52
#: part/templates/part/part_pricing.html:85
#: part/templates/part/part_pricing.html:100 part/templates/part/prices.html:31
#: part/templates/part/prices.html:58 part/templates/part/prices.html:90
#: part/templates/part/prices.html:107
msgid "Unit Cost"
msgstr ""

#: part/templates/part/part_pricing.html:32
#: part/templates/part/part_pricing.html:58
#: part/templates/part/part_pricing.html:89
#: part/templates/part/part_pricing.html:104 part/templates/part/prices.html:38
#: part/templates/part/prices.html:65 part/templates/part/prices.html:95
#: part/templates/part/prices.html:112
msgid "Total Cost"
msgstr ""

#: part/templates/part/part_pricing.html:40 part/templates/part/prices.html:46
msgid "No supplier pricing available"
msgstr ""

#: part/templates/part/part_pricing.html:48 part/templates/part/prices.html:55
#: part/templates/part/prices.html:235
msgid "BOM Pricing"
msgstr ""

#: part/templates/part/part_pricing.html:66 part/templates/part/prices.html:73
msgid "Note: BOM pricing is incomplete for this part"
msgstr ""

#: part/templates/part/part_pricing.html:73 part/templates/part/prices.html:80
msgid "No BOM pricing available"
msgstr ""

#: part/templates/part/part_pricing.html:82 part/templates/part/prices.html:89
msgid "Internal Price"
msgstr ""

#: part/templates/part/part_pricing.html:113
#: part/templates/part/prices.html:121
msgid "No pricing information is available for this part."
msgstr ""

#: part/templates/part/part_tests.html:17
msgid "Add Test Template"
msgstr ""

#: part/templates/part/part_tests.html:61
msgid "Add Test Result Template"
msgstr ""

#: part/templates/part/part_tests.html:79
msgid "Edit Test Result Template"
msgstr ""

#: part/templates/part/part_tests.html:91
msgid "Delete Test Result Template"
msgstr ""

#: part/templates/part/part_thumb.html:20
msgid "Select from existing images"
msgstr ""

#: part/templates/part/partial_delete.html:7
#, python-format
msgid "Are you sure you want to delete part '<b>%(full_name)s</b>'?"
msgstr ""

#: part/templates/part/partial_delete.html:12
#, python-format
msgid "This part is used in BOMs for %(count)s other parts. If you delete this part, the BOMs for the following parts will be updated"
msgstr ""

#: part/templates/part/partial_delete.html:22
#, python-format
msgid "There are %(count)s stock entries defined for this part. If you delete this part, the following stock entries will also be deleted:"
msgstr ""

#: part/templates/part/partial_delete.html:33
#, python-format
msgid "There are %(count)s manufacturers defined for this part. If you delete this part, the following manufacturer parts will also be deleted:"
msgstr ""

#: part/templates/part/partial_delete.html:44
#, python-format
msgid "There are %(count)s suppliers defined for this part. If you delete this part, the following supplier parts will also be deleted:"
msgstr ""

#: part/templates/part/partial_delete.html:55
#, python-format
msgid "There are %(count)s unique parts tracked for '%(full_name)s'. Deleting this part will permanently remove this tracking information."
msgstr ""

#: part/templates/part/prices.html:12
msgid "General Price Information"
msgstr ""

#: part/templates/part/prices.html:22
msgid "Pricing ranges"
msgstr ""

#: part/templates/part/prices.html:28
msgid "Show supplier cost"
msgstr ""

#: part/templates/part/prices.html:29
msgid "Show purchase price"
msgstr ""

#: part/templates/part/prices.html:56
msgid "Show BOM cost"
msgstr ""

#: part/templates/part/prices.html:104
msgid "Show sale cost"
msgstr ""

#: part/templates/part/prices.html:105
msgid "Show sale price"
msgstr ""

#: part/templates/part/prices.html:127
msgid "Calculation parameters"
msgstr ""

#: part/templates/part/prices.html:146
msgid "Supplier Cost"
msgstr ""

#: part/templates/part/prices.html:147 part/templates/part/prices.html:167
#: part/templates/part/prices.html:193 part/templates/part/prices.html:224
#: part/templates/part/prices.html:251 part/templates/part/prices.html:279
msgid "Jump to overview"
msgstr ""

#: part/templates/part/prices.html:172
msgid "Stock Pricing"
msgstr ""

#: part/templates/part/prices.html:180
msgid "No stock pricing history is available for this part."
msgstr ""

#: part/templates/part/prices.html:192
msgid "Internal Cost"
msgstr ""

#: part/templates/part/prices.html:206 part/views.py:2376
msgid "Add Internal Price Break"
msgstr ""

#: part/templates/part/prices.html:223
msgid "BOM Cost"
msgstr ""

#: part/templates/part/prices.html:250
msgid "Sale Cost"
msgstr ""

#: part/templates/part/prices.html:290
msgid "No sale pice history available for this part."
msgstr ""

#: part/templates/part/prices.html:340
#, python-format
msgid "Single Price - %(currency)s"
msgstr ""

#: part/templates/part/prices.html:352
#, python-format
msgid "Single Price Difference - %(currency)s"
msgstr ""

#: part/templates/part/prices.html:364
#, python-format
msgid "Part Single Price - %(currency)s"
msgstr ""

#: part/templates/part/prices.html:464
#, python-format
msgid "Unit Price - %(currency)s"
msgstr ""

#: part/templates/part/related.html:18
msgid "Add Related"
msgstr ""

#: part/templates/part/sales_orders.html:18
msgid "New sales order"
msgstr ""

#: part/templates/part/sales_orders.html:18
msgid "New Order"
msgstr ""

#: part/templates/part/set_category.html:9
msgid "Set category for the following parts"
msgstr ""

#: part/templates/part/stock.html:10
msgid "Part Stock"
msgstr ""

#: part/templates/part/stock.html:16
#, python-format
msgid "Showing stock for all variants of <i>%(full_name)s</i>"
msgstr ""

#: part/templates/part/stock_count.html:7 templates/js/bom.js:239
#: templates/js/part.js:403 templates/js/part.js:590
msgid "No Stock"
msgstr ""

#: part/templates/part/stock_count.html:9 templates/InvenTree/index.html:130
msgid "Low Stock"
msgstr ""

#: part/templates/part/supplier.html:11
msgid "Part Suppliers"
msgstr ""

#: part/templates/part/supplier.html:39
msgid "Part Manufacturers"
msgstr ""

#: part/templates/part/supplier.html:52
msgid "Delete manufacturer parts"
msgstr ""

#: part/templates/part/supplier.html:86
msgid "Create new manufacturer"
msgstr ""

#: part/templates/part/track.html:10
msgid "Part Tracking"
msgstr ""

#: part/templates/part/used_in.html:9
msgid "Assemblies"
msgstr ""

#: part/templates/part/variant_part.html:9
msgid "Create new part variant"
msgstr ""

#: part/templates/part/variant_part.html:10
#, python-format
msgid "Create a new variant of template <i>'%(full_name)s'</i>."
msgstr ""

#: part/templates/part/variants.html:19
msgid "Create new variant"
msgstr ""

#: part/templates/part/variants.html:20
msgid "New Variant"
msgstr ""

#: part/templatetags/inventree_extras.py:99
msgid "Unknown database"
msgstr ""

#: part/views.py:96
msgid "Add Related Part"
msgstr ""

#: part/views.py:151
msgid "Delete Related Part"
msgstr ""

#: part/views.py:162
msgid "Set Part Category"
msgstr ""

#: part/views.py:212
#, python-brace-format
msgid "Set category for {n} parts"
msgstr ""

#: part/views.py:247
msgid "Create Variant"
msgstr ""

#: part/views.py:332
msgid "Copied part"
msgstr ""

#: part/views.py:386 part/views.py:524
msgid "Possible matches exist - confirm creation of new part"
msgstr ""

#: part/views.py:456
msgid "Created new part"
msgstr ""

#: part/views.py:624
msgid "Match References"
msgstr ""

#: part/views.py:892
msgid "None"
msgstr ""

#: part/views.py:951
msgid "Part QR Code"
msgstr ""

#: part/views.py:1053
msgid "Select Part Image"
msgstr ""

#: part/views.py:1079
msgid "Updated part image"
msgstr ""

#: part/views.py:1082
msgid "Part image not found"
msgstr ""

#: part/views.py:1093
msgid "Edit Part Properties"
msgstr ""

#: part/views.py:1128
msgid "Duplicate BOM"
msgstr ""

#: part/views.py:1158
msgid "Confirm duplication of BOM from parent"
msgstr ""

#: part/views.py:1179
msgid "Validate BOM"
msgstr ""

#: part/views.py:1200
msgid "Confirm that the BOM is valid"
msgstr ""

#: part/views.py:1211
msgid "Validated Bill of Materials"
msgstr ""

#: part/views.py:1284
msgid "Match Parts"
msgstr ""

#: part/views.py:1672
msgid "Confirm Part Deletion"
msgstr ""

#: part/views.py:1679
msgid "Part was deleted"
msgstr ""

#: part/views.py:1688
msgid "Part Pricing"
msgstr ""

#: part/views.py:1829
msgid "Create Part Parameter Template"
msgstr ""

#: part/views.py:1839
msgid "Edit Part Parameter Template"
msgstr ""

#: part/views.py:1846
msgid "Delete Part Parameter Template"
msgstr ""

#: part/views.py:1944
msgid "Delete Part Category"
msgstr ""

#: part/views.py:1950
msgid "Part category was deleted"
msgstr ""

#: part/views.py:2002
msgid "Create Category Parameter Template"
msgstr ""

#: part/views.py:2103
msgid "Edit Category Parameter Template"
msgstr ""

#: part/views.py:2159
msgid "Delete Category Parameter Template"
msgstr ""

#: part/views.py:2178
msgid "Create BOM Item"
msgstr ""

#: part/views.py:2248
msgid "Edit BOM item"
msgstr ""

#: part/views.py:2309
msgid "Added new price break"
msgstr ""

#: part/views.py:2385
msgid "Edit Internal Price Break"
msgstr ""

#: part/views.py:2393
msgid "Delete Internal Price Break"
msgstr ""

#: report/models.py:182
msgid "Template name"
msgstr ""

#: report/models.py:188
msgid "Report template file"
msgstr ""

#: report/models.py:195
msgid "Report template description"
msgstr ""

#: report/models.py:201
msgid "Report revision number (auto-increments)"
msgstr ""

#: report/models.py:292
msgid "Pattern for generating report filenames"
msgstr ""

#: report/models.py:299
msgid "Report template is enabled"
msgstr ""

#: report/models.py:323
msgid "StockItem query filters (comma-separated list of key=value pairs)"
msgstr ""

#: report/models.py:331
msgid "Include Installed Tests"
msgstr ""

#: report/models.py:332
msgid "Include test results for stock items installed inside assembled item"
msgstr ""

#: report/models.py:380
msgid "Build Filters"
msgstr ""

#: report/models.py:381
msgid "Build query filters (comma-separated list of key=value pairs"
msgstr ""

#: report/models.py:423
msgid "Part Filters"
msgstr ""

#: report/models.py:424
msgid "Part query filters (comma-separated list of key=value pairs"
msgstr ""

#: report/models.py:458
msgid "Purchase order query filters"
msgstr ""

#: report/models.py:496
msgid "Sales order query filters"
msgstr ""

#: report/models.py:546
msgid "Snippet"
msgstr ""

#: report/models.py:547
msgid "Report snippet file"
msgstr ""

#: report/models.py:551
msgid "Snippet file description"
msgstr ""

#: report/models.py:586
msgid "Asset"
msgstr ""

#: report/models.py:587
msgid "Report asset file"
msgstr ""

#: report/models.py:590
msgid "Asset file description"
msgstr ""

#: report/templates/report/inventree_build_order_base.html:147
msgid "Required For"
msgstr ""

#: report/templates/report/inventree_po_report.html:85
#: report/templates/report/inventree_so_report.html:85
msgid "Line Items"
msgstr ""

#: report/templates/report/inventree_test_report_base.html:21
msgid "Stock Item Test Report"
msgstr ""

#: report/templates/report/inventree_test_report_base.html:83
msgid "Test Results"
msgstr ""

#: report/templates/report/inventree_test_report_base.html:88
#: stock/models.py:1759
msgid "Test"
msgstr ""

#: report/templates/report/inventree_test_report_base.html:89
#: stock/models.py:1765
msgid "Result"
msgstr ""

#: report/templates/report/inventree_test_report_base.html:92
#: templates/js/order.js:257 templates/js/stock.js:1322
msgid "Date"
msgstr ""

#: report/templates/report/inventree_test_report_base.html:103
msgid "Pass"
msgstr ""

#: report/templates/report/inventree_test_report_base.html:105
msgid "Fail"
msgstr ""

#: stock/api.py:146
msgid "Request must contain list of stock items"
msgstr ""

#: stock/api.py:154
msgid "Improperly formatted data"
msgstr ""

#: stock/api.py:162
msgid "Each entry must contain a valid integer primary-key"
msgstr ""

#: stock/api.py:168
msgid "Primary key does not match valid stock item"
msgstr ""

#: stock/api.py:178
<<<<<<< HEAD
#, fuzzy
#| msgid "Invalid quantity provided"
msgid "Invalid quantity value"
msgstr "недопустимое количество"
=======
msgid "Invalid quantity value"
msgstr ""
>>>>>>> 30b99f09

#: stock/api.py:183
msgid "Quantity must not be less than zero"
msgstr ""

#: stock/api.py:211
#, python-brace-format
msgid "Updated stock for {n} items"
msgstr ""

#: stock/api.py:247 stock/api.py:280
msgid "Specified quantity exceeds stock quantity"
msgstr ""

#: stock/api.py:270
<<<<<<< HEAD
#, fuzzy
#| msgid "No action specified"
msgid "Valid location must be specified"
msgstr "Действие не указано"
=======
msgid "Valid location must be specified"
msgstr ""
>>>>>>> 30b99f09

#: stock/api.py:290
#, python-brace-format
msgid "Moved {n} parts to {loc}"
msgstr ""

#: stock/forms.py:81 stock/forms.py:341 stock/models.py:513
#: stock/templates/stock/item_base.html:393 templates/js/stock.js:969
msgid "Expiry Date"
msgstr ""

#: stock/forms.py:82 stock/forms.py:342
msgid "Expiration date for this stock item"
msgstr ""

#: stock/forms.py:85
msgid "Enter unique serial numbers (or leave blank)"
msgstr ""

#: stock/forms.py:136
msgid "Destination for serialized stock (by default, will remain in current location)"
msgstr ""

#: stock/forms.py:138
msgid "Serial numbers"
msgstr ""

#: stock/forms.py:138
msgid "Unique serial numbers (must match quantity)"
msgstr ""

#: stock/forms.py:140 stock/forms.py:316
msgid "Add transaction note (optional)"
msgstr ""

#: stock/forms.py:170 stock/forms.py:226
msgid "Select test report template"
msgstr ""

#: stock/forms.py:234 templates/js/table_filters.js:79
#: templates/js/table_filters.js:142
msgid "Include sublocations"
msgstr ""

#: stock/forms.py:234
msgid "Include stock items in sub locations"
msgstr ""

#: stock/forms.py:269
msgid "Stock item to install"
msgstr ""

#: stock/forms.py:276
msgid "Stock quantity to assign"
msgstr ""

#: stock/forms.py:304
msgid "Must not exceed available quantity"
msgstr ""

#: stock/forms.py:314
msgid "Destination location for uninstalled items"
msgstr ""

#: stock/forms.py:318
msgid "Confirm uninstall"
msgstr ""

#: stock/forms.py:318
msgid "Confirm removal of installed stock items"
msgstr ""

#: stock/models.py:56 stock/models.py:550
msgid "Owner"
msgstr ""

#: stock/models.py:57 stock/models.py:551
msgid "Select Owner"
msgstr ""

#: stock/models.py:279
msgid "StockItem with this serial number already exists"
msgstr ""

#: stock/models.py:315
#, python-brace-format
msgid "Part type ('{pf}') must be {pe}"
msgstr ""

#: stock/models.py:325 stock/models.py:334
msgid "Quantity must be 1 for item with a serial number"
msgstr ""

#: stock/models.py:326
msgid "Serial number cannot be set if quantity greater than 1"
msgstr ""

#: stock/models.py:348
msgid "Item cannot belong to itself"
msgstr ""

#: stock/models.py:354
msgid "Item must have a build reference if is_building=True"
msgstr ""

#: stock/models.py:361
msgid "Build reference does not point to the same part object"
msgstr ""

#: stock/models.py:403
msgid "Parent Stock Item"
msgstr ""

#: stock/models.py:412
msgid "Base part"
msgstr ""

#: stock/models.py:421
msgid "Select a matching supplier part for this stock item"
msgstr ""

#: stock/models.py:426 stock/templates/stock/stock_app_base.html:8
msgid "Stock Location"
msgstr ""

#: stock/models.py:429
msgid "Where is this stock item located?"
msgstr ""

#: stock/models.py:436
msgid "Packaging this stock item is stored in"
msgstr ""

#: stock/models.py:441 stock/templates/stock/item_base.html:282
msgid "Installed In"
msgstr ""

#: stock/models.py:444
msgid "Is this item installed in another item?"
msgstr ""

#: stock/models.py:460
msgid "Serial number for this item"
msgstr ""

#: stock/models.py:472
msgid "Batch code for this stock item"
msgstr ""

#: stock/models.py:476
msgid "Stock Quantity"
msgstr ""

#: stock/models.py:485
msgid "Source Build"
msgstr ""

#: stock/models.py:487
msgid "Build for this stock item"
msgstr ""

#: stock/models.py:498
msgid "Source Purchase Order"
msgstr ""

#: stock/models.py:501
msgid "Purchase order for this stock item"
msgstr ""

#: stock/models.py:507
msgid "Destination Sales Order"
msgstr ""

#: stock/models.py:514
msgid "Expiry date for stock item. Stock will be considered expired after this date"
msgstr ""

#: stock/models.py:527
msgid "Delete on deplete"
msgstr ""

#: stock/models.py:527
msgid "Delete this Stock Item when stock is depleted"
msgstr ""

#: stock/models.py:537 stock/templates/stock/item_notes.html:13
#: stock/templates/stock/navbar.html:54
msgid "Stock Item Notes"
msgstr ""

#: stock/models.py:546
msgid "Single unit purchase price at time of purchase"
msgstr ""

#: stock/models.py:1014
msgid "Part is not set as trackable"
msgstr ""

#: stock/models.py:1020
msgid "Quantity must be integer"
msgstr ""

#: stock/models.py:1026
#, python-brace-format
msgid "Quantity must not exceed available stock quantity ({n})"
msgstr ""

#: stock/models.py:1029
msgid "Serial numbers must be a list of integers"
msgstr ""

#: stock/models.py:1032
msgid "Quantity does not match serial numbers"
msgstr ""

#: stock/models.py:1039
#, python-brace-format
msgid "Serial numbers already exist: {exists}"
msgstr ""

#: stock/models.py:1197
msgid "StockItem cannot be moved as it is not in stock"
msgstr ""

#: stock/models.py:1679
msgid "Entry notes"
msgstr ""

#: stock/models.py:1736
msgid "Value must be provided for this test"
msgstr ""

#: stock/models.py:1742
msgid "Attachment must be uploaded for this test"
msgstr ""

#: stock/models.py:1760
msgid "Test name"
msgstr ""

#: stock/models.py:1766 templates/js/table_filters.js:226
msgid "Test result"
msgstr ""

#: stock/models.py:1772
msgid "Test output value"
msgstr ""

#: stock/models.py:1779
msgid "Test result attachment"
msgstr ""

#: stock/models.py:1785
msgid "Test notes"
msgstr ""

#: stock/templates/stock/item.html:12
msgid "Stock Tracking Information"
msgstr ""

#: stock/templates/stock/item.html:30
msgid "New Entry"
msgstr ""

#: stock/templates/stock/item_attachments.html:11
msgid "Stock Item Attachments"
msgstr ""

#: stock/templates/stock/item_base.html:33
#: stock/templates/stock/item_base.html:397 templates/js/table_filters.js:154
msgid "Expired"
msgstr ""

#: stock/templates/stock/item_base.html:43
#: stock/templates/stock/item_base.html:399 templates/js/table_filters.js:159
msgid "Stale"
msgstr ""

#: stock/templates/stock/item_base.html:80 templates/js/barcode.js:309
#: templates/js/barcode.js:314
msgid "Unlink Barcode"
msgstr ""

#: stock/templates/stock/item_base.html:82
msgid "Link Barcode"
msgstr ""

#: stock/templates/stock/item_base.html:84 templates/stock_table.html:31
msgid "Scan to Location"
msgstr ""

#: stock/templates/stock/item_base.html:91
msgid "Printing actions"
msgstr ""

#: stock/templates/stock/item_base.html:95
#: stock/templates/stock/item_tests.html:27
msgid "Test Report"
msgstr ""

#: stock/templates/stock/item_base.html:104
msgid "Stock adjustment actions"
msgstr ""

#: stock/templates/stock/item_base.html:108
#: stock/templates/stock/location.html:69 templates/stock_table.html:57
msgid "Count stock"
msgstr ""

#: stock/templates/stock/item_base.html:111 templates/stock_table.html:55
msgid "Add stock"
msgstr ""

#: stock/templates/stock/item_base.html:114 templates/stock_table.html:56
msgid "Remove stock"
msgstr ""

#: stock/templates/stock/item_base.html:117
msgid "Serialize stock"
msgstr ""

#: stock/templates/stock/item_base.html:121
#: stock/templates/stock/location.html:75
msgid "Transfer stock"
msgstr ""

#: stock/templates/stock/item_base.html:124
msgid "Assign to customer"
msgstr ""

#: stock/templates/stock/item_base.html:127
msgid "Return to stock"
msgstr ""

#: stock/templates/stock/item_base.html:131
msgid "Uninstall stock item"
msgstr ""

#: stock/templates/stock/item_base.html:131
msgid "Uninstall"
msgstr ""

#: stock/templates/stock/item_base.html:143
msgid "Convert to variant"
msgstr ""

#: stock/templates/stock/item_base.html:146
msgid "Duplicate stock item"
msgstr ""

#: stock/templates/stock/item_base.html:148
msgid "Edit stock item"
msgstr ""

#: stock/templates/stock/item_base.html:151
msgid "Delete stock item"
msgstr ""

#: stock/templates/stock/item_base.html:171
msgid "You are not in the list of owners of this item. This stock item cannot be edited."
msgstr ""

#: stock/templates/stock/item_base.html:178
msgid "This stock item is in production and cannot be edited."
msgstr ""

#: stock/templates/stock/item_base.html:179
msgid "Edit the stock item from the build view."
msgstr ""

#: stock/templates/stock/item_base.html:192
msgid "This stock item has not passed all required tests"
msgstr ""

#: stock/templates/stock/item_base.html:200
#, python-format
msgid "This stock item is allocated to Sales Order %(link)s (Quantity: %(qty)s)"
msgstr ""

#: stock/templates/stock/item_base.html:208
#, python-format
msgid "This stock item is allocated to Build %(link)s (Quantity: %(qty)s)"
msgstr ""

#: stock/templates/stock/item_base.html:214
msgid "This stock item is serialized - it has a unique serial number and the quantity cannot be adjusted."
msgstr ""

#: stock/templates/stock/item_base.html:218
msgid "This stock item cannot be deleted as it has child items"
msgstr ""

#: stock/templates/stock/item_base.html:222
msgid "This stock item will be automatically deleted when all stock is depleted."
msgstr ""

#: stock/templates/stock/item_base.html:230
msgid "Stock Item Details"
msgstr ""

#: stock/templates/stock/item_base.html:252
msgid "previous page"
msgstr ""

#: stock/templates/stock/item_base.html:258
msgid "next page"
msgstr ""

#: stock/templates/stock/item_base.html:301 templates/js/build.js:628
msgid "No location set"
msgstr ""

#: stock/templates/stock/item_base.html:308
msgid "Barcode Identifier"
msgstr ""

#: stock/templates/stock/item_base.html:350
msgid "Parent Item"
msgstr ""

#: stock/templates/stock/item_base.html:368
msgid "No manufacturer set"
msgstr ""

#: stock/templates/stock/item_base.html:397
#, python-format
msgid "This StockItem expired on %(item.expiry_date)s"
msgstr ""

#: stock/templates/stock/item_base.html:399
#, python-format
msgid "This StockItem expires on %(item.expiry_date)s"
msgstr ""

#: stock/templates/stock/item_base.html:406 templates/js/stock.js:975
msgid "Last Updated"
msgstr ""

#: stock/templates/stock/item_base.html:411
msgid "Last Stocktake"
msgstr ""

#: stock/templates/stock/item_base.html:415
msgid "No stocktake performed"
msgstr ""

#: stock/templates/stock/item_base.html:426
msgid "Tests"
msgstr ""

#: stock/templates/stock/item_base.html:511
msgid "Edit Stock Status"
msgstr ""

#: stock/templates/stock/item_childs.html:12
msgid "Child Stock Items"
msgstr ""

#: stock/templates/stock/item_childs.html:20
msgid "This stock item does not have any child items"
msgstr ""

#: stock/templates/stock/item_delete.html:9
msgid "Are you sure you want to delete this stock item?"
msgstr ""

#: stock/templates/stock/item_delete.html:12
#, python-format
msgid "This will remove <b>%(qty)s</b> units of <b>%(full_name)s</b> from stock."
msgstr ""

#: stock/templates/stock/item_install.html:7
msgid "Install another StockItem into this item."
msgstr ""

#: stock/templates/stock/item_install.html:10
msgid "Stock items can only be installed if they meet the following criteria"
msgstr ""

#: stock/templates/stock/item_install.html:13
msgid "The StockItem links to a Part which is in the BOM for this StockItem"
msgstr ""

#: stock/templates/stock/item_install.html:14
msgid "The StockItem is currently in stock"
msgstr ""

#: stock/templates/stock/item_installed.html:11
#: stock/templates/stock/navbar.html:27
msgid "Installed Stock Items"
msgstr ""

#: stock/templates/stock/item_serialize.html:5
msgid "Create serialized items from this stock item."
msgstr ""

#: stock/templates/stock/item_serialize.html:7
msgid "Select quantity to serialize, and unique serial numbers."
msgstr ""

#: stock/templates/stock/item_tests.html:11
#: stock/templates/stock/navbar.html:19 stock/templates/stock/navbar.html:22
msgid "Test Data"
msgstr ""

#: stock/templates/stock/item_tests.html:20
msgid "Delete Test Data"
msgstr ""

#: stock/templates/stock/item_tests.html:24
msgid "Add Test Data"
msgstr ""

#: stock/templates/stock/item_tests.html:86
#: stock/templates/stock/item_tests.html:111
msgid "Add Test Result"
msgstr ""

#: stock/templates/stock/item_tests.html:131
msgid "Edit Test Result"
msgstr ""

#: stock/templates/stock/item_tests.html:145
msgid "Delete Test Result"
msgstr ""

#: stock/templates/stock/location.html:20
msgid "You are not in the list of owners of this location. This stock location cannot be edited."
msgstr ""

#: stock/templates/stock/location.html:37
msgid "All stock items"
msgstr ""

#: stock/templates/stock/location.html:55
msgid "Check-in Items"
msgstr ""

#: stock/templates/stock/location.html:83
msgid "Location actions"
msgstr ""

#: stock/templates/stock/location.html:85
msgid "Edit location"
msgstr ""

#: stock/templates/stock/location.html:87
msgid "Delete location"
msgstr ""

#: stock/templates/stock/location.html:99
msgid "Location Details"
msgstr ""

#: stock/templates/stock/location.html:104
msgid "Location Path"
msgstr ""

#: stock/templates/stock/location.html:109
msgid "Location Description"
msgstr ""

#: stock/templates/stock/location.html:114
#: stock/templates/stock/location_navbar.html:11
#: stock/templates/stock/location_navbar.html:18
#: stock/templates/stock/sublocation.html:16
msgid "Sublocations"
msgstr ""

#: stock/templates/stock/location.html:124
msgid "Stock Details"
msgstr ""

#: stock/templates/stock/location.html:129 templates/InvenTree/search.html:279
#: templates/stats.html:97 users/models.py:42
msgid "Stock Locations"
msgstr ""

#: stock/templates/stock/location_delete.html:7
msgid "Are you sure you want to delete this stock location?"
msgstr ""

#: stock/templates/stock/navbar.html:11
msgid "Stock Item Tracking"
msgstr ""

#: stock/templates/stock/navbar.html:14
msgid "History"
msgstr ""

#: stock/templates/stock/navbar.html:30
msgid "Installed Items"
msgstr ""

#: stock/templates/stock/navbar.html:38
msgid "Child Items"
msgstr ""

#: stock/templates/stock/navbar.html:41
msgid "Children"
msgstr ""

#: stock/templates/stock/stock_adjust.html:43
msgid "Remove item"
msgstr ""

#: stock/templates/stock/stock_app_base.html:16
msgid "Loading..."
msgstr ""

#: stock/templates/stock/stock_uninstall.html:8
msgid "The following stock items will be uninstalled"
msgstr ""

#: stock/templates/stock/stockitem_convert.html:7 stock/views.py:880
msgid "Convert Stock Item"
msgstr ""

#: stock/templates/stock/stockitem_convert.html:8
#, python-format
msgid "This stock item is current an instance of <i>%(part)s</i>"
msgstr ""

#: stock/templates/stock/stockitem_convert.html:9
msgid "It can be converted to one of the part variants listed below."
msgstr ""

#: stock/templates/stock/stockitem_convert.html:14
msgid "This action cannot be easily undone"
msgstr ""

#: stock/templates/stock/sublocation.html:23 templates/stock_table.html:37
msgid "Printing Actions"
msgstr ""

#: stock/templates/stock/sublocation.html:27 templates/stock_table.html:41
msgid "Print labels"
msgstr ""

#: stock/templates/stock/tracking_delete.html:6
msgid "Are you sure you want to delete this stock tracking entry?"
msgstr ""

#: stock/views.py:146
msgid "Edit Stock Location"
msgstr ""

#: stock/views.py:253 stock/views.py:859 stock/views.py:981 stock/views.py:1346
msgid "Owner is required (ownership control is enabled)"
msgstr ""

#: stock/views.py:268
msgid "Stock Location QR code"
msgstr ""

#: stock/views.py:287
msgid "Assign to Customer"
msgstr ""

#: stock/views.py:296
msgid "Customer must be specified"
msgstr ""

#: stock/views.py:320
msgid "Return to Stock"
msgstr ""

#: stock/views.py:329
msgid "Specify a valid location"
msgstr ""

#: stock/views.py:340
msgid "Stock item returned from customer"
msgstr ""

#: stock/views.py:351
msgid "Delete All Test Data"
msgstr ""

#: stock/views.py:368
msgid "Confirm test data deletion"
msgstr ""

#: stock/views.py:385
msgid "Stock Export Options"
msgstr ""

#: stock/views.py:506
msgid "Stock Item QR Code"
msgstr ""

#: stock/views.py:532
msgid "Install Stock Item"
msgstr ""

#: stock/views.py:631
msgid "Uninstall Stock Items"
msgstr ""

#: stock/views.py:728 templates/js/stock.js:223
msgid "Confirm stock adjustment"
msgstr ""

#: stock/views.py:739
msgid "Uninstalled stock items"
msgstr ""

#: stock/views.py:761
msgid "Edit Stock Item"
msgstr ""

#: stock/views.py:998
msgid "Serialize Stock"
msgstr ""

#: stock/views.py:1091 templates/js/build.js:365
msgid "Create new Stock Item"
msgstr ""

#: stock/views.py:1233
msgid "Duplicate Stock Item"
msgstr ""

#: stock/views.py:1315
msgid "Quantity cannot be negative"
msgstr ""

#: stock/views.py:1415
msgid "Delete Stock Location"
msgstr ""

#: stock/views.py:1428
msgid "Delete Stock Item"
msgstr ""

#: stock/views.py:1439
msgid "Delete Stock Tracking Entry"
msgstr ""

#: stock/views.py:1446
msgid "Edit Stock Tracking Entry"
msgstr ""

#: stock/views.py:1455
msgid "Add Stock Tracking Entry"
msgstr ""

#: templates/403.html:5 templates/403.html:11
msgid "Permission Denied"
msgstr ""

#: templates/403.html:14
msgid "You do not have permission to view this page."
msgstr ""

#: templates/404.html:5 templates/404.html:11
msgid "Page Not Found"
msgstr ""

#: templates/404.html:14
msgid "The requested page does not exist"
msgstr ""

#: templates/InvenTree/index.html:7
msgid "Index"
msgstr ""

#: templates/InvenTree/index.html:98
msgid "Starred Parts"
msgstr ""

#: templates/InvenTree/index.html:99
msgid "Latest Parts"
msgstr ""

#: templates/InvenTree/index.html:100
msgid "BOM Waiting Validation"
msgstr ""

#: templates/InvenTree/index.html:129
msgid "Recently Updated"
msgstr ""

#: templates/InvenTree/index.html:131
msgid "Depleted Stock"
msgstr ""

#: templates/InvenTree/index.html:146
msgid "Expired Stock"
msgstr ""

#: templates/InvenTree/index.html:147
msgid "Stale Stock"
msgstr ""

#: templates/InvenTree/index.html:192
msgid "Build Orders In Progress"
msgstr ""

#: templates/InvenTree/index.html:193
msgid "Overdue Build Orders"
msgstr ""

#: templates/InvenTree/index.html:214
msgid "Outstanding Purchase Orders"
msgstr ""

#: templates/InvenTree/index.html:215
msgid "Overdue Purchase Orders"
msgstr ""

#: templates/InvenTree/index.html:237
msgid "Outstanding Sales Orders"
msgstr ""

#: templates/InvenTree/index.html:238
msgid "Overdue Sales Orders"
msgstr ""

#: templates/InvenTree/search.html:8 templates/InvenTree/search.html:14
msgid "Search Results"
msgstr ""

#: templates/InvenTree/search.html:24
msgid "Enter a search query"
msgstr ""

#: templates/InvenTree/search.html:268 templates/js/stock.js:570
msgid "Shipped to customer"
msgstr ""

#: templates/InvenTree/search.html:271 templates/js/stock.js:580
msgid "No stock location set"
msgstr ""

#: templates/InvenTree/settings/appearance.html:10
msgid "Theme Settings"
msgstr ""

#: templates/InvenTree/settings/appearance.html:17
msgid "Color Themes"
msgstr ""

#: templates/InvenTree/settings/appearance.html:29
#, python-format
msgid "\n"
"        The CSS sheet \"%(invalid_color_theme)s.css\" for the currently selected color theme was not found.<br>\n"
"        Please select another color theme :)\n"
"    "
msgstr ""

#: templates/InvenTree/settings/appearance.html:39
msgid "Language"
msgstr ""

#: templates/InvenTree/settings/appearance.html:61
msgid "Set Language"
msgstr ""

#: templates/InvenTree/settings/build.html:10
msgid "Build Order Settings"
msgstr ""

#: templates/InvenTree/settings/category.html:9
msgid "Category Settings"
msgstr ""

#: templates/InvenTree/settings/category.html:25
msgid "Category Parameter Templates"
msgstr ""

#: templates/InvenTree/settings/category.html:52
msgid "No category parameter templates found"
msgstr ""

#: templates/InvenTree/settings/category.html:70
#: templates/InvenTree/settings/part.html:102
msgid "Edit Template"
msgstr ""

#: templates/InvenTree/settings/category.html:71
#: templates/InvenTree/settings/part.html:103
msgid "Delete Template"
msgstr ""

#: templates/InvenTree/settings/currencies.html:10
msgid "Currency Settings"
msgstr ""

#: templates/InvenTree/settings/currencies.html:25
msgid "Base Currency"
msgstr ""

#: templates/InvenTree/settings/currencies.html:29
msgid "Exchange Rates"
msgstr ""

#: templates/InvenTree/settings/currencies.html:39
msgid "Last Update"
msgstr ""

#: templates/InvenTree/settings/currencies.html:45
msgid "Never"
msgstr ""

#: templates/InvenTree/settings/currencies.html:50
msgid "Update Now"
msgstr ""

#: templates/InvenTree/settings/global.html:10
msgid "Global InvenTree Settings"
msgstr ""

#: templates/InvenTree/settings/global.html:26
msgid "Barcode Settings"
msgstr ""

#: templates/InvenTree/settings/header.html:7
msgid "Setting"
msgstr ""

#: templates/InvenTree/settings/part.html:9
msgid "Part Settings"
msgstr ""

#: templates/InvenTree/settings/part.html:14
msgid "Part Options"
msgstr ""

#: templates/InvenTree/settings/part.html:45
msgid "Part Import"
msgstr ""

#: templates/InvenTree/settings/part.html:48
msgid "Import Part"
msgstr ""

#: templates/InvenTree/settings/part.html:61
msgid "Part Parameter Templates"
msgstr ""

#: templates/InvenTree/settings/part.html:82
msgid "No part parameter templates found"
msgstr ""

#: templates/InvenTree/settings/po.html:9
msgid "Purchase Order Settings"
msgstr ""

#: templates/InvenTree/settings/report.html:10
msgid "Report Settings"
msgstr ""

#: templates/InvenTree/settings/setting.html:23
msgid "No value set"
msgstr ""

#: templates/InvenTree/settings/setting.html:31
msgid "Edit setting"
msgstr ""

#: templates/InvenTree/settings/settings.html:8
#: templates/InvenTree/settings/settings.html:14 templates/navbar.html:84
msgid "Settings"
msgstr ""

#: templates/InvenTree/settings/so.html:9
msgid "Sales Order Settings"
msgstr ""

#: templates/InvenTree/settings/stock.html:9
msgid "Stock Settings"
msgstr ""

#: templates/InvenTree/settings/stock.html:13 templates/stock_table.html:50
msgid "Stock Options"
msgstr ""

#: templates/InvenTree/settings/tabs.html:3
#: templates/InvenTree/settings/user.html:10
msgid "User Settings"
msgstr ""

#: templates/InvenTree/settings/tabs.html:6
msgid "Account"
msgstr ""

#: templates/InvenTree/settings/tabs.html:9
msgid "Appearance"
msgstr ""

#: templates/InvenTree/settings/tabs.html:13
msgid "InvenTree Settings"
msgstr ""

#: templates/InvenTree/settings/tabs.html:16
msgid "Global"
msgstr ""

#: templates/InvenTree/settings/tabs.html:19
msgid "Currencies"
msgstr ""

#: templates/InvenTree/settings/tabs.html:22
msgid "Report"
msgstr ""

#: templates/InvenTree/settings/tabs.html:25
msgid "Categories"
msgstr ""

#: templates/InvenTree/settings/user.html:16
msgid "User Information"
msgstr ""

#: templates/InvenTree/settings/user.html:19
msgid "Edit"
msgstr ""

#: templates/InvenTree/settings/user.html:21
msgid "Change Password"
msgstr ""

#: templates/InvenTree/settings/user.html:28
#: templates/registration/login.html:58
msgid "Username"
msgstr ""

#: templates/InvenTree/settings/user.html:32
msgid "First Name"
msgstr ""

#: templates/InvenTree/settings/user.html:36
msgid "Last Name"
msgstr ""

#: templates/InvenTree/settings/user.html:40
msgid "Email Address"
msgstr ""

#: templates/about.html:13
msgid "InvenTree Version Information"
msgstr ""

#: templates/about.html:22
msgid "InvenTree Version"
msgstr ""

#: templates/about.html:26
msgid "Up to Date"
msgstr ""

#: templates/about.html:28
msgid "Update Available"
msgstr ""

#: templates/about.html:34
msgid "API Version"
msgstr ""

#: templates/about.html:39
msgid "Python Version"
msgstr ""

#: templates/about.html:44
msgid "Django Version"
msgstr ""

#: templates/about.html:51
msgid "Commit Hash"
msgstr ""

#: templates/about.html:58
msgid "Commit Date"
msgstr ""

#: templates/about.html:63
msgid "InvenTree Documentation"
msgstr ""

#: templates/about.html:68
msgid "View Code on GitHub"
msgstr ""

#: templates/about.html:73
msgid "Credits"
msgstr ""

#: templates/about.html:78
msgid "Mobile App"
msgstr ""

#: templates/about.html:83
msgid "Submit Bug Report"
msgstr ""

#: templates/about.html:90 templates/clip.html:4
msgid "copy to clipboard"
msgstr ""

#: templates/about.html:90
msgid "copy version information"
msgstr ""

#: templates/about.html:100 templates/js/modals.js:33
#: templates/js/modals.js:567 templates/js/modals.js:661
#: templates/js/modals.js:954 templates/modals.html:29 templates/modals.html:54
msgid "Close"
msgstr ""

#: templates/image_download.html:8
msgid "Specify URL for downloading image"
msgstr ""

#: templates/image_download.html:11
msgid "Must be a valid image URL"
msgstr ""

#: templates/image_download.html:12
msgid "Remote server must be accessible"
msgstr ""

#: templates/image_download.html:13
msgid "Remote image must not exceed maximum allowable file size"
msgstr ""

#: templates/js/api.js:154 templates/js/modals.js:1024
msgid "No Response"
msgstr ""

#: templates/js/api.js:155 templates/js/modals.js:1025
msgid "No response from the InvenTree server"
msgstr ""

#: templates/js/api.js:160
msgid "Error 400: Bad request"
msgstr ""

#: templates/js/api.js:161
msgid "API request returned error code 400"
msgstr ""

#: templates/js/api.js:164 templates/js/modals.js:1034
msgid "Error 401: Not Authenticated"
msgstr ""

#: templates/js/api.js:165 templates/js/modals.js:1035
msgid "Authentication credentials not supplied"
msgstr ""

#: templates/js/api.js:168 templates/js/modals.js:1039
msgid "Error 403: Permission Denied"
msgstr ""

#: templates/js/api.js:169 templates/js/modals.js:1040
msgid "You do not have the required permissions to access this function"
msgstr ""

#: templates/js/api.js:172 templates/js/modals.js:1044
msgid "Error 404: Resource Not Found"
msgstr ""

#: templates/js/api.js:173 templates/js/modals.js:1045
msgid "The requested resource could not be located on the server"
msgstr ""

#: templates/js/api.js:176 templates/js/modals.js:1049
msgid "Error 408: Timeout"
msgstr ""

#: templates/js/api.js:177 templates/js/modals.js:1050
msgid "Connection timeout while requesting data from server"
msgstr ""

#: templates/js/api.js:180
msgid "Unhandled Error Code"
msgstr ""

#: templates/js/api.js:181
msgid "Error code"
msgstr ""

#: templates/js/attachment.js:16
msgid "No attachments found"
msgstr ""

#: templates/js/attachment.js:56
msgid "Upload Date"
msgstr ""

#: templates/js/attachment.js:69
msgid "Edit attachment"
msgstr ""

#: templates/js/attachment.js:76
msgid "Delete attachment"
msgstr ""

#: templates/js/barcode.js:8
msgid "Scan barcode data here using wedge scanner"
msgstr ""

#: templates/js/barcode.js:10
msgid "Enter barcode data"
msgstr ""

#: templates/js/barcode.js:14
msgid "Barcode"
msgstr ""

#: templates/js/barcode.js:32
msgid "Enter optional notes for stock transfer"
msgstr ""

#: templates/js/barcode.js:33
msgid "Enter notes"
msgstr ""

#: templates/js/barcode.js:71
msgid "Server error"
msgstr ""

#: templates/js/barcode.js:92
msgid "Unknown response from server"
msgstr ""

#: templates/js/barcode.js:119 templates/js/modals.js:1014
msgid "Invalid server response"
msgstr ""

#: templates/js/barcode.js:212
msgid "Scan barcode data below"
msgstr ""

#: templates/js/barcode.js:270
msgid "No URL in response"
msgstr ""

#: templates/js/barcode.js:288
msgid "Link Barcode to Stock Item"
msgstr ""

#: templates/js/barcode.js:311
msgid "This will remove the association between this stock item and the barcode"
msgstr ""

#: templates/js/barcode.js:317
msgid "Unlink"
msgstr ""

#: templates/js/barcode.js:376 templates/js/stock.js:161
msgid "Remove stock item"
msgstr ""

#: templates/js/barcode.js:418
msgid "Check Stock Items into Location"
msgstr ""

#: templates/js/barcode.js:422 templates/js/barcode.js:547
msgid "Check In"
msgstr ""

#: templates/js/barcode.js:462 templates/js/barcode.js:586
msgid "Error transferring stock"
msgstr ""

#: templates/js/barcode.js:481
msgid "Stock Item already scanned"
msgstr ""

#: templates/js/barcode.js:485
msgid "Stock Item already in this location"
msgstr ""

#: templates/js/barcode.js:492
msgid "Added stock item"
msgstr ""

#: templates/js/barcode.js:499
msgid "Barcode does not match Stock Item"
msgstr ""

#: templates/js/barcode.js:542
msgid "Check Into Location"
msgstr ""

#: templates/js/barcode.js:605
msgid "Barcode does not match a valid location"
msgstr ""

#: templates/js/bom.js:175 templates/js/build.js:1152
msgid "Open subassembly"
msgstr ""

#: templates/js/bom.js:249
msgid "Purchase Price Range"
msgstr ""

#: templates/js/bom.js:257
msgid "Purchase Price Average"
msgstr ""

#: templates/js/bom.js:265
msgid "Buy Price"
msgstr ""

#: templates/js/bom.js:271
msgid "No pricing available"
msgstr ""

#: templates/js/bom.js:306 templates/js/bom.js:392
msgid "View BOM"
msgstr ""

#: templates/js/bom.js:366
msgid "Validate BOM Item"
msgstr ""

#: templates/js/bom.js:368
msgid "This line has been validated"
msgstr ""

#: templates/js/bom.js:370
msgid "Edit BOM Item"
msgstr ""

#: templates/js/bom.js:372 templates/js/bom.js:519
msgid "Delete BOM Item"
msgstr ""

#: templates/js/bom.js:463 templates/js/build.js:458 templates/js/build.js:1250
msgid "No BOM items found"
msgstr ""

#: templates/js/build.js:42
msgid "Edit Build Order"
msgstr ""

#: templates/js/build.js:68
msgid "Create Build Order"
msgstr ""

#: templates/js/build.js:100
msgid "Auto-allocate stock items to this output"
msgstr ""

#: templates/js/build.js:108
msgid "Unallocate stock from build output"
msgstr ""

#: templates/js/build.js:118
msgid "Complete build output"
msgstr ""

#: templates/js/build.js:127
msgid "Delete build output"
msgstr ""

#: templates/js/build.js:222
msgid "No build order allocations found"
msgstr ""

#: templates/js/build.js:260 templates/js/order.js:449
msgid "Location not specified"
msgstr ""

#: templates/js/build.js:364 templates/stock_table.html:20
msgid "New Stock Item"
msgstr ""

#: templates/js/build.js:679
msgid "Required Part"
msgstr ""

#: templates/js/build.js:700
msgid "Quantity Per"
msgstr ""

#: templates/js/build.js:770 templates/js/build.js:1214
#: templates/stock_table.html:59
msgid "Order stock"
msgstr ""

#: templates/js/build.js:823
msgid "No builds matching query"
msgstr ""

#: templates/js/build.js:840 templates/js/part.js:491 templates/js/part.js:736
#: templates/js/stock.js:825 templates/js/stock.js:1276
msgid "Select"
msgstr ""

#: templates/js/build.js:860
msgid "Build order is overdue"
msgstr ""

#: templates/js/build.js:924 templates/js/stock.js:1498
msgid "No user information"
msgstr ""

#: templates/js/build.js:930
msgid "Resposible"
msgstr ""

#: templates/js/build.js:939
msgid "No information"
msgstr ""

#: templates/js/build.js:989
msgid "No parts allocated for"
msgstr ""

#: templates/js/company.js:45
msgid "Edit Company"
msgstr ""

#: templates/js/company.js:66
msgid "Add new Company"
msgstr ""

#: templates/js/company.js:143
msgid "Parts Supplied"
msgstr ""

#: templates/js/company.js:152
msgid "Parts Manufactured"
msgstr ""

#: templates/js/company.js:165
msgid "No company information found"
msgstr ""

#: templates/js/company.js:183
msgid "The following manufacturer parts will be deleted"
msgstr ""

#: templates/js/company.js:200
msgid "Delete Manufacturer Parts"
msgstr ""

#: templates/js/company.js:253
msgid "No manufacturer parts found"
msgstr ""

#: templates/js/company.js:272 templates/js/company.js:478
#: templates/js/part.js:68 templates/js/part.js:153
msgid "Template part"
msgstr ""

#: templates/js/company.js:276 templates/js/company.js:482
#: templates/js/part.js:72 templates/js/part.js:157
msgid "Assembled part"
msgstr ""

#: templates/js/company.js:356 templates/js/part.js:242
msgid "No parameters found"
msgstr ""

#: templates/js/company.js:392 templates/js/part.js:283
msgid "Edit parameter"
msgstr ""

#: templates/js/company.js:393 templates/js/part.js:284
msgid "Delete parameter"
msgstr ""

#: templates/js/company.js:412 templates/js/part.js:301
msgid "Edit Parameter"
msgstr ""

#: templates/js/company.js:423 templates/js/part.js:313
msgid "Delete Parameter"
msgstr ""

#: templates/js/company.js:459
msgid "No supplier parts found"
msgstr ""

#: templates/js/filters.js:167 templates/js/filters.js:397
msgid "true"
msgstr ""

#: templates/js/filters.js:171 templates/js/filters.js:398
msgid "false"
msgstr ""

#: templates/js/filters.js:193
msgid "Select filter"
msgstr ""

#: templates/js/filters.js:268
msgid "Add new filter"
msgstr ""

#: templates/js/filters.js:271
msgid "Clear all filters"
msgstr ""

#: templates/js/filters.js:296
msgid "Create filter"
msgstr ""

#: templates/js/forms.js:278 templates/js/forms.js:291
#: templates/js/forms.js:303 templates/js/forms.js:315
msgid "Action Prohibited"
msgstr ""

#: templates/js/forms.js:279
msgid "Create operation not allowed"
msgstr ""

#: templates/js/forms.js:292
msgid "Update operation not allowed"
msgstr ""

#: templates/js/forms.js:304
msgid "Delete operation not allowed"
msgstr ""

#: templates/js/forms.js:316
msgid "View operation not allowed"
msgstr ""

#: templates/js/forms.js:801 templates/modals.html:21 templates/modals.html:47
msgid "Form errors exist"
msgstr ""

#: templates/js/forms.js:1168
msgid "Searching"
msgstr ""

#: templates/js/forms.js:1318
msgid "Clear input"
msgstr ""

#: templates/js/label.js:10 templates/js/report.js:98 templates/js/stock.js:185
msgid "Select Stock Items"
msgstr ""

#: templates/js/label.js:11
msgid "Stock item(s) must be selected before printing labels"
msgstr ""

#: templates/js/label.js:29 templates/js/label.js:79 templates/js/label.js:134
msgid "No Labels Found"
msgstr ""

#: templates/js/label.js:30
msgid "No labels found which match selected stock item(s)"
msgstr ""

#: templates/js/label.js:61
msgid "Select Stock Locations"
msgstr ""

#: templates/js/label.js:62
msgid "Stock location(s) must be selected before printing labels"
msgstr ""

#: templates/js/label.js:80
msgid "No labels found which match selected stock location(s)"
msgstr ""

#: templates/js/label.js:115 templates/js/report.js:205
msgid "Select Parts"
msgstr ""

#: templates/js/label.js:116
msgid "Part(s) must be selected before printing labels"
msgstr ""

#: templates/js/label.js:135
msgid "No labels found which match the selected part(s)"
msgstr ""

#: templates/js/label.js:209
msgid "stock items selected"
msgstr ""

#: templates/js/label.js:217
msgid "Select Label"
msgstr ""

#: templates/js/label.js:232
msgid "Select Label Template"
msgstr ""

#: templates/js/modals.js:59 templates/js/modals.js:103
#: templates/js/modals.js:593
msgid "Cancel"
msgstr ""

#: templates/js/modals.js:60 templates/js/modals.js:102
#: templates/js/modals.js:660 templates/js/modals.js:953
#: templates/modals.html:30 templates/modals.html:55
msgid "Submit"
msgstr ""

#: templates/js/modals.js:101
msgid "Form Title"
msgstr ""

#: templates/js/modals.js:380
msgid "Waiting for server..."
msgstr ""

#: templates/js/modals.js:539
msgid "Show Error Information"
msgstr ""

#: templates/js/modals.js:592
msgid "Accept"
msgstr ""

#: templates/js/modals.js:649
msgid "Loading Data"
msgstr ""

#: templates/js/modals.js:904
msgid "Invalid response from server"
msgstr ""

#: templates/js/modals.js:904
msgid "Form data missing from server response"
msgstr ""

#: templates/js/modals.js:917
msgid "Error posting form data"
msgstr ""

#: templates/js/modals.js:1014
msgid "JSON response missing form data"
msgstr ""

#: templates/js/modals.js:1029
msgid "Error 400: Bad Request"
msgstr ""

#: templates/js/modals.js:1030
msgid "Server returned error code 400"
msgstr ""

#: templates/js/modals.js:1053
msgid "Error requesting form data"
msgstr ""

#: templates/js/model_renderers.js:38
msgid "Company ID"
msgstr ""

#: templates/js/model_renderers.js:76
msgid "Location ID"
msgstr ""

#: templates/js/model_renderers.js:97
msgid "Build ID"
msgstr ""

#: templates/js/model_renderers.js:116
msgid "Part ID"
msgstr ""

#: templates/js/model_renderers.js:163
msgid "Category ID"
msgstr ""

#: templates/js/model_renderers.js:203
msgid "Supplier Part ID"
msgstr ""

#: templates/js/order.js:31
msgid "Create Sales Order"
msgstr ""

#: templates/js/order.js:200
msgid "No purchase orders found"
msgstr ""

#: templates/js/order.js:224 templates/js/order.js:319
msgid "Order is overdue"
msgstr ""

#: templates/js/order.js:296
msgid "No sales orders found"
msgstr ""

#: templates/js/order.js:333
msgid "Invalid Customer"
msgstr ""

#: templates/js/order.js:410
msgid "No sales order allocations found"
msgstr ""

#: templates/js/part.js:10
msgid "YES"
msgstr ""

#: templates/js/part.js:12
msgid "NO"
msgstr ""

#: templates/js/part.js:60 templates/js/part.js:145
msgid "Trackable part"
msgstr ""

#: templates/js/part.js:64 templates/js/part.js:149
msgid "Virtual part"
msgstr ""

#: templates/js/part.js:76
msgid "Starred part"
msgstr ""

#: templates/js/part.js:80
msgid "Salable part"
msgstr ""

#: templates/js/part.js:194
msgid "No variants found"
msgstr ""

#: templates/js/part.js:381 templates/js/part.js:620
msgid "No parts found"
msgstr ""

#: templates/js/part.js:559
msgid "No category"
msgstr ""

#: templates/js/part.js:577 templates/js/table_filters.js:332
msgid "Low stock"
msgstr ""

#: templates/js/part.js:761 templates/js/stock.js:1300
msgid "Path"
msgstr ""

#: templates/js/part.js:804
msgid "No test templates matching query"
msgstr ""

#: templates/js/part.js:855 templates/js/stock.js:384
msgid "Edit test result"
msgstr ""

#: templates/js/part.js:856 templates/js/stock.js:385
msgid "Delete test result"
msgstr ""

#: templates/js/part.js:862
msgid "This test is defined for a parent part"
msgstr ""

#: templates/js/part.js:887
#, python-brace-format
msgid "No ${human_name} information found"
msgstr ""

#: templates/js/part.js:940
#, python-brace-format
msgid "Edit ${human_name}"
msgstr ""

#: templates/js/part.js:941
#, python-brace-format
msgid "Delete ${human_name}"
msgstr ""

#: templates/js/part.js:1060
msgid "Single Price Difference"
msgstr ""

#: templates/js/report.js:47
msgid "items selected"
msgstr ""

#: templates/js/report.js:55
msgid "Select Report Template"
msgstr ""

#: templates/js/report.js:70
msgid "Select Test Report Template"
msgstr ""

#: templates/js/report.js:99
msgid "Stock item(s) must be selected before printing reports"
msgstr ""

#: templates/js/report.js:116 templates/js/report.js:169
#: templates/js/report.js:223 templates/js/report.js:277
#: templates/js/report.js:331
msgid "No Reports Found"
msgstr ""

#: templates/js/report.js:117
msgid "No report templates found which match selected stock item(s)"
msgstr ""

#: templates/js/report.js:152
msgid "Select Builds"
msgstr ""

#: templates/js/report.js:153
msgid "Build(s) must be selected before printing reports"
msgstr ""

#: templates/js/report.js:170
msgid "No report templates found which match selected build(s)"
msgstr ""

#: templates/js/report.js:206
msgid "Part(s) must be selected before printing reports"
msgstr ""

#: templates/js/report.js:224
msgid "No report templates found which match selected part(s)"
msgstr ""

#: templates/js/report.js:259
msgid "Select Purchase Orders"
msgstr ""

#: templates/js/report.js:260
msgid "Purchase Order(s) must be selected before printing report"
msgstr ""

#: templates/js/report.js:278 templates/js/report.js:332
msgid "No report templates found which match selected orders"
msgstr ""

#: templates/js/report.js:313
msgid "Select Sales Orders"
msgstr ""

#: templates/js/report.js:314
msgid "Sales Order(s) must be selected before printing report"
msgstr ""

#: templates/js/stock.js:39
msgid "Transfer Stock"
msgstr ""

#: templates/js/stock.js:40
msgid "Move"
msgstr ""

#: templates/js/stock.js:46
msgid "Count Stock"
msgstr ""

#: templates/js/stock.js:47
msgid "Count"
msgstr ""

#: templates/js/stock.js:51
msgid "Remove Stock"
msgstr ""

#: templates/js/stock.js:52
msgid "Take"
msgstr ""

#: templates/js/stock.js:56
msgid "Add Stock"
msgstr ""

#: templates/js/stock.js:57 users/models.py:189
msgid "Add"
msgstr ""

#: templates/js/stock.js:61 templates/stock_table.html:63
msgid "Delete Stock"
msgstr ""

#: templates/js/stock.js:150
msgid "Quantity cannot be adjusted for serialized stock"
msgstr ""

#: templates/js/stock.js:150
msgid "Specify stock quantity"
msgstr ""

#: templates/js/stock.js:186
msgid "You must select at least one available stock item"
msgstr ""

#: templates/js/stock.js:202
<<<<<<< HEAD
#, fuzzy
#| msgid "Select quantity of stock to allocate"
msgid "Select destination stock location"
msgstr "Выберите количество запасов для распределения"

#: templates/js/stock.js:210
#, fuzzy
#| msgid "Stock counted"
msgid "Stock transaction notes"
msgstr "Склад подсчитан"
=======
msgid "Select destination stock location"
msgstr ""

#: templates/js/stock.js:210
msgid "Stock transaction notes"
msgstr ""
>>>>>>> 30b99f09

#: templates/js/stock.js:347
msgid "PASS"
msgstr ""

#: templates/js/stock.js:349
msgid "FAIL"
msgstr ""

#: templates/js/stock.js:354
msgid "NO RESULT"
msgstr ""

#: templates/js/stock.js:380
msgid "Add test result"
msgstr ""

#: templates/js/stock.js:406
msgid "No test results found"
msgstr ""

#: templates/js/stock.js:454
msgid "Test Date"
msgstr ""

#: templates/js/stock.js:562
msgid "In production"
msgstr ""

#: templates/js/stock.js:566
msgid "Installed in Stock Item"
msgstr ""

#: templates/js/stock.js:574
msgid "Assigned to Sales Order"
msgstr ""

#: templates/js/stock.js:650
msgid "No stock items matching query"
msgstr ""

#: templates/js/stock.js:671
msgid "items"
msgstr ""

#: templates/js/stock.js:763
msgid "batches"
msgstr ""

#: templates/js/stock.js:790
msgid "locations"
msgstr ""

#: templates/js/stock.js:792
msgid "Undefined location"
msgstr ""

#: templates/js/stock.js:893
msgid "Stock item is in production"
msgstr ""

#: templates/js/stock.js:898
msgid "Stock item assigned to sales order"
msgstr ""

#: templates/js/stock.js:901
msgid "Stock item assigned to customer"
msgstr ""

#: templates/js/stock.js:905
msgid "Stock item has expired"
msgstr ""

#: templates/js/stock.js:907
msgid "Stock item will expire soon"
msgstr ""

#: templates/js/stock.js:911
msgid "Stock item has been allocated"
msgstr ""

#: templates/js/stock.js:915
msgid "Stock item has been installed in another item"
msgstr ""

#: templates/js/stock.js:922
msgid "Stock item has been rejected"
msgstr ""

#: templates/js/stock.js:926
msgid "Stock item is lost"
msgstr ""

#: templates/js/stock.js:929
msgid "Stock item is destroyed"
msgstr ""

#: templates/js/stock.js:933 templates/js/table_filters.js:147
msgid "Depleted"
msgstr ""

#: templates/js/stock.js:962
msgid "Stocktake"
msgstr ""

#: templates/js/stock.js:1016
msgid "Supplier part not specified"
msgstr ""

#: templates/js/stock.js:1163
msgid "Stock Status"
msgstr ""

#: templates/js/stock.js:1178
msgid "Set Stock Status"
msgstr ""

#: templates/js/stock.js:1192
msgid "Select Status Code"
msgstr ""

#: templates/js/stock.js:1193
msgid "Status code must be selected"
msgstr ""

#: templates/js/stock.js:1332
msgid "Invalid date"
msgstr ""

#: templates/js/stock.js:1379
msgid "Location no longer exists"
msgstr ""

#: templates/js/stock.js:1398
msgid "Purchase order no longer exists"
msgstr ""

#: templates/js/stock.js:1417
msgid "Customer no longer exists"
msgstr ""

#: templates/js/stock.js:1435
msgid "Stock item no longer exists"
msgstr ""

#: templates/js/stock.js:1458
msgid "Added"
msgstr ""

#: templates/js/stock.js:1466
msgid "Removed"
msgstr ""

#: templates/js/stock.js:1510
msgid "Edit tracking entry"
msgstr ""

#: templates/js/stock.js:1511
msgid "Delete tracking entry"
msgstr ""

#: templates/js/stock.js:1635
msgid "Create New Location"
msgstr ""

#: templates/js/stock.js:1676
msgid "No installed items"
msgstr ""

#: templates/js/stock.js:1699
msgid "Serial"
msgstr ""

#: templates/js/stock.js:1727
msgid "Uninstall Stock Item"
msgstr ""

#: templates/js/table_filters.js:43
msgid "Trackable Part"
msgstr ""

#: templates/js/table_filters.js:47
msgid "Assembled Part"
msgstr ""

#: templates/js/table_filters.js:51
msgid "Validated"
msgstr ""

#: templates/js/table_filters.js:59
msgid "Allow Variant Stock"
msgstr ""

#: templates/js/table_filters.js:80
msgid "Include locations"
msgstr ""

#: templates/js/table_filters.js:90 templates/js/table_filters.js:91
#: templates/js/table_filters.js:309
msgid "Include subcategories"
msgstr ""

#: templates/js/table_filters.js:101 templates/js/table_filters.js:190
msgid "Is Serialized"
msgstr ""

#: templates/js/table_filters.js:104 templates/js/table_filters.js:197
msgid "Serial number GTE"
msgstr ""

#: templates/js/table_filters.js:105 templates/js/table_filters.js:198
msgid "Serial number greater than or equal to"
msgstr ""

#: templates/js/table_filters.js:108 templates/js/table_filters.js:201
msgid "Serial number LTE"
msgstr ""

#: templates/js/table_filters.js:109 templates/js/table_filters.js:202
msgid "Serial number less than or equal to"
msgstr ""

#: templates/js/table_filters.js:112 templates/js/table_filters.js:113
#: templates/js/table_filters.js:193 templates/js/table_filters.js:194
msgid "Serial number"
msgstr ""

#: templates/js/table_filters.js:117 templates/js/table_filters.js:211
msgid "Batch code"
msgstr ""

#: templates/js/table_filters.js:127 templates/js/table_filters.js:299
msgid "Active parts"
msgstr ""

#: templates/js/table_filters.js:128
msgid "Show stock for active parts"
msgstr ""

#: templates/js/table_filters.js:133
msgid "Part is an assembly"
msgstr ""

#: templates/js/table_filters.js:137
msgid "Is allocated"
msgstr ""

#: templates/js/table_filters.js:138
msgid "Item has been allocated"
msgstr ""

#: templates/js/table_filters.js:143
msgid "Include stock in sublocations"
msgstr ""

#: templates/js/table_filters.js:148
msgid "Show stock items which are depleted"
msgstr ""

#: templates/js/table_filters.js:155
msgid "Show stock items which have expired"
msgstr ""

#: templates/js/table_filters.js:160
msgid "Show stock which is close to expiring"
msgstr ""

#: templates/js/table_filters.js:166
msgid "Show items which are in stock"
msgstr ""

#: templates/js/table_filters.js:170
msgid "In Production"
msgstr ""

#: templates/js/table_filters.js:171
msgid "Show items which are in production"
msgstr ""

#: templates/js/table_filters.js:175
msgid "Include Variants"
msgstr ""

#: templates/js/table_filters.js:176
msgid "Include stock items for variant parts"
msgstr ""

#: templates/js/table_filters.js:180
msgid "Installed"
msgstr ""

#: templates/js/table_filters.js:181
msgid "Show stock items which are installed in another item"
msgstr ""

#: templates/js/table_filters.js:186
msgid "Show items which have been assigned to a customer"
msgstr ""

#: templates/js/table_filters.js:206 templates/js/table_filters.js:207
msgid "Stock status"
msgstr ""

#: templates/js/table_filters.js:215
msgid "Has purchase price"
msgstr ""

#: templates/js/table_filters.js:216
msgid "Show stock items which have a purchase price set"
msgstr ""

#: templates/js/table_filters.js:245
msgid "Build status"
msgstr ""

#: templates/js/table_filters.js:264 templates/js/table_filters.js:281
msgid "Order status"
msgstr ""

#: templates/js/table_filters.js:269 templates/js/table_filters.js:286
msgid "Outstanding"
msgstr ""

#: templates/js/table_filters.js:310
msgid "Include parts in subcategories"
msgstr ""

#: templates/js/table_filters.js:314
msgid "Has IPN"
msgstr ""

#: templates/js/table_filters.js:315
msgid "Part has internal part number"
msgstr ""

#: templates/js/table_filters.js:320
msgid "Show active parts"
msgstr ""

#: templates/js/table_filters.js:328
msgid "Stock available"
msgstr ""

#: templates/js/table_filters.js:344
msgid "Starred"
msgstr ""

#: templates/js/table_filters.js:356
msgid "Purchasable"
msgstr ""

#: templates/js/tables.js:336
msgid "Loading data"
msgstr ""

#: templates/js/tables.js:339
msgid "rows per page"
msgstr ""

#: templates/js/tables.js:342
msgid "Showing"
msgstr ""

#: templates/js/tables.js:342
msgid "to"
msgstr ""

#: templates/js/tables.js:342
msgid "of"
msgstr ""

#: templates/js/tables.js:342
msgid "rows"
msgstr ""

#: templates/js/tables.js:345 templates/search_form.html:6
#: templates/search_form.html:8
msgid "Search"
msgstr ""

#: templates/js/tables.js:348
msgid "No matching results"
msgstr ""

#: templates/js/tables.js:351
msgid "Hide/Show pagination"
msgstr ""

#: templates/js/tables.js:354
msgid "Refresh"
msgstr ""

#: templates/js/tables.js:357
msgid "Toggle"
msgstr ""

#: templates/js/tables.js:360
msgid "Columns"
msgstr ""

#: templates/js/tables.js:363
msgid "All"
msgstr ""

#: templates/navbar.html:13
msgid "Toggle navigation"
msgstr ""

#: templates/navbar.html:33
msgid "Buy"
msgstr ""

#: templates/navbar.html:43
msgid "Sell"
msgstr ""

#: templates/navbar.html:55
msgid "Scan Barcode"
msgstr ""

#: templates/navbar.html:77 users/models.py:39
msgid "Admin"
msgstr ""

#: templates/navbar.html:79
msgid "Logout"
msgstr ""

#: templates/navbar.html:81 templates/registration/login.html:89
msgid "Login"
msgstr ""

#: templates/navbar.html:104
msgid "About InvenTree"
msgstr ""

#: templates/qr_code.html:11
msgid "QR data not provided"
msgstr ""

#: templates/registration/logged_out.html:50
msgid "You have been logged out"
msgstr ""

#: templates/registration/logged_out.html:51
#: templates/registration/password_reset_complete.html:51
#: templates/registration/password_reset_done.html:58
msgid "Return to login screen"
msgstr ""

#: templates/registration/login.html:64
msgid "Enter username"
msgstr ""

#: templates/registration/login.html:70
msgid "Password"
msgstr ""

#: templates/registration/login.html:83
msgid "Username / password combination is incorrect"
msgstr ""

#: templates/registration/login.html:95
#: templates/registration/password_reset_form.html:51
msgid "Forgotten your password?"
msgstr ""

#: templates/registration/login.html:95
msgid "Click here to reset"
msgstr ""

#: templates/registration/password_reset_complete.html:50
msgid "Password reset complete"
msgstr ""

#: templates/registration/password_reset_confirm.html:52
#: templates/registration/password_reset_confirm.html:56
msgid "Change password"
msgstr ""

#: templates/registration/password_reset_confirm.html:60
msgid "The password reset link was invalid, possibly because it has already been used. Please request a new password reset."
msgstr ""

#: templates/registration/password_reset_done.html:51
msgid "We've emailed you instructions for setting your password, if an account exists with the email you entered. You should receive them shortly."
msgstr ""

#: templates/registration/password_reset_done.html:54
msgid "If you don't receive an email, please make sure you've entered the address you registered with, and check your spam folder."
msgstr ""

#: templates/registration/password_reset_form.html:52
msgid "Enter your email address below."
msgstr ""

#: templates/registration/password_reset_form.html:53
msgid "An email will be sent with password reset instructions."
msgstr ""

#: templates/registration/password_reset_form.html:58
msgid "Send email"
msgstr ""

#: templates/stats.html:9
msgid "Server"
msgstr ""

#: templates/stats.html:13
msgid "Instance Name"
msgstr ""

#: templates/stats.html:18
msgid "Database"
msgstr ""

#: templates/stats.html:26
msgid "Server is running in debug mode"
msgstr ""

#: templates/stats.html:33
msgid "Docker Mode"
msgstr ""

#: templates/stats.html:34
msgid "Server is deployed using docker"
msgstr ""

#: templates/stats.html:40
msgid "Server status"
msgstr ""

#: templates/stats.html:43
msgid "Healthy"
msgstr ""

#: templates/stats.html:45
msgid "Issues detected"
msgstr ""

#: templates/stats.html:52
msgid "Background Worker"
msgstr ""

#: templates/stats.html:55
msgid "Background worker not running"
msgstr ""

#: templates/stats.html:63
msgid "Email Settings"
msgstr ""

#: templates/stats.html:66
msgid "Email settings not configured"
msgstr ""

#: templates/stock_table.html:14
msgid "Export Stock Information"
msgstr ""

#: templates/stock_table.html:27
msgid "Barcode Actions"
msgstr ""

#: templates/stock_table.html:43
msgid "Print test reports"
msgstr ""

#: templates/stock_table.html:55
msgid "Add to selected stock items"
msgstr ""

#: templates/stock_table.html:56
msgid "Remove from selected stock items"
msgstr ""

#: templates/stock_table.html:57
msgid "Stocktake selected stock items"
msgstr ""

#: templates/stock_table.html:58
msgid "Move selected stock items"
msgstr ""

#: templates/stock_table.html:58
msgid "Move stock"
msgstr ""

#: templates/stock_table.html:59
msgid "Order selected items"
msgstr ""

#: templates/stock_table.html:60
msgid "Change status"
msgstr ""

#: templates/stock_table.html:60
msgid "Change stock status"
msgstr ""

#: templates/stock_table.html:63
msgid "Delete selected items"
msgstr ""

#: templates/yesnolabel.html:4
msgid "Yes"
msgstr ""

#: templates/yesnolabel.html:6
msgid "No"
msgstr ""

#: users/admin.py:64
msgid "Users"
msgstr ""

#: users/admin.py:65
msgid "Select which users are assigned to this group"
msgstr ""

#: users/admin.py:187
msgid "The following users are members of multiple groups:"
msgstr ""

#: users/admin.py:210
msgid "Personal info"
msgstr ""

#: users/admin.py:211
msgid "Permissions"
msgstr ""

#: users/admin.py:214
msgid "Important dates"
msgstr ""

#: users/models.py:176
msgid "Permission set"
msgstr ""

#: users/models.py:184
msgid "Group"
msgstr ""

#: users/models.py:187
msgid "View"
msgstr ""

#: users/models.py:187
msgid "Permission to view items"
msgstr ""

#: users/models.py:189
msgid "Permission to add items"
msgstr ""

#: users/models.py:191
msgid "Change"
msgstr ""

#: users/models.py:191
msgid "Permissions to edit items"
msgstr ""

#: users/models.py:193
msgid "Permission to delete items"
msgstr ""
<|MERGE_RESOLUTION|>--- conflicted
+++ resolved
@@ -3,11 +3,7 @@
 "Project-Id-Version: inventree\n"
 "Report-Msgid-Bugs-To: \n"
 "POT-Creation-Date: 2021-07-12 13:57+0000\n"
-<<<<<<< HEAD
-"PO-Revision-Date: 2021-07-10 04:50\n"
-=======
 "PO-Revision-Date: 2021-07-12 14:31\n"
->>>>>>> 30b99f09
 "Last-Translator: \n"
 "Language-Team: Russian\n"
 "Language: ru_RU\n"
@@ -5272,15 +5268,8 @@
 msgstr ""
 
 #: stock/api.py:178
-<<<<<<< HEAD
-#, fuzzy
-#| msgid "Invalid quantity provided"
 msgid "Invalid quantity value"
-msgstr "недопустимое количество"
-=======
-msgid "Invalid quantity value"
-msgstr ""
->>>>>>> 30b99f09
+msgstr ""
 
 #: stock/api.py:183
 msgid "Quantity must not be less than zero"
@@ -5296,15 +5285,8 @@
 msgstr ""
 
 #: stock/api.py:270
-<<<<<<< HEAD
-#, fuzzy
-#| msgid "No action specified"
 msgid "Valid location must be specified"
-msgstr "Действие не указано"
-=======
-msgid "Valid location must be specified"
-msgstr ""
->>>>>>> 30b99f09
+msgstr ""
 
 #: stock/api.py:290
 #, python-brace-format
@@ -7193,25 +7175,12 @@
 msgstr ""
 
 #: templates/js/stock.js:202
-<<<<<<< HEAD
-#, fuzzy
-#| msgid "Select quantity of stock to allocate"
-msgid "Select destination stock location"
-msgstr "Выберите количество запасов для распределения"
-
-#: templates/js/stock.js:210
-#, fuzzy
-#| msgid "Stock counted"
-msgid "Stock transaction notes"
-msgstr "Склад подсчитан"
-=======
 msgid "Select destination stock location"
 msgstr ""
 
 #: templates/js/stock.js:210
 msgid "Stock transaction notes"
 msgstr ""
->>>>>>> 30b99f09
 
 #: templates/js/stock.js:347
 msgid "PASS"
