"""
Top-level URL lookup for InvenTree application.

Passes URL lookup downstream to each app as required.
"""


from django.conf.urls import url, include
from django.urls import path
from django.contrib import admin

from company.urls import company_urls
from company.urls import manufacturer_part_urls
from company.urls import supplier_part_urls

from common.urls import common_urls
from part.urls import part_urls
from stock.urls import stock_urls
from build.urls import build_urls
from order.urls import order_urls
from plugin.urls import get_plugin_urls

from barcodes.api import barcode_api_urls
from common.api import common_api_urls, settings_api_urls
from part.api import part_api_urls, bom_api_urls
from company.api import company_api_urls
from stock.api import stock_api_urls
from build.api import build_api_urls
from order.api import order_api_urls
from label.api import label_api_urls
from report.api import report_api_urls
from plugin.api import plugin_api_urls

from django.conf import settings
from django.conf.urls.static import static

from django.views.generic.base import RedirectView
from rest_framework.documentation import include_docs_urls

from .views import auth_request
from .views import IndexView, SearchView, DatabaseStatsView
from .views import SettingsView, EditUserView, SetPasswordView, CustomEmailView, CustomConnectionsView, CustomPasswordResetFromKeyView
from .views import CustomSessionDeleteView, CustomSessionDeleteOtherView
from .views import CurrencyRefreshView
from .views import AppearanceSelectView, SettingCategorySelectView
from .views import DynamicJsView
from .views import NotificationsView

from .api import InfoView, NotFoundView
from .api import ActionPluginView

from users.api import user_urls

admin.site.site_header = "InvenTree Admin"

apipatterns = []

if settings.PLUGINS_ENABLED:
    apipatterns.append(
        url(r'^plugin/', include(plugin_api_urls))
    )

apipatterns += [
    url(r'^barcode/', include(barcode_api_urls)),
    url(r'^settings/', include(settings_api_urls)),
    url(r'^part/', include(part_api_urls)),
    url(r'^bom/', include(bom_api_urls)),
    url(r'^company/', include(company_api_urls)),
    url(r'^stock/', include(stock_api_urls)),
    url(r'^build/', include(build_api_urls)),
    url(r'^order/', include(order_api_urls)),
    url(r'^label/', include(label_api_urls)),
    url(r'^report/', include(report_api_urls)),

    # User URLs
    url(r'^user/', include(user_urls)),

    # Plugin endpoints
    url(r'^action/', ActionPluginView.as_view(), name='api-action-plugin'),

<<<<<<< HEAD
    # common endpoints
    url(r'', include(common_api_urls)),
=======
    # Webhook enpoint
    path('', include(common_api_urls)),
>>>>>>> 2255619b

    # InvenTree information endpoint
    url(r'^$', InfoView.as_view(), name='api-inventree-info'),

    # Unknown endpoint
    url(r'^.*$', NotFoundView.as_view(), name='api-404'),
]

settings_urls = [

    url(r'^i18n/?', include('django.conf.urls.i18n')),

    url(r'^appearance/?', AppearanceSelectView.as_view(), name='settings-appearance'),
    url(r'^currencies-refresh/', CurrencyRefreshView.as_view(), name='settings-currencies-refresh'),

    url(r'^category/', SettingCategorySelectView.as_view(), name='settings-category'),

    # Catch any other urls
    url(r'^.*$', SettingsView.as_view(template_name='InvenTree/settings/settings.html'), name='settings'),
]

notifications_urls = [

    # Catch any other urls
    url(r'^.*$', NotificationsView.as_view(), name='notifications'),
]

# These javascript files are served "dynamically" - i.e. rendered on demand
dynamic_javascript_urls = [
    url(r'^calendar.js', DynamicJsView.as_view(template_name='js/dynamic/calendar.js'), name='calendar.js'),
    url(r'^nav.js', DynamicJsView.as_view(template_name='js/dynamic/nav.js'), name='nav.js'),
    url(r'^settings.js', DynamicJsView.as_view(template_name='js/dynamic/settings.js'), name='settings.js'),
]

# These javascript files are pased through the Django translation layer
translated_javascript_urls = [
    url(r'^api.js', DynamicJsView.as_view(template_name='js/translated/api.js'), name='api.js'),
    url(r'^attachment.js', DynamicJsView.as_view(template_name='js/translated/attachment.js'), name='attachment.js'),
    url(r'^barcode.js', DynamicJsView.as_view(template_name='js/translated/barcode.js'), name='barcode.js'),
    url(r'^bom.js', DynamicJsView.as_view(template_name='js/translated/bom.js'), name='bom.js'),
    url(r'^build.js', DynamicJsView.as_view(template_name='js/translated/build.js'), name='build.js'),
    url(r'^company.js', DynamicJsView.as_view(template_name='js/translated/company.js'), name='company.js'),
    url(r'^filters.js', DynamicJsView.as_view(template_name='js/translated/filters.js'), name='filters.js'),
    url(r'^forms.js', DynamicJsView.as_view(template_name='js/translated/forms.js'), name='forms.js'),
    url(r'^helpers.js', DynamicJsView.as_view(template_name='js/translated/helpers.js'), name='helpers.js'),
    url(r'^label.js', DynamicJsView.as_view(template_name='js/translated/label.js'), name='label.js'),
    url(r'^model_renderers.js', DynamicJsView.as_view(template_name='js/translated/model_renderers.js'), name='model_renderers.js'),
    url(r'^modals.js', DynamicJsView.as_view(template_name='js/translated/modals.js'), name='modals.js'),
    url(r'^order.js', DynamicJsView.as_view(template_name='js/translated/order.js'), name='order.js'),
    url(r'^part.js', DynamicJsView.as_view(template_name='js/translated/part.js'), name='part.js'),
    url(r'^report.js', DynamicJsView.as_view(template_name='js/translated/report.js'), name='report.js'),
    url(r'^stock.js', DynamicJsView.as_view(template_name='js/translated/stock.js'), name='stock.js'),
    url(r'^plugin.js', DynamicJsView.as_view(template_name='js/translated/plugin.js'), name='plugin.js'),
    url(r'^tables.js', DynamicJsView.as_view(template_name='js/translated/tables.js'), name='tables.js'),
    url(r'^table_filters.js', DynamicJsView.as_view(template_name='js/translated/table_filters.js'), name='table_filters.js'),
]

backendpatterns = [
    # "Dynamic" javascript files which are rendered using InvenTree templating.
    url(r'^js/dynamic/', include(dynamic_javascript_urls)),
    url(r'^js/i18n/', include(translated_javascript_urls)),

    url(r'^auth/', include('rest_framework.urls', namespace='rest_framework')),
    url(r'^auth/?', auth_request),

    url(r'^api/', include(apipatterns)),
    url(r'^api-doc/', include_docs_urls(title='InvenTree API')),

    # 3rd party endpoints
    url(r'^markdownx/', include('markdownx.urls')),
]

frontendpatterns = [
    url(r'^part/', include(part_urls)),
    url(r'^manufacturer-part/', include(manufacturer_part_urls)),
    url(r'^supplier-part/', include(supplier_part_urls)),

    url(r'^common/', include(common_urls)),

    url(r'^stock/', include(stock_urls)),

    url(r'^company/', include(company_urls)),
    url(r'^order/', include(order_urls)),

    url(r'^build/', include(build_urls)),

    url(r'^settings/', include(settings_urls)),

    url(r'^notifications/', include(notifications_urls)),

    url(r'^edit-user/', EditUserView.as_view(), name='edit-user'),
    url(r'^set-password/', SetPasswordView.as_view(), name='set-password'),

    url(r'^index/', IndexView.as_view(), name='index'),
    url(r'^search/', SearchView.as_view(), name='search'),
    url(r'^stats/', DatabaseStatsView.as_view(), name='stats'),

    # admin sites
    url(r'^admin/error_log/', include('error_report.urls')),
    url(r'^admin/shell/', include('django_admin_shell.urls')),
    url(r'^admin/', admin.site.urls, name='inventree-admin'),

    # DB user sessions
    url(r'^accounts/sessions/other/delete/$', view=CustomSessionDeleteOtherView.as_view(), name='session_delete_other', ),
    url(r'^accounts/sessions/(?P<pk>\w+)/delete/$', view=CustomSessionDeleteView.as_view(), name='session_delete', ),

    # Single Sign On / allauth
    # overrides of urlpatterns
    url(r'^accounts/email/', CustomEmailView.as_view(), name='account_email'),
    url(r'^accounts/social/connections/', CustomConnectionsView.as_view(), name='socialaccount_connections'),
    url(r"^accounts/password/reset/key/(?P<uidb36>[0-9A-Za-z]+)-(?P<key>.+)/$", CustomPasswordResetFromKeyView.as_view(), name="account_reset_password_from_key"),
    url(r'^accounts/', include('allauth_2fa.urls')),    # MFA support
    url(r'^accounts/', include('allauth.urls')),        # included urlpatterns
]

# Append custom plugin URLs (if plugin support is enabled)
if settings.PLUGINS_ENABLED:
    frontendpatterns.append(get_plugin_urls())

urlpatterns = [
    url('', include(frontendpatterns)),
    url('', include(backendpatterns)),
]

# Server running in "DEBUG" mode?
if settings.DEBUG:
    # Static file access
    urlpatterns += static(settings.STATIC_URL, document_root=settings.STATIC_ROOT)

    # Media file access
    urlpatterns += static(settings.MEDIA_URL, document_root=settings.MEDIA_ROOT)

    # Debug toolbar access (only allowed in DEBUG mode)
    if 'debug_toolbar' in settings.INSTALLED_APPS:
        import debug_toolbar
        urlpatterns = [
            path('__debug/', include(debug_toolbar.urls)),
        ] + urlpatterns

# Send any unknown URLs to the parts page
urlpatterns += [url(r'^.*$', RedirectView.as_view(url='/index/', permanent=False), name='index')]<|MERGE_RESOLUTION|>--- conflicted
+++ resolved
@@ -78,13 +78,8 @@
     # Plugin endpoints
     url(r'^action/', ActionPluginView.as_view(), name='api-action-plugin'),
 
-<<<<<<< HEAD
-    # common endpoints
-    url(r'', include(common_api_urls)),
-=======
     # Webhook enpoint
     path('', include(common_api_urls)),
->>>>>>> 2255619b
 
     # InvenTree information endpoint
     url(r'^$', InfoView.as_view(), name='api-inventree-info'),
