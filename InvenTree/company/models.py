--- conflicted
+++ resolved
@@ -555,74 +555,8 @@
             price=price
         )
 
-<<<<<<< HEAD
-    def get_price(self, quantity, moq=True, multiples=True, currency=None):
-        """ Calculate the supplier price based on quantity price breaks.
-
-        - Don't forget to add in flat-fee cost (base_cost field)
-        - If MOQ (minimum order quantity) is required, bump quantity
-        - If order multiples are to be observed, then we need to calculate based on that, too
-        """
-
-        price_breaks = self.price_breaks.all()
-
-        # No price break information available?
-        if len(price_breaks) == 0:
-            return None
-
-        # Check if quantity is fraction and disable multiples
-        multiples = (quantity % 1 == 0)
-
-        # Order multiples
-        if multiples:
-            quantity = int(math.ceil(quantity / self.multiple) * self.multiple)
-
-        pb_found = False
-        pb_quantity = -1
-        pb_cost = 0.0
-
-        if currency is None:
-            # Default currency selection
-            currency = common.models.InvenTreeSetting.get_setting('INVENTREE_DEFAULT_CURRENCY')
-
-        pb_min = None
-        for pb in self.price_breaks.all():
-            # Store smallest price break
-            if not pb_min:
-                pb_min = pb
-
-            # Ignore this pricebreak (quantity is too high)
-            if pb.quantity > quantity:
-                continue
-
-            pb_found = True
-
-            # If this price-break quantity is the largest so far, use it!
-            if pb.quantity > pb_quantity:
-                pb_quantity = pb.quantity
-
-                # Convert everything to the selected currency
-                pb_cost = pb.convert_to(currency)
-
-        # Use smallest price break
-        if not pb_found and pb_min:
-            # Update price break information
-            pb_quantity = pb_min.quantity
-            pb_cost = pb_min.convert_to(currency)
-            # Trigger cost calculation using smallest price break
-            pb_found = True
-
-        # Convert quantity to decimal.Decimal format
-        quantity = decimal.Decimal(f'{quantity}')
-
-        if pb_found:
-            cost = pb_cost * quantity
-            return normalize(cost + self.base_cost)
-        else:
-            return None
-=======
     get_price = common.models.get_price
->>>>>>> e47a8d6d
+
 
     def open_orders(self):
         """ Return a database query for PO line items for this SupplierPart,
